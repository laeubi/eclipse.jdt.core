--- conflicted
+++ resolved
@@ -3669,17 +3669,12 @@
 				} else {
 					localContentsOffset = addBootStrapTypeSwitchEntry(localContentsOffset, stmt, fPtr);
 				}
-<<<<<<< HEAD
-			} else if (o instanceof StringBuilder) {
-				localContentsOffset = addBootStrapStringConcatEntry(localContentsOffset, (StringBuilder) o, fPtr);
+			} else if (o instanceof String) {
+				localContentsOffset = addBootStrapStringConcatEntry(localContentsOffset, (String) o, fPtr);
 			} else if (o instanceof ResolvedCase) {
 				localContentsOffset = addBootStrapTypeCaseConstantEntry(localContentsOffset, (ResolvedCase) o, fPtr);
 			} else if (o instanceof TypeBinding) {
 				localContentsOffset = addClassDescBootstrap(localContentsOffset, (TypeBinding) o, fPtr);
-=======
-			} else if (o instanceof String) {
-				localContentsOffset = addBootStrapStringConcatEntry(localContentsOffset, (String) o, fPtr);
->>>>>>> 478aff48
 			}
 		}
 
@@ -6382,7 +6377,6 @@
 		this.bootstrapMethods.add(switchStatement);
 		return this.bootstrapMethods.size() - 1;
 	}
-<<<<<<< HEAD
 	public int recordBootstrapMethod(ResolvedCase resolvedCase) {
 		if (this.bootstrapMethods == null) {
 			this.bootstrapMethods = new ArrayList<>();
@@ -6402,10 +6396,7 @@
 		this.bootstrapMethods.add(type);
 		return this.bootstrapMethods.size() - 1;
 	}
-	public int recordBootstrapMethod(StringBuilder expression) {
-=======
 	public int recordBootstrapMethod(String expression) {
->>>>>>> 478aff48
 		if (this.bootstrapMethods == null) {
 			this.bootstrapMethods = new ArrayList<>();
 		}
