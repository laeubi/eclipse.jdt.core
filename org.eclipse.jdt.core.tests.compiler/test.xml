--- conflicted
+++ resolved
@@ -61,11 +61,7 @@
       <property name="classname" 
                 value="org.eclipse.jdt.core.tests.compiler.regression.TestAll"/>
       <property name="vmargs" 
-<<<<<<< HEAD
-      	value="-Dcompliance.jre.17=1.8,11,17 -Dcompliance.jre.21=1.8,11,17,20,21 -Dcompliance.jre.22=1.8,11,17,21,22 -Dcompliance.jre.23=1.8,11,17,21,23 -Dcompliance.jre.24=1.8,11,17,21,24"
-=======
       	value="-Dcompliance.jre.17=1.8,11,17 -Dcompliance.jre.21=1.8,11,17,21 -Dcompliance.jre.22=1.8,11,17,21,22 -Dcompliance.jre.23=1.8,11,17,21,23"
->>>>>>> de9cf96c
       />
     </ant>
 
