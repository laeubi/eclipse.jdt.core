/*******************************************************************************
 * Copyright (c) 2000, 2018 IBM Corporation and others.
 * All rights reserved. This program and the accompanying materials
 * are made available under the terms of the Eclipse Public License v1.0
 * which accompanies this distribution, and is available at
 * http://www.eclipse.org/legal/epl-v10.html
 *
<<<<<<< HEAD
=======
 * This is an implementation of an early-draft specification developed under the Java
 * Community Process (JCP) and is made available for testing and evaluation purposes
 * only. The code is not compatible with any specification of the JCP.

>>>>>>> a286dada
 * Contributors:
 *     IBM Corporation - initial API and implementation
 *      Jesper Steen Møller <jesper@selskabet.org> - Contributions for
 *			bug 527554 - [18.3] Compiler support for JEP 286 Local-Variable Type
 *
 *******************************************************************************/
package org.eclipse.jdt.core.tests.compiler.parser;

import java.util.ArrayList;
import java.util.List;

import org.eclipse.jdt.core.tests.compiler.regression.JEP286ReservedWordTest;
import org.eclipse.jdt.core.tests.junit.extension.TestCase;
import org.eclipse.jdt.core.tests.util.AbstractCompilerTest;
import org.eclipse.jdt.internal.compiler.classfmt.ClassFileConstants;

import junit.framework.Test;
import junit.framework.TestSuite;

/**
 * Run all parser regression tests
 */
@SuppressWarnings({ "unchecked", "rawtypes" })
public class TestAll extends junit.framework.TestCase {

	public final static List TEST_CLASSES_1_5 = new ArrayList();
	static {
		/* completion tests */
		TEST_CLASSES_1_5.addAll(RunCompletionParserTests.TEST_CLASSES_1_5);
		/* selection tests */
		TEST_CLASSES_1_5.add(GenericsSelectionTest.class);
		TEST_CLASSES_1_5.add(AnnotationSelectionTest.class);
		TEST_CLASSES_1_5.add(EnumSelectionTest.class);
		/* recovery tests */
		TEST_CLASSES_1_5.add(GenericDietRecoveryTest.class);
		TEST_CLASSES_1_5.add(EnumDietRecoveryTest.class);
		TEST_CLASSES_1_5.add(AnnotationDietRecoveryTest.class);
		TEST_CLASSES_1_5.add(StatementRecoveryTest_1_5.class);
	}

public TestAll(String testName) {
	super(testName);
}

public static TestSuite getTestSuite(boolean addComplianceDiagnoseTest) {
	ArrayList testClasses = new ArrayList();

	/* completion tests */
	testClasses.addAll(RunCompletionParserTests.TEST_CLASSES);

	/* selection tests */
	testClasses.add(ExplicitConstructorInvocationSelectionTest.class);
	testClasses.add(SelectionTest.class);
	testClasses.add(SelectionTest2.class);
	testClasses.add(SelectionJavadocTest.class);

	/* recovery tests */
	testClasses.add(DietRecoveryTest.class);
	testClasses.add(StatementRecoveryTest.class);

	/* source element parser tests */
	testClasses.add(SourceElementParserTest.class);

	/* document element parser tests */
	testClasses.add(DocumentElementParserTest.class);

	/* syntax error diagnosis tests */
	testClasses.add(SyntaxErrorTest.class);
	testClasses.add(DualParseSyntaxErrorTest.class);
	testClasses.add(ParserTest.class);
	if (addComplianceDiagnoseTest)
		testClasses.add(ComplianceDiagnoseTest.class);

	TestSuite all = new TestSuite(TestAll.class.getName());
	int possibleComplianceLevels = AbstractCompilerTest.getPossibleComplianceLevels();
	if ((possibleComplianceLevels & AbstractCompilerTest.F_1_3) != 0) {
		ArrayList tests_1_3 = (ArrayList)testClasses.clone();
		TestCase.resetForgottenFilters(tests_1_3);
		all.addTest(AbstractCompilerTest.buildComplianceTestSuite(ClassFileConstants.JDK1_3, tests_1_3));
	}
	if ((possibleComplianceLevels & AbstractCompilerTest.F_1_4) != 0) {
		ArrayList tests_1_4 = (ArrayList)testClasses.clone();
		TestCase.resetForgottenFilters(tests_1_4);
		all.addTest(AbstractCompilerTest.buildComplianceTestSuite(ClassFileConstants.JDK1_4, tests_1_4));
	}
	if ((possibleComplianceLevels & AbstractCompilerTest.F_1_5) != 0) {
		ArrayList tests_1_5 = (ArrayList)testClasses.clone();
		tests_1_5.addAll(TEST_CLASSES_1_5);
		TestCase.resetForgottenFilters(tests_1_5);
		all.addTest(AbstractCompilerTest.buildComplianceTestSuite(ClassFileConstants.JDK1_5, tests_1_5));
	}
	if ((possibleComplianceLevels & AbstractCompilerTest.F_1_6) != 0) {
		ArrayList tests_1_6 = (ArrayList)testClasses.clone();
		tests_1_6.addAll(TEST_CLASSES_1_5);
		TestCase.resetForgottenFilters(tests_1_6);
		all.addTest(AbstractCompilerTest.buildComplianceTestSuite(ClassFileConstants.JDK1_6, tests_1_6));
	}
	if ((possibleComplianceLevels & AbstractCompilerTest.F_1_7) != 0) {
		ArrayList tests_1_7 = (ArrayList)testClasses.clone();
		tests_1_7.addAll(TEST_CLASSES_1_5);
		tests_1_7.add(ParserTest1_7.class);
		TestCase.resetForgottenFilters(tests_1_7);
		all.addTest(AbstractCompilerTest.buildComplianceTestSuite(ClassFileConstants.JDK1_7, tests_1_7));
	}
	if ((possibleComplianceLevels & AbstractCompilerTest.F_1_8) != 0) {
		ArrayList tests_1_8 = (ArrayList)testClasses.clone();
		tests_1_8.addAll(TEST_CLASSES_1_5);
		tests_1_8.add(ParserTest1_7.class);
		tests_1_8.add(LambdaExpressionSyntaxTest.class);
		tests_1_8.add(ReferenceExpressionSyntaxTest.class);
		tests_1_8.add(TypeAnnotationSyntaxTest.class);
		tests_1_8.add(CompletionParserTest18.class);
		tests_1_8.add(SelectionParserTest18.class);
		TestCase.resetForgottenFilters(tests_1_8);
		all.addTest(AbstractCompilerTest.buildComplianceTestSuite(ClassFileConstants.JDK1_8, tests_1_8));
	}
	if ((possibleComplianceLevels & AbstractCompilerTest.F_9) != 0) {
		ArrayList tests_9 = (ArrayList)testClasses.clone();
		tests_9.addAll(TEST_CLASSES_1_5);
		tests_9.add(ParserTest1_7.class);
		tests_9.add(LambdaExpressionSyntaxTest.class);
		tests_9.add(ReferenceExpressionSyntaxTest.class);
		tests_9.add(TypeAnnotationSyntaxTest.class);
		tests_9.add(CompletionParserTest18.class);
		tests_9.add(SelectionParserTest18.class);
		tests_9.add(SelectionParserTest9.class);
		tests_9.add(ModuleDeclarationSyntaxTest.class);
		// Reset forgotten subsets tests
		TestCase.TESTS_PREFIX = null;
		TestCase.TESTS_NAMES = null;
		TestCase.TESTS_NUMBERS= null;
		TestCase.TESTS_RANGE = null;
		TestCase.RUN_ONLY_ID = null;
		all.addTest(AbstractCompilerTest.buildComplianceTestSuite(ClassFileConstants.JDK9, tests_9));
	}
	if ((possibleComplianceLevels & AbstractCompilerTest.F_10) != 0) {
		ArrayList tests_10 = (ArrayList)testClasses.clone();
		tests_10.addAll(TEST_CLASSES_1_5);
		tests_10.add(ParserTest1_7.class);
		tests_10.add(LambdaExpressionSyntaxTest.class);
		tests_10.add(ReferenceExpressionSyntaxTest.class);
		tests_10.add(TypeAnnotationSyntaxTest.class);
		tests_10.add(CompletionParserTest18.class);
		tests_10.add(SelectionParserTest18.class);
		tests_10.add(SelectionParserTest9.class);
		tests_10.add(ModuleDeclarationSyntaxTest.class);
		tests_10.add(JEP286ReservedWordTest.class);
		// Reset forgotten subsets tests
		TestCase.TESTS_PREFIX = null;
		TestCase.TESTS_NAMES = null;
		TestCase.TESTS_NUMBERS= null;
		TestCase.TESTS_RANGE = null;
		TestCase.RUN_ONLY_ID = null;
		all.addTest(AbstractCompilerTest.buildComplianceTestSuite(ClassFileConstants.JDK9, tests_10));
	}
	return all;
}
public static Test suite() {
	return getTestSuite(true);
}
}<|MERGE_RESOLUTION|>--- conflicted
+++ resolved
@@ -5,13 +5,6 @@
  * which accompanies this distribution, and is available at
  * http://www.eclipse.org/legal/epl-v10.html
  *
-<<<<<<< HEAD
-=======
- * This is an implementation of an early-draft specification developed under the Java
- * Community Process (JCP) and is made available for testing and evaluation purposes
- * only. The code is not compatible with any specification of the JCP.
-
->>>>>>> a286dada
  * Contributors:
  *     IBM Corporation - initial API and implementation
  *      Jesper Steen Møller <jesper@selskabet.org> - Contributions for
