/*******************************************************************************
 * Copyright (c) 2000, 2018 IBM Corporation and others.
 * All rights reserved. This program and the accompanying materials
 * are made available under the terms of the Eclipse Public License v1.0
 * which accompanies this distribution, and is available at
 * http://www.eclipse.org/legal/epl-v10.html
 *
 * Contributors:
 *     IBM Corporation - initial API and implementation
 *     Stephan Herrmann - Contribution for
 *								bug 335093 - [compiler][null] minimal hook for future null annotation support
 *								bug 388800 - [1.8] adjust tests to 1.8 JRE
 *								bug 402237 - [1.8][compiler] investigate differences between compilers re MethodVerifyTest
 *								bug 391376 - [1.8] check interaction of default methods with bridge methods and generics
 *								Bug 412203 - [compiler] Internal compiler error: java.lang.IllegalArgumentException: info cannot be null
 *								Bug 422051 - [1.8][compiler][tests] cleanup excuses (JavacHasABug) in InterfaceMethodTests
 *								Bug 400874 - [1.8][compiler] Inference infrastructure should evolve to meet JLS8 18.x (Part G of JSR335 spec)
 *								Bug 425721 - [1.8][compiler] Nondeterministic results in GenericsRegressionTest_1_8.testBug424195a
 *     Jesper S Moller - Contributions for bug 378674 - "The method can be declared as static" is wrong
 *******************************************************************************/
package org.eclipse.jdt.core.tests.compiler.regression;

import java.io.BufferedReader;
import java.io.BufferedWriter;
import java.io.File;
import java.io.FileInputStream;
import java.io.FileOutputStream;
import java.io.FileWriter;
import java.io.IOException;
import java.io.InputStream;
import java.io.InputStreamReader;
import java.io.PrintWriter;
import java.net.URL;
import java.text.SimpleDateFormat;
import java.util.ArrayList;
import java.util.Date;
import java.util.HashMap;
import java.util.HashSet;
import java.util.Iterator;
import java.util.List;
import java.util.Locale;
import java.util.Map;
import java.util.Set;
import java.util.StringTokenizer;
import java.util.regex.Matcher;
import java.util.regex.Pattern;

import javax.annotation.processing.AbstractProcessor;
import javax.annotation.processing.Processor;
import javax.annotation.processing.RoundEnvironment;
import javax.annotation.processing.SupportedAnnotationTypes;
import javax.lang.model.element.TypeElement;

import org.eclipse.core.runtime.FileLocator;
import org.eclipse.core.runtime.IPath;
import org.eclipse.core.runtime.Path;
import org.eclipse.core.runtime.Platform;
import org.eclipse.jdt.core.JavaCore;
import org.eclipse.jdt.core.ToolFactory;
import org.eclipse.jdt.core.compiler.batch.BatchCompiler;
import org.eclipse.jdt.core.search.SearchDocument;
import org.eclipse.jdt.core.search.SearchParticipant;
import org.eclipse.jdt.core.tests.junit.extension.StopableTestCase;
import org.eclipse.jdt.core.tests.util.AbstractCompilerTest;
import org.eclipse.jdt.core.tests.util.CompilerTestSetup;
import org.eclipse.jdt.core.tests.util.TestVerifier;
import org.eclipse.jdt.core.tests.util.Util;
import org.eclipse.jdt.core.util.ClassFileBytesDisassembler;
import org.eclipse.jdt.core.util.ClassFormatException;
import org.eclipse.jdt.internal.compiler.ASTVisitor;
import org.eclipse.jdt.internal.compiler.AbstractAnnotationProcessorManager;
import org.eclipse.jdt.internal.compiler.Compiler;
import org.eclipse.jdt.internal.compiler.ICompilerRequestor;
import org.eclipse.jdt.internal.compiler.IErrorHandlingPolicy;
import org.eclipse.jdt.internal.compiler.IProblemFactory;
import org.eclipse.jdt.internal.compiler.apt.dispatch.BaseAnnotationProcessorManager;
import org.eclipse.jdt.internal.compiler.apt.dispatch.BaseProcessingEnvImpl;
import org.eclipse.jdt.internal.compiler.apt.dispatch.ProcessorInfo;
import org.eclipse.jdt.internal.compiler.ast.CompilationUnitDeclaration;
import org.eclipse.jdt.internal.compiler.batch.CompilationUnit;
import org.eclipse.jdt.internal.compiler.batch.FileSystem;
import org.eclipse.jdt.internal.compiler.classfmt.ClassFileConstants;
import org.eclipse.jdt.internal.compiler.classfmt.ClassFileReader;
import org.eclipse.jdt.internal.compiler.env.INameEnvironment;
import org.eclipse.jdt.internal.compiler.impl.CompilerOptions;
import org.eclipse.jdt.internal.compiler.impl.IrritantSet;
import org.eclipse.jdt.internal.compiler.lookup.ReferenceBinding;
import org.eclipse.jdt.internal.compiler.lookup.TypeConstants;
import org.eclipse.jdt.internal.compiler.problem.AbortCompilation;
import org.eclipse.jdt.internal.compiler.problem.DefaultProblemFactory;
import org.eclipse.jdt.internal.core.search.JavaSearchParticipant;
import org.eclipse.jdt.internal.core.search.indexing.BinaryIndexer;
import org.eclipse.jdt.internal.core.util.Messages;
import org.osgi.framework.Bundle;

@SuppressWarnings({ "unchecked", "rawtypes" })
public abstract class AbstractRegressionTest extends AbstractCompilerTest implements StopableTestCase {

	static final String[] env = System.getenv().entrySet().stream()
		.filter(e -> !"JAVA_TOOL_OPTIONS".equals(e.getKey()))
		.map(e -> e.getKey() + "=" + e.getValue())
		.toArray(String[]::new);

	protected class Runner {
		boolean shouldFlushOutputDirectory = true;
		// input:
		String[] testFiles;
		String[] dependantFiles;
		String[] classLibraries;
<<<<<<< HEAD
		boolean  libsOnModulePath;
=======
>>>>>>> a286dada
		// control compilation:
		Map<String,String> customOptions;
		boolean performStatementsRecovery;
		boolean generateOutput;
		ICompilerRequestor customRequestor;
		// compiler result:
		String expectedCompilerLog;
		String[] alternateCompilerLogs;
		boolean showCategory;
		boolean showWarningToken;
		// javac:
		boolean skipJavac;
<<<<<<< HEAD
		public String expectedJavacOutputString;
=======
>>>>>>> a286dada
		JavacTestOptions javacTestOptions;
		// execution:
		boolean forceExecution;
		String[] vmArguments;
		String expectedOutputString;
		String expectedErrorString;

		ASTVisitor visitor;

		@SuppressWarnings("synthetic-access")
		protected void runConformTest() {
			runTest(this.shouldFlushOutputDirectory,
					this.testFiles,
					this.dependantFiles != null ? this.dependantFiles : new String[] {},
					this.classLibraries,
<<<<<<< HEAD
					this.libsOnModulePath,
=======
>>>>>>> a286dada
					this.customOptions,
					this.performStatementsRecovery,
					new Requestor(
							this.generateOutput,
							this.customRequestor,
							this.showCategory,
							this.showWarningToken),
					false,
					this.expectedCompilerLog,
					this.alternateCompilerLogs,
					this.forceExecution,
					this.vmArguments,
					this.expectedOutputString,
					this.expectedErrorString,
					this.visitor,
<<<<<<< HEAD
					this.expectedJavacOutputString != null ? this.expectedJavacOutputString : this.expectedOutputString,
=======
>>>>>>> a286dada
					this.skipJavac ? JavacTestOptions.SKIP : this.javacTestOptions);
		}

		@SuppressWarnings("synthetic-access")
		protected void runNegativeTest() {
			runTest(this.shouldFlushOutputDirectory,
					this.testFiles,
					this.dependantFiles != null ? this.dependantFiles : new String[] {},
					this.classLibraries,
<<<<<<< HEAD
					this.libsOnModulePath,
=======
>>>>>>> a286dada
					this.customOptions,
					this.performStatementsRecovery,
					new Requestor(
							this.generateOutput,
							this.customRequestor,
							this.showCategory,
							this.showWarningToken),
					true,
					this.expectedCompilerLog,
					this.alternateCompilerLogs,
					this.forceExecution,
					this.vmArguments,
					this.expectedOutputString,
					this.expectedErrorString,
					this.visitor,
<<<<<<< HEAD
					this.expectedJavacOutputString != null ? this.expectedJavacOutputString : this.expectedOutputString,
=======
>>>>>>> a286dada
					this.skipJavac ? JavacTestOptions.SKIP : this.javacTestOptions);
		}

		@SuppressWarnings("synthetic-access")
		protected void runWarningTest() {
			runTest(this.shouldFlushOutputDirectory,
					this.testFiles,
					this.dependantFiles != null ? this.dependantFiles : new String[] {},
					this.classLibraries,
<<<<<<< HEAD
					this.libsOnModulePath,
=======
>>>>>>> a286dada
					this.customOptions,
					this.performStatementsRecovery,
					new Requestor(
							this.generateOutput,
							this.customRequestor,
							this.showCategory,
							this.showWarningToken),
					false,
					this.expectedCompilerLog,
					this.alternateCompilerLogs,
					this.forceExecution,
					this.vmArguments,
					this.expectedOutputString,
					this.expectedErrorString,
					this.visitor,
<<<<<<< HEAD
					this.expectedJavacOutputString != null ? this.expectedJavacOutputString : this.expectedOutputString,
=======
>>>>>>> a286dada
					this.skipJavac ? JavacTestOptions.SKIP : this.javacTestOptions);
		}
	}

	// javac comparison related types, fields and methods - see runJavac for
	// details
static class JavacCompiler {
	String rootDirectoryPath;
	String javacPathName;
	String version; // not intended to be modified - one of JavaCore.VERSION_1_*
	int minor;
	String rawVersion; // not intended to be modified - more complete version name
	long compliance;
	public static final long EXIT_VALUE_MASK = 0x00000000FFFFFFFFL;
	public static final long ERROR_LOG_MASK =  0xFFFFFFFF00000000L;
	private String classpath;
	JavacCompiler(String rootDirectoryPath) throws IOException, InterruptedException {
		this(rootDirectoryPath, null);
	}
	JavacCompiler(String rootDirectoryPath, String rawVersion) throws IOException, InterruptedException {
		this.rootDirectoryPath = rootDirectoryPath;
		this.javacPathName = new File(rootDirectoryPath + File.separator
				+ "bin" + File.separator + JAVAC_NAME).getCanonicalPath();
		// WORK don't need JAVAC_NAME any more; suppress this as we work towards code cleanup
		if (rawVersion == null) {
			rawVersion = getVersion(this.javacPathName);
		}
		if (rawVersion.indexOf("1.4") != -1 ||
				this.javacPathName.indexOf("1.4") != -1
				/* in fact, SUN javac 1.4 does not support the -version option;
				 * this is a imperfect heuristic to catch the case */) {
			this.version = JavaCore.VERSION_1_4;
		} else if (rawVersion.indexOf("1.5") != -1) {
			this.version = JavaCore.VERSION_1_5;
		} else if (rawVersion.indexOf("1.6") != -1) {
			this.version = JavaCore.VERSION_1_6;
		} else if (rawVersion.indexOf("1.7") != -1) {
			this.version = JavaCore.VERSION_1_7;
		} else if (rawVersion.indexOf("1.8") != -1) {
			this.version = JavaCore.VERSION_1_8;
		} else if(rawVersion.startsWith("9")) {
			this.version = JavaCore.VERSION_9;
		} else if(rawVersion.startsWith("10")) {
			this.version = JavaCore.VERSION_10;
		} else {
			throw new RuntimeException("unknown javac version: " + rawVersion);
		}
		this.compliance = CompilerOptions.versionToJdkLevel(this.version);
		this.minor = minorFromRawVersion(this.version, rawVersion);
		this.rawVersion = rawVersion;
		StringBuffer classpathBuffer = new StringBuffer(" -classpath ");
		this.classpath = classpathBuffer.toString();
	}
	static String getVersion(String javacPathName) throws IOException, InterruptedException {
		Process fetchVersionProcess = null;
		try {
			fetchVersionProcess = Runtime.getRuntime().exec(javacPathName + " -version", env, null);
		    Logger versionStdErrLogger = new Logger(fetchVersionProcess.getErrorStream(), ""); // for javac <= 1.8
		    Logger versionStdOutLogger = new Logger(fetchVersionProcess.getInputStream(), ""); // for javac >= 9
		    versionStdErrLogger.start();
		    versionStdOutLogger.start();
			fetchVersionProcess.waitFor();
			// make sure we get the whole output
			versionStdErrLogger.join();
			versionStdOutLogger.join();
			String loggedVersion = versionStdErrLogger.buffer.toString();
			if (loggedVersion.isEmpty())
				loggedVersion = versionStdOutLogger.buffer.toString();
			int eol = loggedVersion.indexOf('\n');
			if (eol != -1) {
				loggedVersion = loggedVersion.substring(0, eol);
			}
			if (loggedVersion.startsWith("javac ")) {
				loggedVersion = loggedVersion.substring(6, loggedVersion.length());
			}
			return loggedVersion;
		} finally {
			if (fetchVersionProcess != null) {
				fetchVersionProcess.destroy(); // closes process streams
			}
		}
	}
	// projects known raw versions to minors; minors should grow with time, so
	// that before and after relationships be easy to implement upon compilers
	// of the same version; two latest digits are used for variants into levels
	// denoted by the two first digits
	static int minorFromRawVersion (String version, String rawVersion) {
		if (version == JavaCore.VERSION_1_5) {
			if ("1.5.0_15-ea".equals(rawVersion)) {
				return 1500;
			}
			if ("1.5.0_16-ea".equals(rawVersion)) { // b01
				return 1600;
			}
		}
		if (version == JavaCore.VERSION_1_6) {
			if ("1.6.0_10-ea".equals(rawVersion)) {
				return 1000;
			}
			if ("1.6.0_10-beta".equals(rawVersion)) { // b24
				return 1010;
			}
			if ("1.6.0_45".equals(rawVersion)) {
				return 1045;
			}
		}
		if (version == JavaCore.VERSION_1_7) {
			if ("1.7.0-ea".equals(rawVersion)) {
				return 0000;
			}
			if ("1.7.0_10".equals(rawVersion)) {
				return 1000;
			}
			if ("1.7.0_25".equals(rawVersion)) {
				return 2500;
			}
			if ("1.7.0_80".equals(rawVersion)) {
				return 8000;
			}
		}
		if (version == JavaCore.VERSION_1_8) {
			if ("1.8.0-ea".equals(rawVersion) || ("1.8.0".equals(rawVersion))) {
				return 0000;
			}
			if ("1.8.0_40".equals(rawVersion)) {
				return 1000; // corresponds to JLS maintenance release 2015-02-13
			}
			if ("1.8.0_45".equals(rawVersion)) {
				return 1100; // corresponds to JLS maintenance release 2015-02-13
			}
			if ("1.8.0_60".equals(rawVersion)) {
				return 1500;
			}
			if ("1.8.0_131".equals(rawVersion)) {
				return 1700;
			}
			if ("1.8.0_152".equals(rawVersion)) {
				return 1900;
			}
		}
		if (version == JavaCore.VERSION_9) {
			if ("9".equals(rawVersion)) {
				return 0000;
			}
			if ("9.0.1".equals(rawVersion)) {
				return 0100;
			}
		}
		if (version == JavaCore.VERSION_10) {
			return 0000; // We are still in EA
		}
		throw new RuntimeException("unknown raw javac version: " + rawVersion);
	}
	// returns 0L if everything went fine; else the lower word contains the
	// exit value and the upper word is non-zero iff the error log has contents
	long compile(File directory, String options, String[] sourceFileNames, StringBuffer log) throws IOException, InterruptedException {
		Process compileProcess = null;
		long result = 0L;
		// WORK classpath should depend on the compiler, not on the default runtime
		try {
			if (!directory.exists()) {
				directory.mkdir();
			}
			StringBuffer cmdLine = new StringBuffer(this.javacPathName);
			cmdLine.append(this.classpath);
			cmdLine.append(". ");
			cmdLine.append(options);
			for (int i = 0; i < sourceFileNames.length; i ++) {
				cmdLine.append(' ');
				cmdLine.append(sourceFileNames[i]);
			}
			String cmdLineAsString;
			// WORK improve double-quotes management on Linux
			if ("Linux".equals(System.getProperty("os.name"))) {
				cmdLineAsString = cmdLine.toString().replaceAll("\"", "");
			} else {
				cmdLineAsString = cmdLine.toString();
			}
			compileProcess = Runtime.getRuntime().exec(cmdLineAsString, env, directory);
			Logger errorLogger = new Logger(compileProcess.getErrorStream(),
					"ERROR", log == null ? new StringBuffer() : log);
			errorLogger.start();
			int compilerResult = compileProcess.waitFor();
			result |= compilerResult; // caveat: may never terminate under specific conditions
			errorLogger.join(); // make sure we get the whole output
			if (errorLogger.buffer.length() > 0) {
				System.err.println("--- javac err: ---");
				System.err.println(errorLogger.buffer.toString());
				result |= ERROR_LOG_MASK;
			}
		} finally {
			if (compileProcess != null) {
				compileProcess.destroy();
			}
		}
		return result;
	}
}
static class JavaRuntime {
	private String rootDirectoryPath;
	private String javaPathName;
	String version; // not intended to be modified - one of JavaCore.VERSION_1_*
	String rawVersion; // not intended to be modified - more complete version name
	int minor;
	private static HashMap runtimes = new HashMap();
	static JavaRuntime runtimeFor(JavacCompiler compiler) throws IOException, InterruptedException {
		JavaRuntime cached = (JavaRuntime) runtimes.get(compiler.rawVersion);
		if (cached == null) {
			cached = new JavaRuntime(compiler.rootDirectoryPath, compiler.version, compiler.rawVersion, compiler.minor);
			runtimes.put(compiler.rawVersion, cached);
		}
		return cached;
	}
	private JavaRuntime(String rootDirectoryPath, String version, String rawVersion, int minor) throws IOException, InterruptedException {
		this.rootDirectoryPath = rootDirectoryPath;
		this.javaPathName = new File(this.rootDirectoryPath + File.separator
				+ "bin" + File.separator + JAVA_NAME).getCanonicalPath();
		this.version = version;
		this.rawVersion = rawVersion;
		this.minor = minor;
	}
	// returns 0 if everything went fine
	int execute(File directory, String options, String className, StringBuffer stdout, StringBuffer stderr) throws IOException, InterruptedException {
		Process executionProcess = null;
		try {
			StringBuffer cmdLine = new StringBuffer(this.javaPathName);
			cmdLine.append(" -classpath . "); // default classpath
			cmdLine.append(options);
			cmdLine.append(' ');
			cmdLine.append(className);
			executionProcess = Runtime.getRuntime().exec(cmdLine.toString(), env, directory);
			Logger outputLogger = new Logger(executionProcess.getInputStream(),
					"RUNTIME OUTPUT", stdout == null ? new StringBuffer() : stdout);
			outputLogger.start();
			Logger errorLogger = new Logger(executionProcess.getErrorStream(),
					"RUNTIME ERROR", stderr == null ? new StringBuffer() : stderr);
			errorLogger.start();
			int result = executionProcess.waitFor(); // caveat: may never terminate under specific conditions
			outputLogger.join(); // make sure we get the whole output
			errorLogger.join(); // make sure we get the whole output
			return result;
		} finally {
			if (executionProcess != null) {
				executionProcess.destroy();
			}
		}
	}
}
protected static class JavacTestOptions {
	static final JavacTestOptions DEFAULT = new JavacTestOptions();
	static final JavacTestOptions SKIP = new JavacTestOptions() {
		boolean skip(JavacCompiler compiler) {
			return true;
		}
	};
	public static class SuppressWarnings extends JavacTestOptions {
		public SuppressWarnings(String token) {
			setCompilerOptions("-Xlint:-"+token);
		}
	}
	// TODO (maxime) enable selective javac output dir manipulations between
	//      tests steps
	// some tests manipulate the OUTPUT_DIR explicitly between run*Test calls;
	// however, these manipulations are not reflected in the javac output
	// directory (yet); skipping until we fix this
	static final JavacTestOptions SKIP_UNTIL_FRAMEWORK_FIX = new JavacTestOptions() {
		boolean skip(JavacCompiler compiler) {
			return true;
		}
	};
	private String compilerOptions = "";
	public JavacTestOptions() {
	}
	public JavacTestOptions(String compilerOptions) {
		this.compilerOptions = compilerOptions;
	}
	String getCompilerOptions() {
		return this.compilerOptions;
	}
	public void setCompilerOptions(String options) {
		this.compilerOptions = options;
	}
	boolean skip(JavacCompiler compiler) {
		return false;
	}
	static class MismatchType {
		static final int EclipseErrorsJavacNone = 0x0001;
		static final int EclipseErrorsJavacWarnings = 0x0002;
		static final int JavacErrorsEclipseNone = 0x0004;
		static final int JavacErrorsEclipseWarnings = 0x0008;
		static final int EclipseWarningsJavacNone = 0x0010;
		static final int JavacWarningsEclipseNone = 0x0020;
		static final int StandardOutputMismatch = 0x0040;
		static final int ErrorOutputMismatch = 0x0080;
		static final int JavacAborted = 0x0100;
		static final int JavacNotLaunched = 0x0200;
		static final int JavaAborted = 0x0400;
		static final int JavaNotLaunched = 0x0800;
	}
	public static class Excuse extends JavacTestOptions {
		protected int mismatchType;
		Excuse(int mismatchType) {
			this.mismatchType = mismatchType;
		}
		Excuse excuseFor(JavacCompiler compiler) {
			return this;
		}
		public boolean clears(int mismatch) {
			return this.mismatchType == 0 || (this.mismatchType & mismatch) == mismatch; // one excuse can clear multiple mismatches
		}
		public static Excuse
			EclipseHasSomeMoreWarnings = RUN_JAVAC ?
				new Excuse(MismatchType.EclipseWarningsJavacNone) : null,
			EclipseWarningConfiguredAsError = RUN_JAVAC ?
				new Excuse(MismatchType.EclipseErrorsJavacWarnings | MismatchType.EclipseErrorsJavacNone) : null,
			JavacCompilesBogusReferencedFileAgain = RUN_JAVAC ?
				new Excuse(MismatchType.EclipseErrorsJavacNone) : null,
				// bugs not found on javac bug site, but points to a javac bug.
			JavacDoesNotCompileCorrectSource = RUN_JAVAC ?
				new JavacHasABug(MismatchType.JavacErrorsEclipseNone) : null,
			/* A General Excuse - Revisit periodically */
			JavacCompilesIncorrectSource = RUN_JAVAC ?
				new JavacHasABug(MismatchType.EclipseErrorsJavacNone |
						MismatchType.EclipseErrorsJavacWarnings |
						MismatchType.EclipseWarningsJavacNone) : null,
			JavacGeneratesIncorrectCode = RUN_JAVAC ?
					new JavacHasABug(MismatchType.StandardOutputMismatch) : null,
			JavacHasWarningsEclipseNotConfigured = RUN_JAVAC ?
					new JavacHasABug(MismatchType.JavacWarningsEclipseNone) : null,
			JavacHasErrorsEclipseHasWarnings = RUN_JAVAC ?
					new JavacHasABug(MismatchType.JavacErrorsEclipseWarnings) : null,
			JavacHasErrorsEclipseHasNone = RUN_JAVAC ?
					new JavacHasABug(MismatchType.JavacErrorsEclipseNone) : null;
	}
	Excuse excuseFor(JavacCompiler compiler) {
		return null;
	}
	public static class EclipseHasABug extends Excuse {
		EclipseHasABug(int mismatchType) {
			super(mismatchType);
		}
		public static EclipseHasABug
			EclipseBug159851 = RUN_JAVAC ? // https://bugs.eclipse.org/bugs/show_bug.cgi?id=159851
				new EclipseHasABug(MismatchType.JavacErrorsEclipseNone) {
					Excuse excuseFor(JavacCompiler compiler) {
						return compiler.compliance < ClassFileConstants.JDK1_7 ? this : null;
					}
				} : null,
			EclipseBug177715 = RUN_JAVAC ? // https://bugs.eclipse.org/bugs/show_bug.cgi?id=177715
				new EclipseHasABug(MismatchType.JavacErrorsEclipseNone) {
					Excuse excuseFor(JavacCompiler compiler) {
						return compiler.compliance < ClassFileConstants.JDK1_8 ? this : null; // in 1.8 rejected by both compilers
					}
				} : null,
			EclipseBug207935 = RUN_JAVAC ? // https://bugs.eclipse.org/bugs/show_bug.cgi?id=207935
				new EclipseHasABug(MismatchType.EclipseErrorsJavacNone | MismatchType.EclipseWarningsJavacNone) : null,
			EclipseBug216558 = RUN_JAVAC ? // https://bugs.eclipse.org/bugs/show_bug.cgi?id=216558
				new EclipseHasABug(MismatchType.JavacErrorsEclipseNone) : null,
			EclipseBug235550 = RUN_JAVAC ? // https://bugs.eclipse.org/bugs/show_bug.cgi?id=235550
				new EclipseHasABug(MismatchType.JavacErrorsEclipseNone) : null,
			EclipseBug235809 = RUN_JAVAC ? // https://bugs.eclipse.org/bugs/show_bug.cgi?id=235809
				new EclipseHasABug(MismatchType.StandardOutputMismatch) : null,
			EclipseBug236217 = RUN_JAVAC ? // https://bugs.eclipse.org/bugs/show_bug.cgi?id=236217
				new EclipseHasABug(MismatchType.JavacErrorsEclipseNone) {
					Excuse excuseFor(JavacCompiler compiler) {
						return compiler.compliance < ClassFileConstants.JDK1_8 ? this : null; // in 1.8 accepted by both compilers
					}
				} : null,
			EclipseBug236236 = RUN_JAVAC ? // https://bugs.eclipse.org/bugs/show_bug.cgi?id=236236
				new EclipseHasABug(MismatchType.EclipseErrorsJavacNone) {
					Excuse excuseFor(JavacCompiler compiler) {
						return compiler.compliance > ClassFileConstants.JDK1_5 ? this : null;
					}
				}: null,
			EclipseBug236242 = RUN_JAVAC ? // https://bugs.eclipse.org/bugs/show_bug.cgi?id=236242
				new EclipseHasABug(MismatchType.EclipseErrorsJavacWarnings) {
					Excuse excuseFor(JavacCompiler compiler) {
						return compiler.compliance == ClassFileConstants.JDK1_7 ? this : null;
					}
				}: null,
			EclipseBug236243 = RUN_JAVAC ? // https://bugs.eclipse.org/bugs/show_bug.cgi?id=236243
				new EclipseHasABug(MismatchType.EclipseErrorsJavacNone) {
					Excuse excuseFor(JavacCompiler compiler) {
						return compiler.compliance > ClassFileConstants.JDK1_6 ? this : null;
					}
				}: null,
			EclipseBug236379 = RUN_JAVAC ? // https://bugs.eclipse.org/bugs/show_bug.cgi?id=236379
				new EclipseHasABug(MismatchType.EclipseWarningsJavacNone) {
					Excuse excuseFor(JavacCompiler compiler) {
						return compiler.compliance > ClassFileConstants.JDK1_5 ? null : this;
					}
				}: null,
			EclipseBug424410 = RUN_JAVAC ? // https://bugs.eclipse.org/bugs/show_bug.cgi?id=424410
				new EclipseHasABug(MismatchType.JavacErrorsEclipseNone) : null,
			EclipseBug427719 = RUN_JAVAC ? // https://bugs.eclipse.org/bugs/show_bug.cgi?id=427719
				new EclipseHasABug(MismatchType.JavacErrorsEclipseWarnings) : null,
			EclipseBug421922 = RUN_JAVAC ? // https://bugs.eclipse.org/bugs/show_bug.cgi?id=421922
						new EclipseHasABug(MismatchType.EclipseErrorsJavacNone) : null,
			EclipseBug428061 = RUN_JAVAC ? // https://bugs.eclipse.org/bugs/show_bug.cgi?id=428061
								new EclipseHasABug(MismatchType.JavacErrorsEclipseNone |
										MismatchType.JavacErrorsEclipseWarnings) : null,
			EclipseBug510528 = RUN_JAVAC ? // https://bugs.eclipse.org/bugs/show_bug.cgi?id=510528
				new EclipseHasABug(MismatchType.JavacErrorsEclipseNone) : null,
			EclipseBug531531 = RUN_JAVAC ? // https://bugs.eclipse.org/bugs/show_bug.cgi?id=531531
					new EclipseHasABug(MismatchType.EclipseErrorsJavacNone) : null,
			EclipseBug529197 = RUN_JAVAC ? // https://bugs.eclipse.org/bugs/show_bug.cgi?id=529197
					new EclipseHasABug(MismatchType.EclipseErrorsJavacNone) : null;
	}
	// Justification based upon:
	// - Eclipse bugs opened to investigate differences and closed as INVALID
	//   on grounds other than an identified javac bug;
	// - Eclipse bugs that discuss the topic in depth and explain why we made a
	//   given choice;
	// - explanations inlined here (no bug available, apparently not worth
	//   opening one).
	public static class EclipseJustification extends Excuse {
		EclipseJustification(int mismatchType) {
			super(mismatchType);
		}
		public static final EclipseJustification
			EclipseBug72704 = RUN_JAVAC ? // https://bugs.eclipse.org/bugs/show_bug.cgi?id=72704
				new EclipseJustification(MismatchType.EclipseErrorsJavacNone) : null,
			EclipseBug83902 = RUN_JAVAC ? // https://bugs.eclipse.org/bugs/show_bug.cgi?id=83902
				new EclipseJustification(MismatchType.EclipseWarningsJavacNone) {
					Excuse excuseFor(JavacCompiler compiler) {
						return compiler.compliance > ClassFileConstants.JDK1_5 ? this : null;
					}
				} : null,
			EclipseBug83902b = RUN_JAVAC ? // https://bugs.eclipse.org/bugs/show_bug.cgi?id=83902
				new EclipseJustification(MismatchType.JavacErrorsEclipseWarnings) : null,
			EclipseBug95021 = RUN_JAVAC ? // https://bugs.eclipse.org/bugs/show_bug.cgi?id=95021
				new EclipseJustification(MismatchType.JavacErrorsEclipseNone) {
					Excuse excuseFor(JavacCompiler compiler) {
						return compiler.compliance == ClassFileConstants.JDK1_7 ? this : null;
					}
					// WORK consider adding reversed pivots
				} : null,
			EclipseBug112433 = RUN_JAVAC ? // https://bugs.eclipse.org/bugs/show_bug.cgi?id=112433
				new EclipseJustification(MismatchType.JavacErrorsEclipseNone) : null,
			EclipseBug126712 = RUN_JAVAC ? // https://bugs.eclipse.org/bugs/show_bug.cgi?id=126712 & http://bugs.sun.com/bugdatabase/view_bug.do?bug_id=6342411
				new EclipseJustification(MismatchType.StandardOutputMismatch) {
					Excuse excuseFor(JavacCompiler compiler) {
						return compiler.compliance > ClassFileConstants.JDK1_5 ? this : null;
					}
					// WORK consider adding reversed pivots
				} : null,
			EclipseBug126744 = RUN_JAVAC ? // https://bugs.eclipse.org/bugs/show_bug.cgi?id=126744
				new EclipseJustification(MismatchType.JavacErrorsEclipseNone) : null,
			EclipseBug151275 = RUN_JAVAC ? // https://bugs.eclipse.org/bugs/show_bug.cgi?id=151275
				new EclipseJustification(MismatchType.JavacErrorsEclipseNone) {
					Excuse excuseFor(JavacCompiler compiler) { 
						return compiler.compliance < ClassFileConstants.JDK1_7 ? this : null;
					}
				} : null,
			EclipseBug159214 = RUN_JAVAC ? // https://bugs.eclipse.org/bugs/show_bug.cgi?id=159214
				new EclipseJustification(MismatchType.EclipseErrorsJavacNone) {
					Excuse excuseFor(JavacCompiler compiler) {
						return compiler.compliance == ClassFileConstants.JDK1_6 ? this : null;
					}
					// WORK consider adding reversed pivots
				} : null,
			EclipseBug169017 = RUN_JAVAC ? // https://bugs.eclipse.org/bugs/show_bug.cgi?id=169017
				new EclipseJustification(MismatchType.JavacErrorsEclipseNone) {
					Excuse excuseFor(JavacCompiler compiler) {
						return compiler.compliance > ClassFileConstants.JDK1_5 ? this : null;
					}
					// WORK consider adding reversed pivots
				} : null,
			EclipseBug180789 = RUN_JAVAC ? // https://bugs.eclipse.org/bugs/show_bug.cgi?id=180789
				new EclipseJustification(MismatchType.EclipseErrorsJavacWarnings) : null,
			EclipseBug218677 = RUN_JAVAC ? // https://bugs.eclipse.org/bugs/show_bug.cgi?id=218677
				new EclipseJustification(MismatchType.EclipseErrorsJavacNone) {
					Excuse excuseFor(JavacCompiler compiler) {
						return compiler.compliance > ClassFileConstants.JDK1_6 ? this : null;
					}
					// WORK consider adding reversed pivots
				} : null,
			EclipseBug234815 = RUN_JAVAC ? // https://bugs.eclipse.org/bugs/show_bug.cgi?id=234815
				new EclipseJustification(MismatchType.JavacErrorsEclipseNone) {
					Excuse excuseFor(JavacCompiler compiler) {
						return compiler.compliance < ClassFileConstants.JDK1_7 ? this : null;
					}
				}: null,
			EclipseBug235543 = RUN_JAVAC ? // https://bugs.eclipse.org/bugs/show_bug.cgi?id=235543
				new EclipseJustification(MismatchType.EclipseErrorsJavacNone) : null,
			EclipseBug235546 = RUN_JAVAC ? // https://bugs.eclipse.org/bugs/show_bug.cgi?id=235546
				new EclipseJustification(MismatchType.JavacErrorsEclipseNone) : null,
			EclipseBug449063 = RUN_JAVAC ? // https://bugs.eclipse.org/bugs/show_bug.cgi?id=449063
					 new EclipseJustification(MismatchType.StandardOutputMismatch) : null;
		public static final EclipseJustification
			EclipseJustification0001 = RUN_JAVAC ?
					new EclipseJustification(MismatchType.EclipseErrorsJavacNone) : null;
			/* javac properly detects duplicate attributes in annotations in the
			 * simplest case (AnnotationTest#18b) but fails on a slightly more
			 * complex one where the duplicate is within an embedded annotation;
			 * there seems to be no reason for not reporting the error
			 * (AnnotationTest#18) */
	}
	public static class JavacHasABug extends Excuse {
		long pivotCompliance;
		int pivotMinor;
		int[] minorsFixed;
		static final int NO_FIX = -1;
		static final int IRRELEVANT = -2;
		JavacHasABug(int mismatchType) {
			super(mismatchType);
		}
//		private JavacHasABug(int mismatchType, int[] minorsFixed) {
//			super(mismatchType);
//			this.minorsFixed = minorsFixed;
//		}
		private JavacHasABug(int mismatchType, long pivotCompliance, int pivotMinor) {
			super(mismatchType);
			this.pivotCompliance = pivotCompliance;
			this.pivotMinor = pivotMinor;
		}
		Excuse excuseFor(JavacCompiler compiler) {
			if (this.minorsFixed != null) {
				if (compiler.compliance == ClassFileConstants.JDK1_8) {
					return this.minorsFixed[5] > compiler.minor || this.minorsFixed[5] < 0 ?
							this : null;
				} else if (compiler.compliance == ClassFileConstants.JDK1_7) {
					return this.minorsFixed[4] > compiler.minor || this.minorsFixed[4] < 0 ?
							this : null;
				} else if (compiler.compliance == ClassFileConstants.JDK1_6) {
					return this.minorsFixed[3] > compiler.minor || this.minorsFixed[3] < 0 ?
							this : null;
				} else if (compiler.compliance == ClassFileConstants.JDK1_5) {
					return this.minorsFixed[2] > compiler.minor || this.minorsFixed[2] < 0 ?
							this : null;
				} else if (compiler.compliance == ClassFileConstants.JDK1_4) {
					return this.minorsFixed[1] > compiler.minor || this.minorsFixed[1] < 0 ?
							this : null;
				} else if (compiler.compliance == ClassFileConstants.JDK1_3) {
					return this.minorsFixed[0] > compiler.minor || this.minorsFixed[0] < 0 ?
							this : null;
				}
				throw new RuntimeException(); // should not get there
			} else if (this.pivotCompliance > 0) {
				if (this.pivotCompliance < compiler.compliance) {
					return null;
				} else if (this.pivotCompliance > compiler.compliance) {
					return this;
				} else {
					return this.pivotMinor > compiler.minor ? this : null;
				}
			} else if (this.pivotCompliance < 0) {
				if (this.pivotCompliance < -compiler.compliance) {
					return null;
				} else if (this.pivotCompliance > -compiler.compliance) {
					return this;
				} else {
					return this.pivotMinor <= compiler.minor ? this : null;
				}
			}
			return this;
		}
		// bugs that we know precisely of
		public static JavacHasABug
			JavacBug4094180 = RUN_JAVAC ? // http://bugs.sun.com/bugdatabase/view_bug.do?bug_id=4094180
				new JavacHasABug(MismatchType.EclipseErrorsJavacNone) : null,
			JavacBug4660984 = RUN_JAVAC ? // http://bugs.sun.com/bugdatabase/view_bug.do?bug_id=4660984 & https://bugs.eclipse.org/bugs/show_bug.cgi?id=235555
				new JavacHasABug(MismatchType.JavacErrorsEclipseNone) : null,
			JavacBug5042462 = RUN_JAVAC ? // http://bugs.sun.com/bugdatabase/view_bug.do?bug_id=5042462 & https://bugs.eclipse.org/bugs/show_bug.cgi?id=208873
				new JavacHasABug(
					MismatchType.JavacErrorsEclipseNone,
					ClassFileConstants.JDK1_7, 0 /* 1.7.0 b17 */) : null,
			JavacBug5061359 = RUN_JAVAC ? // http://bugs.sun.com/bugdatabase/view_bug.do?bug_id=5061359
				new JavacHasABug(
					MismatchType.EclipseErrorsJavacNone,
					ClassFileConstants.JDK1_7, 0 /* 1.7.0 b03 */) : null,
			JavacBug6302954 = RUN_JAVAC ? // http://bugs.sun.com/bugdatabase/view_bug.do?bug_id=6302954 & https://bugs.eclipse.org/bugs/show_bug.cgi?id=98379
				new JavacHasABug(
					MismatchType.JavacErrorsEclipseNone,
					ClassFileConstants.JDK1_7, 0 /* 1.7.0 b03 */) : null,
			JavacBug6400189 = RUN_JAVAC ? // http://bugs.sun.com/bugdatabase/view_bug.do?bug_id=6400189 & https://bugs.eclipse.org/bugs/show_bug.cgi?id=106744 & https://bugs.eclipse.org/bugs/show_bug.cgi?id=167952
				new JavacHasABug(
					MismatchType.EclipseErrorsJavacNone) {
						Excuse excuseFor(JavacCompiler compiler) {
							return compiler.compliance == ClassFileConstants.JDK1_6 ? this : null;
						}
					} : null,
			JavacBug6500701 = RUN_JAVAC ? // http://bugs.sun.com/bugdatabase/view_bug.do?bug_id=6500701 & https://bugs.eclipse.org/bugs/show_bug.cgi?id=209779
				new JavacHasABug(
					MismatchType.StandardOutputMismatch,
					ClassFileConstants.JDK1_7, 0) : null,
			JavacBug6531075 = RUN_JAVAC ? // http://bugs.sun.com/bugdatabase/view_bug.do?bug_id=6531075
				new JavacHasABug(
					MismatchType.StandardOutputMismatch,
					ClassFileConstants.JDK1_7, 0) : null, // fixed in jdk7 b27; unfortunately, we do not have a distinct minor for this, hence former jdk7s will report an unused excuse
			JavacBug6569404 = RUN_JAVAC ? // http://bugs.sun.com/bugdatabase/view_bug.do?bug_id=6569404
				new JavacHasABug(
					MismatchType.JavacErrorsEclipseNone) {
						Excuse excuseFor(JavacCompiler compiler) {
							// present only in javac6 between 1.6.0_10_b08 and EOL
							return (compiler.compliance == ClassFileConstants.JDK1_6 && compiler.minor >= 10) ? this : null;
						}
					} : null,
			JavacBug6557661 = RUN_JAVAC ? // http://bugs.sun.com/bugdatabase/view_bug.do?bug_id=6557661 & https://bugs.eclipse.org/bugs/show_bug.cgi?id=129261
				new JavacHasABug(
					MismatchType.EclipseErrorsJavacNone) : null,
			JavacBug6573446 = RUN_JAVAC ? // http://bugs.sun.com/bugdatabase/view_bug.do?bug_id=6573446 & https://bugs.eclipse.org/bugs/show_bug.cgi?id=190945
				new JavacHasABug(
					MismatchType.EclipseErrorsJavacNone) : null,
			JavacBug6575821 = RUN_JAVAC ? // http://bugs.sun.com/bugdatabase/view_bug.do?bug_id=6575821
				new JavacHasABug(
					MismatchType.JavacErrorsEclipseNone,
					ClassFileConstants.JDK1_6, 10 /* 1.6.0_10_b08 or better - maybe before */) : null,
			JavacBug8033810 = RUN_JAVAC ? // https://bugs.openjdk.java.net/browse/JDK-8033810
				new JavacHasABug(MismatchType.EclipseErrorsJavacNone) : null,
			JavacBug8144673 = RUN_JAVAC ? // https://bugs.openjdk.java.net/browse/JDK-8144673
				new JavacHasABug(MismatchType.JavacErrorsEclipseNone, ClassFileConstants.JDK9, 0100) : null;

		// bugs that have been fixed but that we've not identified
		public static JavacHasABug
			JavacBugFixed_6_10 = RUN_JAVAC ?
				new JavacHasABug(
					0 /* all */,
					ClassFileConstants.JDK1_6, 1000 /* 1.6.0_10_b08 or better - maybe before */) : null,
			JavacBugFixed_6_10_b24 = RUN_JAVAC ?
				new JavacHasABug(
					0 /* all */,
					ClassFileConstants.JDK1_6, 1010 /* 1.6.0_10_b24 or better - maybe before */) : null,
			JavacBugFixed_7 = RUN_JAVAC ?
				new JavacHasABug(
					0 /* all */,
					ClassFileConstants.JDK1_7, 0 /* 1.7.0_b24 or better - maybe before */) : null,
			JavacBugFixed_901 = RUN_JAVAC ?
				new JavacHasABug(
					0 /* all */,
					ClassFileConstants.JDK9, 0100 /* 9.0.1 or better */) : null;
		// bugs that have neither been fixed nor formally identified but which outcomes are obvious enough to clear any doubts
		public static JavacHasABug
			JavacGeneratesByteCodeUponWhichJavaThrowsAnException = RUN_JAVAC ?
				new JavacHasABug(
					MismatchType.StandardOutputMismatch) : null,
			JavacThrowsAnException = RUN_JAVAC ? // some of these are transient - that is, depend on the system on which the test is run, aka stack overflow
				new JavacHasABug(
					MismatchType.JavacErrorsEclipseNone) : null,
			JavacThrowsAnExceptionForJava_1_5_0_16 = RUN_JAVAC ?
					new JavacHasABug(
						MismatchType.JavacErrorsEclipseNone) {
							Excuse excuseFor(JavacCompiler compiler) {
								return compiler.compliance != ClassFileConstants.JDK1_5 ||
										compiler.minor != 1600 ? null : this;
							}
					}: null;
	}
}

// PREMATURE: Logger helps us monitor processes outputs (standard and error);
//            some asynchronous mechanism is needed here since not consuming
//            the streams fast enough can result into bad behaviors (as
//            documented in Process); however, we could have a single worker
//            take care of this
	static class Logger extends Thread {
		StringBuffer buffer;
		InputStream inputStream;
		String type;
		Logger(InputStream inputStream, String type) {
			this.inputStream = inputStream;
			this.type = type;
			this.buffer = new StringBuffer();
		}
		Logger(InputStream inputStream, String type, StringBuffer buffer) {
			this.inputStream = inputStream;
			this.type = type;
			this.buffer = buffer;
		}

		public void run() {
			try {
				BufferedReader reader = new BufferedReader(new InputStreamReader(this.inputStream));
				String line = null;
				while ((line = reader.readLine()) != null) {
					this.buffer./*append(this.type).append("->").*/append(line).append("\n");
				}
				reader.close();
			} catch (IOException e) {
				e.printStackTrace();
			}
		}
	}
	protected static int[] DIFF_COUNTERS = new int[3];
	protected static final String EVAL_DIRECTORY = Util.getOutputDirectory()  + File.separator + "eval";
	public static int INDENT = 2;
	protected static final String JAVA_NAME =
		File.pathSeparatorChar == ':' ? "java" : "java.exe";
	protected static final String JAVAC_NAME =
		File.pathSeparatorChar == ':' ? "javac" : "javac.exe";

	protected static String JAVAC_OUTPUT_DIR_NAME =
		Util.getOutputDirectory() + File.separator + "javac";
	static File JAVAC_OUTPUT_DIR;
	protected static String javacCommandLineHeader;
	protected static PrintWriter javacFullLog;
	// flags errors so that any error in a test case prevents
	  // java execution
	private static String javacFullLogFileName;
	protected static String javaCommandLineHeader;

	// needed for multiple test calls within a single test method
	protected static boolean javacTestErrorFlag;

	protected static String javacTestName;

	protected static IPath jdkRootDirPath;

	// list of available javac compilers, as defined by the jdk.roots
	// variable, which should hold a File.pathSeparatorChar separated
	// list of paths for to-be-tested JDK root directories
	protected static List javacCompilers = null;

	public static final String OUTPUT_DIR = Util.getOutputDirectory() + File.separator + "regression";
	public static final String LIB_DIR = Util.getOutputDirectory() + File.separator + "lib";

	public final static String PACKAGE_INFO_NAME = new String(TypeConstants.PACKAGE_INFO_NAME);
	public final static String MODULE_INFO_NAME = new String(TypeConstants.MODULE_INFO_NAME);

	public static boolean SHIFT = false;

	protected static final String SOURCE_DIRECTORY = Util.getOutputDirectory()  + File.separator + "source";

	protected String[] classpaths;
	protected boolean createdVerifier;
	protected INameEnvironment javaClassLib;
	protected TestVerifier verifier;
	protected boolean shouldSwallowCaptureId;
	public AbstractRegressionTest(String name) {
		super(name);
	}
	protected void checkClassFile(String className, String source, String expectedOutput) throws ClassFormatException, IOException {
		this.checkClassFile("", className, source, expectedOutput, ClassFileBytesDisassembler.SYSTEM);
	}
	protected void checkClassFile(String className, String source, String expectedOutput, int mode) throws ClassFormatException, IOException {
		this.checkClassFile("", className, source, expectedOutput, mode);
	}
	protected void checkClassFile(String directoryName, String className, String disassembledClassName, String source, String expectedOutput, int mode) throws ClassFormatException, IOException {
		compileAndDeploy(source, directoryName, className);
		try {
			File directory = new File(EVAL_DIRECTORY, directoryName);
			if (!directory.exists()) {
				assertTrue(".class file not generated properly in " + directory, false);
			}
			File f = new File(directory, disassembledClassName + ".class");
			byte[] classFileBytes = org.eclipse.jdt.internal.compiler.util.Util.getFileByteContent(f);
			ClassFileBytesDisassembler disassembler = ToolFactory.createDefaultClassFileBytesDisassembler();
			String result = disassembler.disassemble(classFileBytes, "\n", mode);
			int index = result.indexOf(expectedOutput);
			if (index == -1 || expectedOutput.length() == 0) {
				System.out.println(Util.displayString(result, 3));
			}
			if (index == -1) {
				assertEquals("Wrong contents", expectedOutput, result);
			}
			FileInputStream stream = null;
			try {
				stream = new FileInputStream(f);
				ClassFileReader.read(stream, className + ".class", true);
			} catch (org.eclipse.jdt.internal.compiler.classfmt.ClassFormatException e) {
				e.printStackTrace();
				assertTrue("ClassFormatException", false);
			} catch (IOException e) {
				e.printStackTrace();
				assertTrue("IOException", false);
			} finally {
				if (stream != null) {
					try {
						stream.close();
					} catch (IOException e) {
						/* ignore */
					}
				}
			}
		} finally {
			removeTempClass(className);
		}
	}

	protected void checkClassFile(String directoryName, String className, String source, String expectedOutput, int mode) throws ClassFormatException, IOException {
		this.checkClassFile(directoryName, className, className, source, expectedOutput, mode);
	}

	protected ClassFileReader getInternalClassFile(String directoryName, String className, String disassembledClassName, String source) throws ClassFormatException, IOException {
		compileAndDeploy(source, directoryName, className);
		try {
			File directory = new File(EVAL_DIRECTORY, directoryName);
			if (!directory.exists()) {
				assertTrue(".class file not generated properly in " + directory, false);
			}
			File f = new File(directory, disassembledClassName + ".class");
			ClassFileReader classFileReader = null;
			FileInputStream stream = null;
			try {
				stream = new FileInputStream(f);
				classFileReader = ClassFileReader.read(stream, className + ".class", true);
			} catch (org.eclipse.jdt.internal.compiler.classfmt.ClassFormatException e) {
				e.printStackTrace();
				assertTrue("ClassFormatException", false);
			} catch (IOException e) {
				e.printStackTrace();
				assertTrue("IOException", false);
			} finally {
				if (stream != null) {
					try {
						stream.close();
					} catch (IOException e) {
						/* ignore */
					}
				}
			}
			return classFileReader;
		} finally {
			removeTempClass(className);
		}
	}

	protected void checkDisassembledClassFile(String fileName, String className, String expectedOutput) throws Exception {
		this.checkDisassembledClassFile(fileName, className, expectedOutput, ClassFileBytesDisassembler.DETAILED);
	}
	protected void checkDisassembledClassFile(String fileName, String className, String expectedOutput, int mode) throws Exception {
		File classFile = new File(fileName);
		if (!classFile.exists()) {
			assertTrue(".class file doesn't exist", false);
		}
		byte[] classFileBytes = org.eclipse.jdt.internal.compiler.util.Util.getFileByteContent(classFile);
		ClassFileBytesDisassembler disassembler = ToolFactory.createDefaultClassFileBytesDisassembler();
		String result = disassembler.disassemble(classFileBytes, "\n", mode);
		int index = result.indexOf(expectedOutput);
		if (index == -1 || expectedOutput.length() == 0) {
			System.out.println(Util.displayString(result, 2));
		}
		if (index == -1) {
			assertEquals("Wrong contents", expectedOutput, result);
		}
		index = result.indexOf(Messages.classformat_classformatexception);
		if (index != -1) {
			int start = Math.max(0, index - 300);
			int end = index + Messages.classformat_classformatexception.length();
			fail("ClassFormatException swallowed in Disassembler:\n..." + result.substring(start, end));
		}
		
		FileInputStream stream = null;
		try {
			stream = new FileInputStream(classFile);
			ClassFileReader.read(stream, className + ".class", true);
		} finally {
			if (stream != null) {
				try {
					stream.close();
				} catch (IOException e) {
					/* ignore */
				}
			}
		}
	}

	protected void compileAndDeploy(String source, String directoryName, String className) {
		File directory = new File(SOURCE_DIRECTORY);
		if (!directory.exists()) {
			if (!directory.mkdirs()) {
				System.out.println("Could not create " + SOURCE_DIRECTORY);
				return;
			}
		}
		if (directoryName != null && directoryName.length() != 0) {
			directory = new File(SOURCE_DIRECTORY, directoryName);
			if (!directory.exists()) {
				if (!directory.mkdirs()) {
					System.out.println("Could not create " + directory);
					return;
				}
			}
		}
		String fileName = directory.getAbsolutePath() + File.separator + className + ".java";
		try {
			BufferedWriter writer = new BufferedWriter(new FileWriter(fileName));
			writer.write(source);
			writer.flush();
			writer.close();
		} catch (IOException e) {
			e.printStackTrace();
			return;
		}
		StringBuffer buffer = new StringBuffer()
			.append("\"")
			.append(fileName)
			.append("\" -d \"")
			.append(EVAL_DIRECTORY);
		String processAnnot = this.enableAPT ? "" : "-proc:none";
		if (this.complianceLevel < ClassFileConstants.JDK1_5) {
			buffer.append("\" -1.4 -source 1.3 -target 1.2");
		} else if (this.complianceLevel == ClassFileConstants.JDK1_5) {
			buffer.append("\" -1.5");
		} else if (this.complianceLevel == ClassFileConstants.JDK1_6) {
			buffer.append("\" -1.6 " + processAnnot);
		} else if (this.complianceLevel == ClassFileConstants.JDK1_7) {
			buffer.append("\" -1.7 " + processAnnot);
		} else if (this.complianceLevel == ClassFileConstants.JDK1_8) {
			buffer.append("\" -1.8 " + processAnnot);
		} else if (this.complianceLevel == ClassFileConstants.JDK9) {
			buffer.append("\" -9 " + processAnnot);
		} else if (this.complianceLevel == ClassFileConstants.JDK10) {
			buffer.append("\" -10 " + processAnnot);
		}
		buffer
			.append(" -preserveAllLocals -proceedOnError -nowarn -g -classpath \"")
			.append(Util.getJavaClassLibsAsString())
			.append(SOURCE_DIRECTORY)
			.append("\"");
		BatchCompiler.compile(buffer.toString(), new PrintWriter(System.out), new PrintWriter(System.err), null/*progress*/);
	}

	/*
	 * Compute the problem log from given requestor and compare the result to
	 * the expected one.
	 * When there's a difference, display the expected output in the console as
	 * code string to allow easy copy/paste in the test to fix the failure.
	 * Also write test files to the console output.
	 * Fail if exception is non null.
	 */
	protected void checkCompilerLog(String[] testFiles, Requestor requestor,
			String[] alternatePlatformIndependantExpectedLogs, Throwable exception) {
		String computedProblemLog = Util.convertToIndependantLineDelimiter(requestor.problemLog.toString());
		if (this.shouldSwallowCaptureId)
			computedProblemLog = Pattern.compile("capture#(\\d+)").matcher(computedProblemLog).replaceAll("capture");

		ProblemLog problemLog = new ProblemLog(computedProblemLog);
		int i;
		for (i = 0; i < alternatePlatformIndependantExpectedLogs.length; i++) {
			if (problemLog.sameAs(alternatePlatformIndependantExpectedLogs[i]))
				return; // OK
		}
		logTestTitle();
		System.out.println(Util.displayString(computedProblemLog, INDENT, SHIFT));
		logTestFiles(false, testFiles);
		if (exception == null) {
			assertEquals("Invalid problem log ", alternatePlatformIndependantExpectedLogs[i-1], computedProblemLog);
		}
    }

	/**
	 * Used for performing order-independent log comparisons.
	 */
	private static final class ProblemLog {
		final Set<String> logEntry = new HashSet<>();

		public ProblemLog(String log) {
			String[] entries = log.split("----------\n");
			Pattern pattern = Pattern.compile("\\A(\\d*\\. )");

			for (String entry : entries) {
				Matcher matcher = pattern.matcher(entry);
				if (matcher.find()) {
					entry = entry.substring(matcher.end());
				}
				this.logEntry.add(entry);
			}
		}

		public boolean sameAs(String toTest) {
			ProblemLog log = new ProblemLog(toTest);
			return equals(log);
		}

		@Override
		public int hashCode() {
			return this.logEntry.hashCode();
		}

		@Override
		public boolean equals(Object obj) {
			if (this == obj)
				return true;
			if (obj == null)
				return false;
			if (getClass() != obj.getClass())
				return false;
			ProblemLog other = (ProblemLog) obj;
			return this.logEntry.equals(other.logEntry);
		}
	}

	protected void dualPrintln(String message) {
		System.out.println(message);
		javacFullLog.println(message);
	}
	protected void executeClass(
			String sourceFile,
			String expectedSuccessOutputString,
			String[] classLib,
			boolean shouldFlushOutputDirectory,
			String[] vmArguments,
			Map customOptions,
			ICompilerRequestor clientRequestor) {

		// Compute class name by removing ".java" and replacing slashes with dots
		String className = sourceFile.substring(0, sourceFile.length() - 5).replace('/', '.').replace('\\', '.');
		if (className.endsWith(PACKAGE_INFO_NAME)) return;

		if (vmArguments != null) {
			if (this.verifier != null) {
				this.verifier.shutDown();
			}
			this.verifier = new TestVerifier(false);
			this.createdVerifier = true;
		}
		boolean passed =
			this.verifier.verifyClassFiles(
				sourceFile,
				className,
				expectedSuccessOutputString,
				this.classpaths,
				null,
				vmArguments);
		assertTrue(this.verifier.failureReason, // computed by verifyClassFiles(...) action
				passed);
		if (vmArguments != null) {
			if (this.verifier != null) {
				this.verifier.shutDown();
			}
			this.verifier = new TestVerifier(false);
			this.createdVerifier = true;
		}
	}

	/*
	 * Returns the references in the given .class file.
	 */
	protected String findReferences(String classFilePath) {
		// check that "new Z().init()" is bound to "AbstractB.init()"
		final StringBuffer references = new StringBuffer(10);
		final SearchParticipant participant = new JavaSearchParticipant() {
			final SearchParticipant searchParticipant = this;
			public SearchDocument getDocument(final String documentPath) {
				return new SearchDocument(documentPath, this.searchParticipant) {
					public byte[] getByteContents() {
						try {
							return  org.eclipse.jdt.internal.compiler.util.Util.getFileByteContent(new File(getPath()));
						} catch (IOException e) {
							e.printStackTrace();
							return null;
						}
					}
					public char[] getCharContents() {
						// not used
						return null;
					}
					public String getEncoding() {
						// not used
						return null;
					}
				};
			}
		};
		SearchDocument document = participant.getDocument(new File(classFilePath).getPath());
		BinaryIndexer indexer = new BinaryIndexer(document) {
			protected void addIndexEntry(char[] category, char[] key) {
				references.append(category);
				references.append('/');
				references.append(key);
				references.append('\n');
			}
		};
		indexer.indexDocument();
		String computedReferences = references.toString();
		return computedReferences;
	}

	protected ClassFileReader getClassFileReader(String fileName, String className) {
		File classFile = new File(fileName);
		if (!classFile.exists()) {
			assertTrue(".class file doesn't exist", false);
		}
		FileInputStream stream = null;
		try {
			stream = new FileInputStream(classFile);
			ClassFileReader reader = ClassFileReader.read(stream, className + ".class", true);
			return reader;
		} catch (org.eclipse.jdt.internal.compiler.classfmt.ClassFormatException e) {
			e.printStackTrace();
			assertTrue("ClassFormatException", false);
		} catch (IOException e) {
			e.printStackTrace();
			assertTrue("IOException", false);
		} finally {
			if (stream != null) {
				try {
					stream.close();
				} catch (IOException e) {
					/* ignore */
				}
			}
		}
		return null;
	}

	protected INameEnvironment[] getClassLibs(boolean useDefaultClasspaths) {
		String encoding = getCompilerOptions().get(CompilerOptions.OPTION_Encoding);
		if ("".equals(encoding))
			encoding = null;
		if (useDefaultClasspaths && encoding == null)
			return DefaultJavaRuntimeEnvironment.create(this.classpaths);
		// fall back to FileSystem
		INameEnvironment[] classLibs = new INameEnvironment[1];
		classLibs[0] = new FileSystem(this.classpaths, new String[]{}, // ignore initial file names
				encoding // default encoding
		);
		return classLibs;
	}
	protected Map<String, String> getCompilerOptions() {
		Map<String, String> defaultOptions = super.getCompilerOptions();
		defaultOptions.put(CompilerOptions.OPTION_LocalVariableAttribute, CompilerOptions.GENERATE);
		defaultOptions.put(CompilerOptions.OPTION_ReportUnusedPrivateMember, CompilerOptions.WARNING);
		defaultOptions.put(CompilerOptions.OPTION_ReportUnusedImport, CompilerOptions.WARNING);
		defaultOptions.put(CompilerOptions.OPTION_ReportLocalVariableHiding, CompilerOptions.WARNING);
		defaultOptions.put(CompilerOptions.OPTION_ReportFieldHiding, CompilerOptions.WARNING);
		defaultOptions.put(CompilerOptions.OPTION_ReportPossibleAccidentalBooleanAssignment, CompilerOptions.WARNING);
		defaultOptions.put(CompilerOptions.OPTION_ReportSyntheticAccessEmulation, CompilerOptions.WARNING);
		defaultOptions.put(CompilerOptions.OPTION_PreserveUnusedLocal, CompilerOptions.PRESERVE);
		defaultOptions.put(CompilerOptions.OPTION_ReportUnnecessaryElse, CompilerOptions.WARNING );
		defaultOptions.put(CompilerOptions.OPTION_ReportDeadCode, CompilerOptions.WARNING);
		return defaultOptions;
	}

	protected void enableAllWarningsForIrritants(Map<String, String> options, IrritantSet irritants) {
		int[] bits = irritants.getBits();
		for (int i = 0; i < bits.length; i++) {
			int bit = bits[i];
			for (int b = 0; b < IrritantSet.GROUP_SHIFT; b++) {
				int single = bit & (1 << b);
				if (single != 0) {
					single |= (i<<IrritantSet.GROUP_SHIFT);
					if (single == CompilerOptions.MissingNonNullByDefaultAnnotation)
						continue;
					String optionKey = CompilerOptions.optionKeyFromIrritant(single);
					options.put(optionKey, CompilerOptions.WARNING);
				}
			}
		}
	}

	protected String[] getDefaultClassPaths() {
		return DefaultJavaRuntimeEnvironment.getDefaultClassPaths();
	}
	/** Get class library paths built from default class paths plus the JDT null annotations. */
	protected String[] getLibsWithNullAnnotations(long sourceLevel) throws IOException {
		String[] defaultLibs = getDefaultClassPaths();
		int len = defaultLibs.length;
		String[] libs = new String[len+1];
		System.arraycopy(defaultLibs, 0, libs, 0, len);
		String version = sourceLevel < ClassFileConstants.JDK1_8 ? "[1.1.0,2.0.0)" : "[2.0.0,3.0.0)";
		Bundle[] bundles = Platform.getBundles("org.eclipse.jdt.annotation", version);
		File bundleFile = FileLocator.getBundleFile(bundles[0]);
		if (bundleFile.isDirectory())
			libs[len] = bundleFile.getPath()+"/bin";
		else
			libs[len] = bundleFile.getPath();
		return libs;
	}
	protected IErrorHandlingPolicy getErrorHandlingPolicy() {
		return new IErrorHandlingPolicy() {
			public boolean stopOnFirstError() {
				return false;
			}
			public boolean proceedOnErrors() {
				return true;
			}
			public boolean ignoreAllErrors() {
				return false;
			}
		};
	}
	/*
	 * Will consider first the source units passed as arguments, then investigate the classpath: jdklib + output dir
	 */
	protected INameEnvironment getNameEnvironment(final String[] testFiles, String[] classPaths) {
		this.classpaths = classPaths == null ? getDefaultClassPaths() : classPaths;
		return new InMemoryNameEnvironment(testFiles, getClassLibs(classPaths == null));
	}
	protected IProblemFactory getProblemFactory() {
		return new DefaultProblemFactory(Locale.getDefault());
	}
	// overridden in AbstractRegressionTests9
	protected CompilationUnit[] getCompilationUnits(String[] testFiles) {
		return Util.compilationUnits(testFiles);
	}

	public void initialize(CompilerTestSetup setUp) {
		super.initialize(setUp);
		if (setUp instanceof RegressionTestSetup) {
			RegressionTestSetup regressionTestSetUp = (RegressionTestSetup)setUp;
			this.javaClassLib = regressionTestSetUp.javaClassLib;
			this.verifier = regressionTestSetUp.verifier;
		}
	}

	void logTestFiles(boolean logTitle, String[] testFiles) {
		if (logTitle) {
			logTestTitle();
		}
		for (int i = 0; i < testFiles.length; i += 2) {
			System.out.print(testFiles[i]);
			System.out.println(" ["); //$NON-NLS-1$
			String content = testFiles[i + 1];
			if (content.length() > 10000) {
				System.out.println(content.substring(0, 10000));
				System.out.println("...(truncated)"); //$NON-NLS-1$
			} else {
				System.out.println(content);
			}
			System.out.println("]"); //$NON-NLS-1$
		}
	}
	void logTestTitle() {
		System.out.println(getClass().getName() + '#' + getName());
	}

	/*
	 * Write given source test files in current output sub-directory.
	 * Use test name for this sub-directory name (ie. test001, test002, etc...)
	 */
	protected void printFiles(String[] testFiles) {
		for (int i=0, length=testFiles.length; i<length; i++) {
			System.out.println(testFiles[i++]);
			String content = testFiles[i];
			if (content.length() > 10000) {
				System.out.println(content.substring(0, 10000));
				System.out.println("...(truncated)"); //$NON-NLS-1$
			} else {
				System.out.println(content);
			}
		}
		System.out.println("");
	}
	protected void	printJavacResultsSummary() {
		if (RUN_JAVAC) {
			Integer count = (Integer)TESTS_COUNTERS.get(CURRENT_CLASS_NAME);
			if (count != null) {
				int newCount = count.intValue()-1;
				TESTS_COUNTERS.put(CURRENT_CLASS_NAME, Integer.valueOf(newCount));
				if (newCount == 0) {
					if (DIFF_COUNTERS[0]!=0 || DIFF_COUNTERS[1]!=0 || DIFF_COUNTERS[2]!=0) {
						dualPrintln("===========================================================================");
						dualPrintln("Results summary:");
					}
					if (DIFF_COUNTERS[0]!=0)
						dualPrintln("	- "+DIFF_COUNTERS[0]+" test(s) where Javac found errors/warnings but Eclipse did not");
					if (DIFF_COUNTERS[1]!=0)
						dualPrintln("	- "+DIFF_COUNTERS[1]+" test(s) where Eclipse found errors/warnings but Javac did not");
					if (DIFF_COUNTERS[2]!=0)
						dualPrintln("	- "+DIFF_COUNTERS[2]+" test(s) where Eclipse and Javac did not have same output");
					System.out.println("\n");
				}
			}
			dualPrintln("\n\nFull results sent to " + javacFullLogFileName);
			javacFullLog.flush();
		}
	}
	protected void removeTempClass(String className) {
		File dir = new File(SOURCE_DIRECTORY);
		String[] fileNames = dir.list();
		if (fileNames != null) {
			for (int i = 0, max = fileNames.length; i < max; i++) {
				if (fileNames[i].indexOf(className) != -1) {
					Util.delete(SOURCE_DIRECTORY + File.separator + fileNames[i]);
				}
			}
		}

		dir = new File(EVAL_DIRECTORY);
		fileNames = dir.list();
		if (fileNames != null) {
			for (int i = 0, max = fileNames.length; i < max; i++) {
				if (fileNames[i].indexOf(className) != -1) {
					Util.delete(EVAL_DIRECTORY + File.separator + fileNames[i]);
				}
			}
		}

	}

// WORK replace null logs (no test) by empty string in most situations (more
//      complete coverage) and see what happens
	protected void runConformTest(String[] testFiles) {
		runTest(
	 		// test directory preparation
			true /* flush output directory */,
			testFiles /* test files */,
			// compiler options
			null /* no class libraries */,
			null /* no custom options */,
			false /* do not perform statements recovery */,
			null /* no custom requestor */,
			// compiler results
			false /* expecting no compiler errors */,
			null /* do not check compiler log */,
			// runtime options
			false /* do not force execution */,
			null /* no vm arguments */,
			// runtime results
			null /* do not check output string */,
			null /* do not check error string */,
			// javac options
			JavacTestOptions.DEFAULT /* default javac test options */);
	}

	// WORK replace null logs (no test) by empty string in most situations (more
	//  complete coverage) and see what happens
	protected void runConformTest(String[] testFiles, ASTVisitor visitor) {
		runTest(
	 		// test directory preparation
			true /* flush output directory */,
			testFiles /* test files */,
			new String[] {},
			// compiler options
			null /* no class libraries */,
			false,
			null /* no custom options */,
			false /* do not perform statements recovery */,
			null /* no custom requestor */,
			// compiler results
			false /* expecting no compiler errors */,
			null /* do not check compiler log */,
			null /* no alternate compiler logs */,
			// runtime options
			false /* do not force execution */,
			null /* no vm arguments */,
			// runtime results
			null /* do not check output string */,
			null /* do not check error string */,
			visitor,
			// javac options
			null /* do not check javac output string */,
			JavacTestOptions.DEFAULT /* default javac test options */);
	}

	protected void runConformTest(String[] testFiles, String expectedOutputString) {
		runConformTest(false, JavacTestOptions.DEFAULT, testFiles, expectedOutputString);
	}
	protected void runConformTest(boolean skipJavac, JavacTestOptions javacTestOptions, String[] testFiles, String expectedOutputString) {
		runTest(
			// test directory preparation
			true /* flush output directory */,
			testFiles /* test files */,
			// compiler options
			null /* no class libraries */,
			null /* no custom options */,
			false /* do not perform statements recovery */,
			null /* no custom requestor */,
			// compiler results
			false /* expecting no compiler errors */,
			null /* do not check compiler log */,
			// runtime options
			false /* do not force execution */,
			null /* no vm arguments */,
			// runtime results
			expectedOutputString /* expected output string */,
			null /* do not check error string */,
			// javac options
			skipJavac ? JavacTestOptions.SKIP :
				javacTestOptions != null ? javacTestOptions : JavacTestOptions.DEFAULT /* default javac test options */);
	}
	protected void runConformTest(String[] testFiles, Map customOptions) {
		runTest(
			// test directory preparation
			true /* flush output directory */,
			testFiles /* test files */,
			// compiler options
			null /* no class libraries */,
			customOptions /* no custom options */,
			false /* do not perform statements recovery */,
			null /* no custom requestor */,
			// compiler results
			false /* expecting no compiler errors */,
			null /* do not check compiler log */,
			// runtime options
			false /* do not force execution */,
			null /* no vm arguments */,
			// runtime results
			null /* expected output string */,
			null /* do not check error string */,
			// javac options
			JavacTestOptions.DEFAULT /* default javac test options */);
	}
	protected void runConformTest(String[] testFiles, String expectedOutput, Map customOptions) {
		runTest(
			// test directory preparation
			true /* flush output directory */,
			testFiles /* test files */,
			// compiler options
			null /* no class libraries */,
			customOptions /* no custom options */,
			false /* do not perform statements recovery */,
			null /* no custom requestor */,
			// compiler results
			false /* expecting no compiler errors */,
			null /* do not check compiler log */,
			// runtime options
			false /* do not force execution */,
			null /* no vm arguments */,
			// runtime results
			expectedOutput /* expected output string */,
			null /* do not check error string */,
			// javac options
			JavacTestOptions.DEFAULT /* default javac test options */);
	}
	protected void runConformTest(
			String[] testFiles,
			String[] dependantFiles,
			String expectedSuccessOutputString) {
		runTest(
				true,
				testFiles,
				dependantFiles,
				null,
				false,
				null,
				false,
				null,
				false,
				null,
				null,
				false,
				null,
				expectedSuccessOutputString,
				null,
				null,
				expectedSuccessOutputString,
				JavacTestOptions.DEFAULT);
	}

	protected void runConformTest(
		String[] testFiles,
		String expectedOutputString,
		String[] classLibraries,
		boolean shouldFlushOutputDirectory,
		String[] vmArguments) {
		runTest(
	 		// test directory preparation
			shouldFlushOutputDirectory /* should flush output directory */,
			testFiles /* test files */,
			// compiler options
			classLibraries /* class libraries */,
			null /* no custom options */,
			false /* do not perform statements recovery */,
			null /* no custom requestor */,
			// compiler results
			false /* expecting no compiler errors */,
			null /* do not check compiler log */,
			// runtime options
			false /* do not force execution */,
			vmArguments /* vm arguments */,
			// runtime results
			expectedOutputString /* expected output string */,
			null /* do not check error string */,
			// javac options
			JavacTestOptions.DEFAULT /* default javac test options */);
	}

	protected void runConformTest(
		String[] testFiles,
		String expectedOutputString,
		String[] classLibraries,
		boolean shouldFlushOutputDirectory,
		String[] vmArguments,
		Map customOptions,
		ICompilerRequestor customRequestor) {
		runTest(
	 		// test directory preparation
			shouldFlushOutputDirectory /* should flush output directory */,
			testFiles /* test files */,
			// compiler options
			classLibraries /* class libraries */,
			customOptions /* custom options */,
			false /* do not perform statements recovery */,
			customRequestor /* custom requestor */,
			// compiler results
			false /* expecting no compiler errors */,
			null /* do not check compiler log */,
			// runtime options
			false /* do not force execution */,
			vmArguments /* vm arguments */,
			// runtime results
			expectedOutputString /* expected output string */,
			null /* do not check error string */,
			// javac options
			JavacTestOptions.DEFAULT /* default javac test options */);
	}

	// WORK good candidate for elimination (8 instances)
	protected void runConformTest(
		String[] testFiles,
		String expectedSuccessOutputString,
		String[] classLib,
		boolean shouldFlushOutputDirectory,
		String[] vmArguments,
		Map customOptions,
		ICompilerRequestor clientRequestor,
		boolean skipJavac) {
		runConformTest(
				testFiles, 
				expectedSuccessOutputString, 
				classLib, 
				shouldFlushOutputDirectory, 
				vmArguments, 
				customOptions, 
				clientRequestor, 
				skipJavac, 
				(skipJavac ?
						JavacTestOptions.SKIP :
						JavacTestOptions.DEFAULT));
	}

	protected void runConformTest(
			String[] testFiles,
			String expectedSuccessOutputString,
			String[] classLib,
			boolean shouldFlushOutputDirectory,
			String[] vmArguments,
			Map customOptions,
			ICompilerRequestor clientRequestor,
			boolean skipJavac,
			JavacTestOptions javacTestOptions) {
			runTest(
				shouldFlushOutputDirectory,
				testFiles,
				classLib,
				customOptions,
				false /* do not perform statements recovery */,
				clientRequestor,
				false,
				null,
				false,
				vmArguments,
				expectedSuccessOutputString,
				null,
				javacTestOptions);
		}

	/*
	 * Run Sun compilation using javac.
	 * Launch compilation in a thread and verify that it does not take more than 5s
	 * to perform it. Otherwise abort the process and log in console.
	 * TODO (maxime) not sure we really do that 5s cap any more.
	 * A semi verbose output is sent to the console that analyzes differences
	 * of behaviors between javac and Eclipse on a per test basis. A more
	 * verbose output is produced into a file which name is printed on the
	 * console. Such files can be compared between various javac releases
	 * to check potential changes.
	 * To enable such tests, specify the following VM properies in the launch
	 * configuration:
	 * -Drun.javac=enabled
	 *     mandatory - tells the test suite to run javac tests
	 * -Djdk.root=<the root directory of the tested javac>
	 *     optional - enables to find the javac that will be run by the tests
	 *     suite; the root directory must be specified as an absolute path and
	 *     should point to the JDK root, aka /opt/jdk1.5.0_05 for Linux or
	 *     c:/JDK_50 for Windows; in case this property is not specified, the
	 *     tests suite will use the runtime JRE of the launching configuration.
	 * Note that enabling javac tests implies running into 1.5 compliance level
	 * (or higher).
	 */
	protected void runJavac(
			String[] testFiles,
			final String expectedProblemLog,
			final String expectedSuccessOutputString,
			boolean shouldFlushOutputDirectory) {
		String testName = null;
		Process compileProcess = null;
		Process execProcess = null;
		try {
			// Init test name
			testName = testName();

			// Cleanup javac output dir if needed
			File javacOutputDirectory = new File(JAVAC_OUTPUT_DIR_NAME);
			if (shouldFlushOutputDirectory) {
				Util.delete(javacOutputDirectory);
			}

			// Write files in dir
			writeFiles(testFiles);

			// Prepare command line
			StringBuffer cmdLine = new StringBuffer(javacCommandLineHeader);
			// compute extra classpath
			String[] classpath = Util.concatWithClassLibs(JAVAC_OUTPUT_DIR_NAME, false);
			StringBuffer cp = new StringBuffer(" -classpath ");
			int length = classpath.length;
			for (int i = 0; i < length; i++) {
				if (i > 0)
				  cp.append(File.pathSeparatorChar);
				if (classpath[i].indexOf(" ") != -1) {
					cp.append("\"" + classpath[i] + "\"");
				} else {
					cp.append(classpath[i]);
				}
			}
			cmdLine.append(cp);
			// add source files
			for (int i = 0; i < testFiles.length; i += 2) {
				// *.java is not enough (p1/X.java, p2/Y.java)
				cmdLine.append(' ');
				cmdLine.append(testFiles[i]);
			}

			// Launch process
			compileProcess = Runtime.getRuntime().exec(
				cmdLine.toString(), env, this.outputTestDirectory);

			// Log errors
      Logger errorLogger = new Logger(compileProcess.getErrorStream(), "ERROR");

      // Log output
      Logger outputLogger = new Logger(compileProcess.getInputStream(), "OUTPUT");

      // start the threads to run outputs (standard/error)
      errorLogger.start();
      outputLogger.start();

      // Wait for end of process
			int exitValue = compileProcess.waitFor();
			errorLogger.join(); // make sure we get the whole output
			outputLogger.join();

			// Report raw javac results
			if (! testName.equals(javacTestName)) {
				javacTestName = testName;
				javacTestErrorFlag = false;
				javacFullLog.println("-----------------------------------------------------------------");
				javacFullLog.println(CURRENT_CLASS_NAME + " " + testName);
			}
			if (exitValue != 0) {
				javacTestErrorFlag = true;
			}
			if (errorLogger.buffer.length() > 0) {
				javacFullLog.println("--- javac err: ---");
				javacFullLog.println(errorLogger.buffer.toString());
			}
			if (outputLogger.buffer.length() > 0) {
				javacFullLog.println("--- javac out: ---");
				javacFullLog.println(outputLogger.buffer.toString());
			}

			// Compare compilation results
			if (expectedProblemLog == null || expectedProblemLog.length() == 0) {
				// Eclipse found no error and no warning
				if (exitValue != 0) {
					// Javac found errors
					System.out.println("----------------------------------------");
					System.out.println(testName + " - Javac has found error(s) but Eclipse expects conform result:\n");
					javacFullLog.println("JAVAC_MISMATCH: Javac has found error(s) but Eclipse expects conform result");
					System.out.println(errorLogger.buffer.toString());
					printFiles(testFiles);
					DIFF_COUNTERS[0]++;
				}
				else {
					// Javac found no error - may have found warnings
					if (errorLogger.buffer.length() > 0) {
						System.out.println("----------------------------------------");
						System.out.println(testName + " - Javac has found warning(s) but Eclipse expects conform result:\n");
						javacFullLog.println("JAVAC_MISMATCH: Javac has found warning(s) but Eclipse expects conform result");
						System.out.println(errorLogger.buffer.toString());
						printFiles(testFiles);
						DIFF_COUNTERS[0]++;
					}
					if (expectedSuccessOutputString != null && !javacTestErrorFlag) {
						// Neither Eclipse nor Javac found errors, and we have a runtime
						// bench value
						StringBuffer javaCmdLine = new StringBuffer(javaCommandLineHeader);
						javaCmdLine.append(cp);
						javaCmdLine.append(' ').append(testFiles[0].substring(0, testFiles[0].indexOf('.')));
							// assume executable class is name of first test file - PREMATURE check if this is also the case in other test fwk classes
						execProcess = Runtime.getRuntime().exec(javaCmdLine.toString(), env, this.outputTestDirectory);
						Logger logger = new Logger(execProcess.getInputStream(), "");
						// PREMATURE implement consistent error policy
	     				logger.start();
						exitValue = execProcess.waitFor();
						logger.join(); // make sure we get the whole output
						String javaOutput = logger.buffer.toString().trim();
						if (!expectedSuccessOutputString.equals(javaOutput)) {
							System.out.println("----------------------------------------");
							System.out.println(testName + " - Javac and Eclipse runtime output is not the same:");
							javacFullLog.println("JAVAC_MISMATCH: Javac and Eclipse runtime output is not the same");
							dualPrintln("eclipse:");
							dualPrintln(expectedSuccessOutputString);
							dualPrintln("javac:");
							dualPrintln(javaOutput);
							System.out.println("\n");
							printFiles(testFiles); // PREMATURE consider printing files to the log as well
							DIFF_COUNTERS[2]++;
						}
					}
				}
			}
			else {
				// Eclipse found errors or warnings
				if (errorLogger.buffer.length() == 0) {
					System.out.println("----------------------------------------");
					System.out.println(testName + " - Eclipse has found error(s)/warning(s) but Javac did not find any:");
					javacFullLog.println("JAVAC_MISMATCH: Eclipse has found error(s)/warning(s) but Javac did not find any");
					dualPrintln("eclipse:");
					dualPrintln(expectedProblemLog);
					printFiles(testFiles);
					DIFF_COUNTERS[1]++;
				} else if (expectedProblemLog.indexOf("ERROR") > 0 && exitValue == 0){
					System.out.println("----------------------------------------");
					System.out.println(testName + " - Eclipse has found error(s) but Javac only found warning(s):");
					javacFullLog.println("JAVAC_MISMATCH: Eclipse has found error(s) but Javac only found warning(s)");
					dualPrintln("eclipse:");
					dualPrintln(expectedProblemLog);
					System.out.println("javac:");
					System.out.println(errorLogger.buffer.toString());
					printFiles(testFiles);
					DIFF_COUNTERS[1]++;
				} else {
					// PREMATURE refine comparison
					// TODO (frederic) compare warnings in each result and verify they are similar...
//						System.out.println(testName+": javac has found warnings :");
//						System.out.print(errorLogger.buffer.toString());
//						System.out.println(testName+": we're expecting warning results:");
//						System.out.println(expectedProblemLog);
				}
			}
		}
		catch (InterruptedException e1) {
			if (compileProcess != null) compileProcess.destroy();
			if (execProcess != null) execProcess.destroy();
			System.out.println(testName+": Sun javac compilation was aborted!");
			javacFullLog.println("JAVAC_WARNING: Sun javac compilation was aborted!");
			e1.printStackTrace(javacFullLog);
		}
		catch (Throwable e) {
			System.out.println(testName+": could not launch Sun javac compilation!");
			e.printStackTrace();
			javacFullLog.println("JAVAC_ERROR: could not launch Sun javac compilation!");
			e.printStackTrace(javacFullLog);
			// PREMATURE failing the javac pass or comparison could also fail
			//           the test itself
		}
		finally {
			// Clean up written file(s)
			Util.delete(this.outputTestDirectory);
		}
	}
	// WORK factorize all runJavac implementations, including overrides
	protected boolean runJavac(String options, String[] testFileNames, String currentDirectoryPath) {
		Process compileProcess = null;
		try {
			// Prepare command line
			StringBuffer cmdLine = new StringBuffer(javacCommandLineHeader);
			cmdLine.append(' ');
			cmdLine.append(options);
			// add source files
			for (int i = 0; i < testFileNames.length; i ++) {
				// *.java is not enough (p1/X.java, p2/Y.java)
				cmdLine.append(' ');
				cmdLine.append(testFileNames[i]);
			}
			// Launch process
			File currentDirectory = new File(currentDirectoryPath);
			compileProcess = Runtime.getRuntime().exec(
				cmdLine.toString(), env, currentDirectory);

			// Log errors
			Logger errorLogger = new Logger(compileProcess.getErrorStream(), "ERROR");
		    errorLogger.start();

		    // Wait for end of process
			int exitValue = compileProcess.waitFor();
			errorLogger.join(); // make sure we get the whole output

			// Check results
			if (exitValue != 0) {
				return false;
			}
			if (errorLogger.buffer.length() > 0) {
				System.err.println("--- javac err: ---");
				System.err.println(errorLogger.buffer.toString());
				return false;
			}
		}
		catch (Throwable e) {
			e.printStackTrace(System.err);
		}
		finally {
			if (compileProcess != null) {
				compileProcess.destroy(); // closes process streams
			}
		}
		return true;
	}
/*
 * Run Sun compilation using one or more versions of javac. Compare the
 * results to expected ones, raising mismatches as needed.
 * To enable such tests, specify the following VM properies in the launch
 * configuration:
 * -Drun.javac=enabled
 *     mandatory - tells the test suite to run javac tests
 * -Djdk.roots=<the root directories of the tested javac(s)>
 *     optional - enables to find the versions of javac that will be run by
 *     the tests suite; the root directories must be specified as a
 *     File.pathSeparator separated list of absolute paths which should
 *     point each to a JDK root, aka /opt/jdk1.5.0_05 for Linux or
 *     c:/JDK_50 for Windows; in case this property is not specified, the
 *     tests suite will use the runtime JRE of the launching configuration.
 * Note that enabling javac tests implies running into 1.5 compliance level
 * (or higher).
 */
// WORK unify use of output, error, log, etc...
protected void runJavac(
		String[] testFiles,
		boolean expectingCompilerErrors,
		String expectedCompilerLog,
		String expectedOutputString,
		String expectedErrorString,
		boolean shouldFlushOutputDirectory,
		JavacTestOptions options,
		String[] vmArguments,
		String[] classLibraries,
		boolean libsOnModulePath) {
	// WORK we're probably doing too much around class libraries in general - java should be able to fetch its own runtime libs
	// WORK reorder parameters
	if (options == JavacTestOptions.SKIP) {
		return;
	}
	if (options == null) {
		options = JavacTestOptions.DEFAULT;
	}
	String newOptions = options.getCompilerOptions();
	if (newOptions.indexOf(" -d ") < 0) {
		newOptions = newOptions.concat(" -d .");
	}
	if (newOptions.indexOf(" -Xlint") < 0) {
		newOptions = newOptions.concat(" -Xlint");
	}
	if (newOptions.indexOf(" -implicit") < 0) {
		newOptions = newOptions.concat(" -implicit:none");
	}
	if (classLibraries != null) {
		List<String> filteredLibs = new ArrayList<>();
		for (String lib : classLibraries) {
			if (!lib.startsWith(jdkRootDirPath.toString())) // this can fail if jdkRootDirPath is a symlink
				filteredLibs.add(lib);
		}
		if (!filteredLibs.isEmpty()) {
			newOptions = newOptions
					.concat(libsOnModulePath ? " --module-path " : " -classpath ")
					.concat(String.join(File.pathSeparator, filteredLibs.toArray(new String[filteredLibs.size()])));
		}
	}
	String testName = testName();
	Iterator compilers = javacCompilers.iterator();
	while (compilers.hasNext()) {
		JavacCompiler compiler = (JavacCompiler) compilers.next();
		if (!options.skip(compiler) && compiler.compliance == this.complianceLevel) {
			// WORK this may exclude some compilers under some conditions (when
			//      complianceLevel is not set); consider accepting the compiler
			//      in such case and see what happens
			JavacTestOptions.Excuse excuse = options.excuseFor(compiler);
			StringBuffer compilerLog = new StringBuffer();
			File javacOutputDirectory = null;
			int mismatch = 0;
			String sourceFileNames[] = null;
			try {
				// cleanup javac output dir if needed
 				javacOutputDirectory = new File(JAVAC_OUTPUT_DIR_NAME +
						File.separator + compiler.rawVersion); // need to change output directory per javac version
				if (shouldFlushOutputDirectory) {
					Util.delete(javacOutputDirectory);
				}
				javacOutputDirectory.mkdirs();
				// write test files
				for (int i = 0, length = testFiles.length; i < length; ) {
					String fileName = testFiles[i++];
					String contents = testFiles[i++];
					File file = new File(javacOutputDirectory, fileName);
					if (fileName.lastIndexOf('/') >= 0) {
						File dir = file.getParentFile();
						if (!dir.exists()) {
							dir.mkdirs();
						}
					}
					Util.writeToFile(contents, file.getPath());
				}
				// compute source file names
				int testFilesLength = testFiles.length;
				sourceFileNames = new String[testFilesLength / 2];
				for (int i = 0, j = 0; i < testFilesLength; i += 2, j++) {
					sourceFileNames[j] = testFiles[i];
				}

				// compile
				long compilerResult = compiler.compile(javacOutputDirectory, newOptions /* options */, sourceFileNames, compilerLog);
				// check cumulative javac results
				// WORK need to use a per compiler approach
				if (! testName.equals(javacTestName)) {
					javacTestName = testName;
					javacTestErrorFlag = false;
				}
				if ((compilerResult & JavacCompiler.EXIT_VALUE_MASK) != 0) {
					javacTestErrorFlag = true;
				}
				// compare compilation results
				if (expectingCompilerErrors) {
					if ((compilerResult & JavacCompiler.EXIT_VALUE_MASK) == 0) {
						if ((compilerResult & JavacCompiler.ERROR_LOG_MASK) == 0) {
							mismatch = JavacTestOptions.MismatchType.EclipseErrorsJavacNone;
						} else {
							mismatch = JavacTestOptions.MismatchType.EclipseErrorsJavacWarnings;
						}
					}
				} else {
					if ((compilerResult & JavacCompiler.EXIT_VALUE_MASK) != 0) {
						if (expectedCompilerLog != null /* null skips warnings test */ && expectedCompilerLog.length() > 0) {
							mismatch = JavacTestOptions.MismatchType.JavacErrorsEclipseWarnings;
						} else {
							mismatch = JavacTestOptions.MismatchType.JavacErrorsEclipseNone;
						}
					} else if (expectedCompilerLog != null /* null skips warnings test */) {
						if (expectedCompilerLog.length() > 0 && (compilerResult & JavacCompiler.ERROR_LOG_MASK) == 0) {
							mismatch = JavacTestOptions.MismatchType.EclipseWarningsJavacNone;
						} else if (expectedCompilerLog.length() == 0 && (compilerResult & JavacCompiler.ERROR_LOG_MASK) != 0) {
							mismatch = JavacTestOptions.MismatchType.JavacWarningsEclipseNone;
						}
					}
				}
			}
			catch (InterruptedException e1) {
				e1.printStackTrace();
				mismatch = JavacTestOptions.MismatchType.JavacAborted;
			}
			catch (Throwable e) {
				e.printStackTrace();
				mismatch = JavacTestOptions.MismatchType.JavacNotLaunched;
			}
			String output = null;
			String err = null;
			try {
				String className = testFiles[0].substring(0, testFiles[0].length() - 5);
				if ((expectedOutputString != null || expectedErrorString != null) &&
						!javacTestErrorFlag && mismatch == 0 && sourceFileNames != null &&
						!className.endsWith(PACKAGE_INFO_NAME) && !className.endsWith(MODULE_INFO_NAME)) {
					JavaRuntime runtime = JavaRuntime.runtimeFor(compiler);
					StringBuffer stderr = new StringBuffer();
					StringBuffer stdout = new StringBuffer();
					String vmOptions = "";
					if (vmArguments != null) {
						int l = vmArguments.length;
						if (l > 0) {
							StringBuffer buffer = new StringBuffer(vmArguments[0]);
							for (int i = 1; i < l; i++) {
								buffer.append(' ');
								buffer.append(vmArguments[i]);
							}
							vmOptions = buffer.toString();
						}
					}
					runtime.execute(javacOutputDirectory, vmOptions, className, stdout, stderr);
					if (expectedOutputString != null /* null skips output test */) {
						output = stdout.toString().trim();
						if (!expectedOutputString.equals(output)) {
							mismatch = JavacTestOptions.MismatchType.StandardOutputMismatch;
						}
					}
					// WORK move to a logic in which if stdout is empty whereas
					//      it should have had contents, stderr is leveraged as
					//      potentially holding indications regarding the failure
					if (expectedErrorString != null /* null skips error test */ && mismatch == 0) {
						err = stderr.toString().trim();
						if (!expectedErrorString.equals(err) && // special case: command-line java does not like missing main methods
								!(expectedErrorString.length() == 0 &&
									(err.indexOf("java.lang.NoSuchMethodError: main") != -1)
									|| err.indexOf("Error: Main method not found in class") != -1)) {
							mismatch = JavacTestOptions.MismatchType.ErrorOutputMismatch;
						}
					}
				}
			}
			catch (InterruptedException e1) {
				e1.printStackTrace();
				mismatch = JavacTestOptions.MismatchType.JavaAborted;
			}
			catch (Throwable e) {
				e.printStackTrace();
				mismatch = JavacTestOptions.MismatchType.JavaNotLaunched;
			}
			if (mismatch != 0) {
				if (excuse != null && excuse.clears(mismatch)) {
					excuse = null;
				} else {
					System.err.println("----------------------------------------");
					logTestFiles(true, testFiles);
					switch (mismatch) {
						case JavacTestOptions.MismatchType.EclipseErrorsJavacNone:
							assertEquals(testName + " - Eclipse found error(s) but Javac did not find any",
									"", expectedCompilerLog.toString());
							break;
						case JavacTestOptions.MismatchType.EclipseErrorsJavacWarnings:
							assertEquals(testName + " - Eclipse found error(s) but Javac only found warning(s)",
									expectedCompilerLog.toString(),	compilerLog.toString());
							break;
						case JavacTestOptions.MismatchType.JavacErrorsEclipseNone:
							assertEquals(testName + " - Javac found error(s) but Eclipse did not find any",
									"", compilerLog.toString());
							break;
						case JavacTestOptions.MismatchType.JavacErrorsEclipseWarnings:
							assertEquals(testName + " - Javac found error(s) but Eclipse only found warning(s)",
									expectedCompilerLog.toString(),	compilerLog.toString());
							break;
						case JavacTestOptions.MismatchType.EclipseWarningsJavacNone:
							assertEquals(testName + " - Eclipse found warning(s) but Javac did not find any",
									"", expectedCompilerLog.toString());
							break;
						case JavacTestOptions.MismatchType.JavacWarningsEclipseNone:
							assertEquals(testName + " - Javac found warning(s) but Eclipse did not find any",
									"", compilerLog.toString());
							break;
						case JavacTestOptions.MismatchType.StandardOutputMismatch:
							assertEquals(testName + " - Eclipse/Javac standard output mismatch",
									expectedOutputString, output);
							break;
						case JavacTestOptions.MismatchType.ErrorOutputMismatch:
							assertEquals(testName + " - Eclipse/Javac standard error mismatch",
									expectedErrorString, err);
							break;
						case JavacTestOptions.MismatchType.JavacAborted:
						case JavacTestOptions.MismatchType.JavacNotLaunched:
							fail(testName + " - Javac failure");
							break;
						case JavacTestOptions.MismatchType.JavaAborted:
						case JavacTestOptions.MismatchType.JavaNotLaunched:
							fail(testName + " - Java failure");
							break;
						default:
							throw new RuntimeException("unexpected mismatch value: " + mismatch);
					}
				}
			}
			if (excuse != null) {
				fail(testName + ": unused excuse " + excuse + " for compiler " + compiler);
			}
		}
	}
}

//runNegativeTest(
//	// test directory preparation
//	new String[] { /* test files */
// 	},
//	// compiler results
//	"" /* expected compiler log */);
protected void runNegativeTest(String[] testFiles, String expectedCompilerLog) {
	runNegativeTest(false/*skipJavac*/, null, testFiles, expectedCompilerLog);
}
//runNegativeTest(
// skipJavac
// javacTestOptions
//// test directory preparation
//new String[] { /* test files */
//	},
//// compiler results
//"" /* expected compiler log */);
protected void runNegativeTest(boolean skipJavac, JavacTestOptions javacTestOptions, String[] testFiles, String expectedCompilerLog) {
	runTest(
 		// test directory preparation
		true /* flush output directory */,
		testFiles /* test files */,
		// compiler options
		null /* no class libraries */,
		null /* no custom options */,
		false /* do not perform statements recovery */,
		new Requestor( /* custom requestor */
				false,
				null /* no custom requestor */,
				false,
				false),
		// compiler results
		expectedCompilerLog == null || /* expecting compiler errors */
			expectedCompilerLog.indexOf("ERROR") != -1,
		expectedCompilerLog /* expected compiler log */,
		// runtime options
		false /* do not force execution */,
		null /* no vm arguments */,
		// runtime results
		null /* do not check output string */,
		null /* do not check error string */,
		// javac options
		skipJavac ? JavacTestOptions.SKIP :
			javacTestOptions != null ? javacTestOptions :
		JavacTestOptions.DEFAULT /* default javac test options */);
}
protected void runNegativeTest(String[] testFiles, String expectedCompilerLog, boolean performStatementRecovery) {
	runNegativeTest(false/*skipJavac*/, null, testFiles, expectedCompilerLog, performStatementRecovery);
}
protected void runNegativeTest(boolean skipJavac, JavacTestOptions javacTestOptions, String[] testFiles, String expectedCompilerLog, boolean performStatementRecovery) {
	runTest(
 		// test directory preparation
		true /* flush output directory */,
		testFiles /* test files */,
		// compiler options
		null /* no class libraries */,
		null /* no custom options */,
		performStatementRecovery,
		new Requestor( /* custom requestor */
				false,
				null /* no custom requestor */,
				false,
				false),
		// compiler results
		expectedCompilerLog == null || /* expecting compiler errors */
			expectedCompilerLog.indexOf("ERROR") != -1,
		expectedCompilerLog /* expected compiler log */,
		// runtime options
		false /* do not force execution */,
		null /* no vm arguments */,
		// runtime results
		null /* do not check output string */,
		null /* do not check error string */,
		// javac options
		skipJavac ? JavacTestOptions.SKIP :
			javacTestOptions != null ? javacTestOptions :
		JavacTestOptions.DEFAULT /* default javac test options */);
}
	// WORK potential elimination candidate (24 calls) - else clean up inline
	protected void runNegativeTest(
		String[] testFiles,
		String expectedProblemLog,
		String[] classLib,
		boolean shouldFlushOutputDirectory) {
		runNegativeTest(false, null, testFiles, expectedProblemLog, classLib, shouldFlushOutputDirectory);
	}
	protected void runNegativeTest(
			boolean skipJavac,
			JavacTestOptions javacTestOptions,
			String[] testFiles,
			String expectedProblemLog,
			String[] classLib,
			boolean shouldFlushOutputDirectory) {
			runTest(
				shouldFlushOutputDirectory,
				testFiles,
				classLib,
				null,
				false,
				new Requestor( /* custom requestor */
						false,
						null /* no custom requestor */,
						false,
						false),
				// compiler results
				expectedProblemLog == null || /* expecting compiler errors */
					expectedProblemLog.indexOf("ERROR") != -1,
				expectedProblemLog,
				// runtime options
				false /* do not force execution */,
				null /* no vm arguments */,
				// runtime results
				null /* do not check output string */,
				null /* do not check error string */,
				// javac options
				skipJavac ? JavacTestOptions.SKIP :
					javacTestOptions != null ? javacTestOptions :
						JavacTestOptions.DEFAULT /* javac test options */);
		}
	protected void runNegativeTest(
		String[] testFiles,
		String expectedCompilerLog,
		String[] classLibraries,
		boolean shouldFlushOutputDirectory,
		Map customOptions) {
		runTest(
	 		// test directory preparation
			shouldFlushOutputDirectory /* should flush output directory */,
			testFiles /* test files */,
			// compiler options
			classLibraries /* class libraries */,
			customOptions /* custom options */,
			false /* do not perform statements recovery */,
			new Requestor( /* custom requestor */
					false,
					null /* no custom requestor */,
					false,
					false),
			// compiler results
			expectedCompilerLog == null || /* expecting compiler errors */
				expectedCompilerLog.indexOf("ERROR") != -1,
			expectedCompilerLog /* expected compiler log */,
			// runtime options
			false /* do not force execution */,
			null /* no vm arguments */,
			// runtime results
			null /* do not check output string */,
			null /* do not check error string */,
			// javac options
			JavacTestOptions.DEFAULT /* default javac test options */);
	}
	protected void runNegativeTest(
			boolean skipJavac,
			JavacTestOptions javacTestOptions,
			String[] testFiles,
			String expectedCompilerLog,
			String[] classLibraries,
			boolean shouldFlushOutputDirectory,
			Map customOptions) {
			runTest(
		 		// test directory preparation
				shouldFlushOutputDirectory /* should flush output directory */,
				testFiles /* test files */,
				// compiler options
				classLibraries /* class libraries */,
				customOptions /* custom options */,
				false /* do not perform statements recovery */,
				new Requestor( /* custom requestor */
						false,
						null /* no custom requestor */,
						false,
						false),
				// compiler results
				expectedCompilerLog == null || /* expecting compiler errors */
					expectedCompilerLog.indexOf("ERROR") != -1,
				expectedCompilerLog /* expected compiler log */,
				// runtime options
				false /* do not force execution */,
				null /* no vm arguments */,
				// runtime results
				null /* do not check output string */,
				null /* do not check error string */,
				// javac options
				skipJavac ? JavacTestOptions.SKIP :
				javacTestOptions != null ? javacTestOptions :
				JavacTestOptions.DEFAULT /* default javac test options */);
		}
	protected void runNegativeTest(
			String[] testFiles,
			String expectedCompilerLog,
			String[] classLibraries,
			boolean shouldFlushOutputDirectory,
			Map customOptions,
			String expectedErrorString) {
			runNegativeTest(testFiles, expectedCompilerLog, classLibraries, 
					shouldFlushOutputDirectory, customOptions, expectedErrorString, 
					JavacTestOptions.DEFAULT);
		}
	protected void runNegativeTest(
			String[] testFiles,
			String expectedCompilerLog,
			String[] classLibraries,
			boolean shouldFlushOutputDirectory,
			Map customOptions,
			String expectedErrorString,
			JavacTestOptions javacTestOptions) {
			runTest(
		 		// test directory preparation
				shouldFlushOutputDirectory /* should flush output directory */,
				testFiles /* test files */,
				// compiler options
				classLibraries /* class libraries */,
				customOptions /* custom options */,
				false /* do not perform statements recovery */,
				new Requestor( /* custom requestor */
						false,
						null /* no custom requestor */,
						false,
						false),
				// compiler results
				expectedCompilerLog == null || /* expecting compiler errors */
					expectedCompilerLog.indexOf("ERROR") != -1,
				expectedCompilerLog /* expected compiler log */,
				// runtime options
				false /* do not force execution */,
				null /* no vm arguments */,
				// runtime results
				null /* do not check output string */,
				expectedErrorString /* do not check error string */,
				// javac options
				javacTestOptions /* default javac test options */);
		}
	protected void runNegativeTest(
		String[] testFiles,
		String expectedProblemLog,
		String[] classLibraries,
		boolean shouldFlushOutputDirectory,
		Map customOptions,
		boolean generateOutput,
		boolean showCategory,
		boolean showWarningToken) {
		runTest(
			// test directory preparation
			shouldFlushOutputDirectory /* should flush output directory */,
			testFiles /* test files */,
			// compiler options
			classLibraries /* class libraries */,
			customOptions /* custom options */,
			false,
			new Requestor( /* custom requestor */
					generateOutput,
					null /* no custom requestor */,
					showCategory,
					showWarningToken),
			// compiler results
			expectedProblemLog == null || /* expecting compiler errors */
				expectedProblemLog.indexOf("ERROR") != -1,
			expectedProblemLog,
			// runtime options
			false /* do not force execution */,
			null /* no vm arguments */,
			// runtime results
			null /* do not check output string */,
			null /* do not check error string */,
			// javac options
			JavacTestOptions.DEFAULT /* javac test options */);
	}

	/**
	 * Log contains all problems (warnings+errors)
	 */
	// WORK potential candidate for elimination (19 calls)
	protected void runNegativeTest(
		String[] testFiles,
		String expectedCompilerLog,
		String[] classLibraries,
		boolean shouldFlushOutputDirectory,
		Map customOptions,
		boolean generateOutput,
		boolean showCategory,
		boolean showWarningToken,
		boolean skipJavac,
		boolean performStatementsRecovery) {
		runTest(
	 		// test directory preparation
			shouldFlushOutputDirectory /* should flush output directory */,
			testFiles /* test files */,
			// compiler options
			classLibraries /* class libraries */,
			customOptions /* custom options */,
			performStatementsRecovery /* perform statements recovery */,
			new Requestor( /* custom requestor */
					generateOutput,
					null /* no custom requestor */,
					showCategory,
					showWarningToken),
			// compiler results
			expectedCompilerLog == null || /* expecting compiler errors */
				expectedCompilerLog.indexOf("ERROR") != -1,
			expectedCompilerLog /* expected compiler log */,
			// runtime options
			false /* do not force execution */,
			null /* no vm arguments */,
			// runtime results
			null /* do not check output string */,
			null /* do not check error string */,
			// javac options
			skipJavac ?
					JavacTestOptions.SKIP :
					JavacTestOptions.DEFAULT /* javac test options */);
	}
	protected void runNegativeTest(
			String[] testFiles,
			String expectedCompilerLog,
			String[] classLibraries,
			boolean shouldFlushOutputDirectory,
			Map customOptions,
			boolean generateOutput,
			boolean showCategory,
			boolean showWarningToken,
			boolean skipJavac,
			JavacTestOptions javacOptions,
			boolean performStatementsRecovery) {
			runTest(
		 		// test directory preparation
				shouldFlushOutputDirectory /* should flush output directory */,
				testFiles /* test files */,
				// compiler options
				classLibraries /* class libraries */,
				customOptions /* custom options */,
				performStatementsRecovery /* perform statements recovery */,
				new Requestor( /* custom requestor */
						generateOutput,
						null /* no custom requestor */,
						showCategory,
						showWarningToken),
				// compiler results
				expectedCompilerLog == null || /* expecting compiler errors */
					expectedCompilerLog.indexOf("ERROR") != -1,
				expectedCompilerLog /* expected compiler log */,
				// runtime options
				false /* do not force execution */,
				null /* no vm arguments */,
				// runtime results
				null /* do not check output string */,
				null /* do not check error string */,
				// javac options
				skipJavac ?
						JavacTestOptions.SKIP :
						 javacOptions/* javac test options */);
		}
	protected void runTest(
			String[] testFiles,
			boolean expectingCompilerErrors,
			String expectedCompilerLog,
			String expectedOutputString,
			String expectedErrorString,
			boolean forceExecution,
			String[] classLibraries,
			boolean shouldFlushOutputDirectory,
			String[] vmArguments,
			Map customOptions,
			ICompilerRequestor customRequestor,
			boolean skipJavac) {
		runTest(
	 		// test directory preparation
			shouldFlushOutputDirectory /* should flush output directory */,
			testFiles /* test files */,
			// compiler options
			classLibraries /* class libraries */,
			customOptions /* custom options */,
			false /* do not perform statements recovery */,
			customRequestor /* custom requestor */,
			// compiler results
			expectingCompilerErrors /* expecting compiler errors */,
			expectedCompilerLog /* expected compiler log */,
			// runtime options
			forceExecution /* force execution */,
			vmArguments /* vm arguments */,
			// runtime results
			expectedOutputString /* expected output string */,
			expectedErrorString /* expected error string */,
			// javac options
			skipJavac ?
				JavacTestOptions.SKIP :
				JavacTestOptions.DEFAULT /* javac test options */);

	}

	// WORK get this out
	protected void runTest(
			String[] testFiles,
			boolean expectingCompilerErrors,
			String expectedCompilerLog,
			String expectedOutputString,
			String expectedErrorString,
			boolean forceExecution,
			String[] classLibraries,
			boolean shouldFlushOutputDirectory,
			String[] vmArguments,
			Map customOptions,
			ICompilerRequestor clientRequestor,
			JavacTestOptions javacTestOptions) {
		runTest(
	 		// test directory preparation
			shouldFlushOutputDirectory /* should flush output directory */,
			testFiles /* test files */,
			// compiler options
			classLibraries /* class libraries */,
			customOptions /* custom options */,
			false /* do not perform statements recovery */,
			clientRequestor /* custom requestor */,
			// compiler results
			expectingCompilerErrors /* expecting compiler errors */,
			expectedCompilerLog /* expected compiler log */,
			// runtime options
			forceExecution /* force execution */,
			vmArguments /* vm arguments */,
			// runtime results
			expectedOutputString /* expected output string */,
			expectedErrorString /* expected error string */,
			// javac options
			javacTestOptions /* javac test options */);
	}
	private void runTest(
			// test directory preparation
			boolean shouldFlushOutputDirectory,
			String[] testFiles,
			// compiler options
			String[] classLibraries,
			Map customOptions,
			boolean performStatementsRecovery,
			ICompilerRequestor customRequestor,
			// compiler results
			boolean expectingCompilerErrors,
			String expectedCompilerLog,
			// runtime options
			boolean forceExecution,
			String[] vmArguments,
			// runtime results
			String expectedOutputString,
			String expectedErrorString,
			// javac options
			JavacTestOptions javacTestOptions) {
		runTest(
			shouldFlushOutputDirectory,
			testFiles,
			new String[] {},
			classLibraries,
			false,
			customOptions,
			performStatementsRecovery,
			customRequestor,
			expectingCompilerErrors,
			expectedCompilerLog,
			null, // alternate compile errors
			forceExecution,
			vmArguments,
			expectedOutputString,
			expectedErrorString,
			null,
			expectedOutputString,
			javacTestOptions);
	}
	/** Call this if the compiler randomly produces different error logs. */
	protected void runNegativeTestMultiResult(String[] testFiles, Map options, String[] alternateCompilerErrorLogs) {
		runTest(
			false,
			testFiles,
			new String[] {},
			null,
			false,
			options,
			false,
			new Requestor( /* custom requestor */
					false,
					null /* no custom requestor */,
					false,
					false),
			true,
			null,
			alternateCompilerErrorLogs,
			false,
			null,
			null,
			null,
			null,
			null,
			JavacTestOptions.DEFAULT);
	}
// This is a worker method to support regression tests. To ease policy changes,
// it should not be called directly, but through the runConformTest and
// runNegativeTest series.
// calling templates:
//	runTest(
//	 		// test directory preparation
//			true /* flush output directory */,
//			false /* do not flush output directory */,
//			shouldFlushOutputDirectory /* should flush output directory */,
//
//			new String[] { /* test files */
//			},
//			null /* no test files */,
//			testFiles /* test files */,
//
//			// compiler options
//			null /* no class libraries */,
//			new String[] { /* class libraries */
//			},
//			classLibraries /* class libraries */,
//
//			null /* no custom options */,
//			customOptions /* custom options */,
//
//			true /* perform statements recovery */,
//			false /* do not perform statements recovery */,
//			performStatementsRecovery /* perform statements recovery */,
//
//			null /* no custom requestor */,
//			customRequestor /* custom requestor */,
//
//			// compiler results
//			false /* expecting no compiler errors */,
//			true /* expecting compiler errors */,
//			expectingCompilerErrors /* expecting compiler errors */,
//
//			null /* do not check compiler log */,
//			"" /* expected compiler log */,
//			expectedCompilerLog /* expected compiler log */,
//
//			// runtime options
//			false /* do not force execution */,
//			true /* force execution */,
//			forceExecution /* force execution */,
//
//			null /* no vm arguments */,
//			new String[] { /* vm arguments */
//			},
//			vmArguments /* vm arguments */,
//
//			// runtime results
//			null /* do not check output string */,
//			"" /* expected output string */,
//			expectedOutputString /* expected output string */,
//
//			null /* do not check error string */,
//			"" /* expected error string */,
//			expectedErrorString /* expected error string */,
//
//			// javac options
//			JavacTestOptions.SKIP /* skip javac tests */);
//			JavacTestOptions.DEFAULT /* default javac test options */);
//			javacTestOptions /* javac test options */);
// TODO Maxime future work:
// - reduce the number of tests that implicitly skip parts like logs
//   comparisons; while this is due to eat up more time, we will gain in
//   coverage (and detection of unwanted changes); of course, this will tend
//   to 'over constrain' some tests, but a reasonable approach would be to
//   unable the comparison for tests which just happen to be fine;
// - check the callees statistics for wrapper methods and tune them accordingly
//   (aka, suppress low profile ones).
// WORK log test files in all failure cases (ez cut and paste)
	private void runTest(
			// test directory preparation
			boolean shouldFlushOutputDirectory,
			String[] testFiles,
			String[] dependantFiles,
			// compiler options
			String[] classLibraries,
			boolean libsOnModulePath,
			Map customOptions,
			boolean performStatementsRecovery,
			ICompilerRequestor customRequestor,
			// compiler results
			boolean expectingCompilerErrors,
			String expectedCompilerLog,
			String[] alternateCompilerLogs,
			// runtime options
			boolean forceExecution,
			String[] vmArguments,
			// runtime results
			String expectedOutputString,
			String expectedErrorString,
			final ASTVisitor visitor,
			// javac options
			String expectedJavacOutputString,
			JavacTestOptions javacTestOptions) {
		// non-javac part
		if (shouldFlushOutputDirectory)
			Util.flushDirectoryContent(new File(OUTPUT_DIR));
		// complain early in RUN_JAVAC mode (avoid to do it else until we've fixed all tests)
		if (RUN_JAVAC && testFiles != null && (testFiles.length % 2) != 0) {
			fail("odd number of strings in testFiles");
		}

		Requestor requestor =
			customRequestor instanceof Requestor ?
					(Requestor) customRequestor :
					new Requestor(
						forceExecution,
						customRequestor,
						false, /* show category */
						false /* show warning token*/);
		requestor.outputPath = OUTPUT_DIR.endsWith(File.separator) ? OUTPUT_DIR : OUTPUT_DIR + File.separator;
				// WORK should not have to test a constant?

		Map options = getCompilerOptions();
		if (customOptions != null) {
			options.putAll(customOptions);
		}
		CompilerOptions compilerOptions = new CompilerOptions(options);
		compilerOptions.performMethodsFullRecovery = performStatementsRecovery;
		compilerOptions.performStatementsRecovery = performStatementsRecovery;
		INameEnvironment nameEnvironment = getNameEnvironment(dependantFiles, classLibraries);
		Compiler batchCompiler =
			new Compiler(
				nameEnvironment,
				getErrorHandlingPolicy(),
				compilerOptions,
				requestor,
				getProblemFactory()) {
				public void process(org.eclipse.jdt.internal.compiler.ast.CompilationUnitDeclaration unit, int i) {
					super.process(unit, i);
					if (visitor != null) {
						unit.traverse(visitor, unit.scope);
					}
				}
			};
		if (this.enableAPT) {
			batchCompiler.annotationProcessorManager = getAnnotationProcessorManager(batchCompiler);
		}
		compilerOptions.produceReferenceInfo = true;
		Throwable exception = null;
		try {
			batchCompiler.compile(getCompilationUnits(testFiles)); // compile all files together
		} catch(RuntimeException e){
			exception = e;
			throw e;
		} catch(Error e) {
			exception = e;
			throw e;
		} finally {
			nameEnvironment.cleanup();
			String[] alternatePlatformIndepentLogs = null;
			if (expectedCompilerLog != null) {
				alternatePlatformIndepentLogs = new String[] {Util.convertToIndependantLineDelimiter(expectedCompilerLog)};
			} else if (alternateCompilerLogs != null) {
				alternatePlatformIndepentLogs = new String[alternateCompilerLogs.length];
				for (int i = 0; i < alternateCompilerLogs.length; i++)
					alternatePlatformIndepentLogs[i] = Util.convertToIndependantLineDelimiter(alternateCompilerLogs[i]);
			}
			if (alternatePlatformIndepentLogs != null) {
				checkCompilerLog(testFiles, requestor, alternatePlatformIndepentLogs, exception);
			}
			if (exception == null) {
				if (expectingCompilerErrors) {
					if (!requestor.hasErrors) {
						logTestFiles(true, testFiles);
						fail("Unexpected success");
					}
				} else if (requestor.hasErrors) {
					if (!"".equals(requestor.problemLog)) {
						logTestFiles(true, testFiles);
						System.out.println("Copy-paste compiler log:");
						System.out.println(Util.displayString(Util.convertToIndependantLineDelimiter(requestor.problemLog.toString()), INDENT, SHIFT));
						assertEquals("Unexpected failure", "", requestor.problemLog);
					}
				}
			}
		}
		if (!requestor.hasErrors || forceExecution) {
			String sourceFile = testFiles[0];

			// Compute class name by removing ".java" and replacing slashes with dots
			String className = sourceFile.substring(0, sourceFile.length() - 5).replace('/', '.').replace('\\', '.');
			if (!className.endsWith(PACKAGE_INFO_NAME) && !className.endsWith(MODULE_INFO_NAME)) {

				if (vmArguments != null) {
					if (this.verifier != null) {
						this.verifier.shutDown();
					}
					this.verifier = new TestVerifier(false);
					this.createdVerifier = true;
				}
				boolean passed =
					this.verifier.verifyClassFiles(
						sourceFile,
						className,
						expectedOutputString,
						expectedErrorString,
						this.classpaths,
						null,
						vmArguments);
				if (!passed) {
					System.out.println(getClass().getName() + '#' + getName());
					String execErrorString = this.verifier.getExecutionError();
					if (execErrorString != null && execErrorString.length() > 0) {
						System.out.println("[ERR]:"+execErrorString); //$NON-NLS-1$
					}
					String execOutputString = this.verifier.getExecutionOutput();
					if (execOutputString != null && execOutputString.length() > 0) {
						System.out.println("[OUT]:"+execOutputString); //$NON-NLS-1$
					}
					logTestFiles(false, testFiles);
					assertEquals(this.verifier.failureReason, expectedErrorString == null ? "" : expectedErrorString, execErrorString);
					assertEquals(this.verifier.failureReason, expectedOutputString == null ? "" : expectedOutputString, execOutputString);
				}
				assertTrue(this.verifier.failureReason, // computed by verifyClassFiles(...) action
						passed);
				if (vmArguments != null) {
					if (this.verifier != null) {
						this.verifier.shutDown();
					}
					this.verifier = new TestVerifier(false);
					this.createdVerifier = true;
				}
			}
		}
		// javac part
		if (RUN_JAVAC && javacTestOptions != JavacTestOptions.SKIP) {
			runJavac(testFiles, expectingCompilerErrors, expectedCompilerLog,
					expectedJavacOutputString, expectedErrorString, shouldFlushOutputDirectory,
					javacTestOptions, vmArguments, classLibraries, libsOnModulePath);
		}
	}

	class DummyAnnotationProcessingManager extends BaseAnnotationProcessorManager {

		ProcessorInfo processorInfo = null;
		public ProcessorInfo discoverNextProcessor() {
			ProcessorInfo temp = this.processorInfo;
			this.processorInfo = null;
			return temp;
		}

		public void reportProcessorException(Processor p, Exception e) {
			throw new AbortCompilation(null, e);
		}

		@Override
		public void setProcessors(Object[] processors) {
			// Nothing to do here
		}

		@Override
		public void configure(Object batchCompiler, String[] options) {
			this._processingEnv = new DummyEnvironmentImpl((Compiler) batchCompiler);
		}
		public void processAnnotations(CompilationUnitDeclaration[] units, ReferenceBinding[] referenceBindings, boolean isLastRound) {
			if (this.processorInfo == null) {
				this.processorInfo = new ProcessorInfo(new DummyProcessor());
			}
			super.processAnnotations(units, referenceBindings, isLastRound);
		}

		@Override
		public void configureFromPlatform(Compiler compiler, Object compilationUnitLocator, Object javaProject, boolean isTestCode) {
			// Nothing to do here
		}
		@SupportedAnnotationTypes("*")
		class DummyProcessor extends AbstractProcessor {
			@Override
			public boolean process(Set<? extends TypeElement> annotations, RoundEnvironment roundEnv) {
				return true;
			}
		}

		class DummyEnvironmentImpl extends BaseProcessingEnvImpl {
			public DummyEnvironmentImpl(Compiler compiler) {
				this._compiler = compiler;
			}
			@Override
			public Locale getLocale() {
				return Locale.getDefault();
			}
		}
	}

	protected AbstractAnnotationProcessorManager getAnnotationProcessorManager(Compiler compiler) {
		try {
			AbstractAnnotationProcessorManager annotationManager = new DummyAnnotationProcessingManager();
			annotationManager.configure(compiler, new String[0]);
			annotationManager.setErr(new PrintWriter(System.err));
			annotationManager.setOut(new PrintWriter(System.out));
			return annotationManager;
		} catch(UnsupportedClassVersionError e) {
			System.err.println(e);
		}
		return null;
	}
//	runConformTest(
//		// test directory preparation
//		new String[] { /* test files */
//		},
//		// javac options
//		JavacTestOptions.SKIP /* skip javac tests */);
//		JavacTestOptions.DEFAULT /* default javac test options */);
//		javacTestOptions /* javac test options */);
public void runConformTest(
	// test directory preparation
	String[] testFiles,
	// javac options
	JavacTestOptions javacTestOptions) {
runTest(
	// test directory preparation
	true /* flush output directory */,
	testFiles /* test files */,
	// compiler options
	null /* no class libraries */,
	null /* no custom options */,
	false /* do not perform statements recovery */,
	null /* no custom requestor */,
	// compiler results
	false /* expecting no compiler errors */,
	"" /* expected compiler log */,
	// runtime options
	false /* do not force execution */,
	null /* no vm arguments */,
	// runtime results
	"" /* expected output string */,
	"" /* expected error string */,
	// javac options
	javacTestOptions /* javac test options */);
}
//	runConformTest(
//		// test directory preparation
//		true /* flush output directory */,
//		false /* do not flush output directory */,
//		shouldFlushOutputDirectory /* should flush output directory */,
//
//		new String[] { /* test files */
//		},
//		null /* no test files */,
//		testFiles /* test files */,
//
//		// compiler results
//		null /* do not check compiler log */,
//		"" /* expected compiler log */,
//		expectedCompilerLog /* expected compiler log */,
//
//		// runtime results
//		null /* do not check output string */,
//		"" /* expected output string */,
//		expectedOutputString /* expected output string */,
//
//		null /* do not check error string */,
//		"" /* expected error string */,
//		expectedErrorString /* expected error string */,
//
//		// javac options
//		JavacTestOptions.SKIP /* skip javac tests */);
//		JavacTestOptions.DEFAULT /* default javac test options */);
//		javacTestOptions /* javac test options */);
protected void runConformTest(
		// test directory preparation
		boolean shouldFlushOutputDirectory,
		String[] testFiles,
		// compiler results
		String expectedCompilerLog,
		// runtime results
		String expectedOutputString,
		String expectedErrorString,
		// javac options
		JavacTestOptions javacTestOptions) {
	runTest(
		// test directory preparation
		shouldFlushOutputDirectory /* should flush output directory */,
		testFiles /* test files */,
		// compiler options
		null /* no class libraries */,
		null /* no custom options */,
		false /* do not perform statements recovery */,
		null /* no custom requestor */,
		// compiler results
		false /* expecting no compiler errors */,
		expectedCompilerLog /* expected compiler log */,
		// runtime options
		false /* do not force execution */,
		null /* no vm arguments */,
		// runtime results
		expectedOutputString /* expected output string */,
		expectedErrorString /* expected error string */,
		// javac options
		javacTestOptions /* javac test options */);
}
//	runConformTest(
//		// test directory preparation
//		true /* flush output directory */,
//		false /* do not flush output directory */,
//
//		new String[] { /* test files */
//		},
//		null /* no test files */,
//
//		// compiler options
//		null /* no class libraries */,
//		new String[] { /* class libraries */
//		},
//
//		null /* no custom options */,
//		customOptions /* custom options */,
//
//		// compiler results
//		null /* do not check compiler log */,
//		"----------\n" +  /* expected compiler log */
//		"" /* expected compiler log */,
//
//		// runtime results
//		null /* do not check output string */,
//		"" /* expected output string */,
//		expectedOutputString /* expected output string */,
//
//		null /* do not check error string */,
//		"" /* expected error string */,
//		expectedErrorString /* expected error string */,
//
//		// javac options
//		JavacTestOptions.SKIP /* skip javac tests */);
//		JavacTestOptions.DEFAULT /* default javac test options */);
//		javacTestOptions /* javac test options */);
protected void runConformTest(
		// test directory preparation
		boolean shouldFlushOutputDirectory,
		String[] testFiles,
		//compiler options
		String[] classLibraries /* class libraries */,
		Map customOptions /* custom options */,
		// compiler results
		String expectedCompilerLog,
		// runtime results
		String expectedOutputString,
		String expectedErrorString,
		// javac options
		JavacTestOptions javacTestOptions) {
	runTest(
		// test directory preparation
		shouldFlushOutputDirectory /* should flush output directory */,
		testFiles /* test files */,
		// compiler options
		classLibraries /* class libraries */,
		customOptions /* custom options */,
		false /* do not perform statements recovery */,
		null /* no custom requestor */,
		// compiler results
		false /* expecting no compiler errors */,
		expectedCompilerLog /* expected compiler log */,
		// runtime options
		false /* do not force execution */,
		null /* no vm arguments */,
		// runtime results
		expectedOutputString /* expected output string */,
		expectedErrorString /* expected error string */,
		// javac options
		javacTestOptions /* javac test options */);
}
//	runNegativeTest(
//		// test directory preparation
//		new String[] { /* test files */
//		},
//		null /* no test files */,
//		// compiler results
//		"----------\n" + /* expected compiler log */
//		// javac options
//		JavacTestOptions.SKIP /* skip javac tests */);
//		JavacTestOptions.DEFAULT /* default javac test options */);
//		javacTestOptions /* javac test options */);
protected void runNegativeTest(
		// test directory preparation
		String[] testFiles,
		// compiler results
		String expectedCompilerLog,
		// javac options
		JavacTestOptions javacTestOptions) {
	runTest(
 		// test directory preparation
		true /* flush output directory */,
		testFiles /* test files */,
		// compiler options
		null /* no class libraries */,
		null /* no custom options */,
		false /* do not perform statements recovery */,
		null /* no custom requestor */,
		// compiler results
		true /* expecting compiler errors */,
		expectedCompilerLog /* expected compiler log */,
		// runtime options
		false /* do not force execution */,
		null /* no vm arguments */,
		// runtime results
		null /* do not check output string */,
		null /* do not check error string */,
		// javac options
		javacTestOptions /* javac test options */);
}
//	runNegativeTest(
//		// test directory preparation
//		true /* flush output directory */,
//		false /* do not flush output directory */,
//		shouldFlushOutputDirectory /* should flush output directory */,
//
//		new String[] { /* test files */
//		},
//		null /* no test files */,
//
//		// compiler options
//		null /* no class libraries */,
//		new String[] { /* class libraries */
//		},
//		classLibraries /* class libraries */,
//
//		null /* no custom options */,
//		customOptions /* custom options */,
//
//		// compiler results
//		null /* do not check compiler log */,
//		"----------\n" + /* expected compiler log */
//
//		// javac options
//		JavacTestOptions.SKIP /* skip javac tests */);
//		JavacTestOptions.DEFAULT /* default javac test options */);
//		javacTestOptions /* javac test options */);
protected void runNegativeTest(
		// test directory preparation
		boolean shouldFlushOutputDirectory,
		String[] testFiles,
		// compiler options
		String[] classLibraries,
		Map customOptions,
		// compiler results
		String expectedCompilerLog,
		// javac options
		JavacTestOptions javacTestOptions) {
	runTest(
		// test directory preparation
		shouldFlushOutputDirectory /* should flush output directory */,
		testFiles /* test files */,
		// compiler options
		classLibraries /* class libraries */,
		customOptions /* custom options */,
		false /* do not perform statements recovery */,
		null /* no custom requestor */,
		// compiler results
		expectedCompilerLog == null || /* expecting compiler errors */
		expectedCompilerLog.indexOf("ERROR") != -1,
		expectedCompilerLog /* expected compiler log */,
		// runtime options
		false /* do not force execution */,
		null /* no vm arguments */,
		// runtime results
		null /* do not check output string */,
		null /* do not check error string */,
		// javac options
		javacTestOptions /* javac test options */);
}
//  runNegativeTest(
//    // test directory preparation
//    true /* flush output directory */,
//    false /* do not flush output directory */,
//    shouldFlushOutputDirectory /* should flush output directory */,
//
//    new String[] { /* test files */
//    },
//    null /* no test files */,
//
//    // compiler options
//    null /* no class libraries */,
//    new String[] { /* class libraries */
//    },
//    classLibraries /* class libraries */,
//
//    null /* no custom options */,
//    customOptions /* custom options */,
//
//    // compiler results
//    null /* do not check compiler log */,
//    "----------\n" + /* expected compiler log */
//
//    //runtime results
//    null /* do not check output string */,
//    "" /* expected output string */,
//    expectedOutputString /* expected output string */,
//
//    null /* do not check error string */,
//    "" /* expected error string */,
//    expectedErrorString /* expected error string */,
//
//    // javac options
//    JavacTestOptions.SKIP /* skip javac tests */);
//    JavacTestOptions.DEFAULT /* default javac test options */);
//    javacTestOptions /* javac test options */);
protected void runNegativeTest(
	// test directory preparation
	boolean shouldFlushOutputDirectory,
	String[] testFiles,
	// compiler options
	String[] classLibraries,
	Map customOptions,
	// compiler results
	String expectedCompilerLog,
	// runtime results
	String expectedOutputString,
	String expectedErrorString,
	// javac options
	JavacTestOptions javacTestOptions) {
	runTest(
		// test directory preparation
		shouldFlushOutputDirectory /* should flush output directory */,
		testFiles /* test files */,
		// compiler options
		classLibraries /* class libraries */,
		customOptions /* custom options */,
		false /* do not perform statements recovery */,
		null /* no custom requestor */,
		// compiler results
		true /* expecting compiler errors */,
		expectedCompilerLog /* expected compiler log */,
		// runtime options
		true /* force execution */,
		null /* no vm arguments */,
		// runtime results
		expectedOutputString /* expected output string */,
		expectedErrorString /* expected error string */,
		// javac options
		javacTestOptions /* javac test options */);
}
	protected void setUp() throws Exception {
		super.setUp();
		if (this.verifier == null) {
			this.verifier = new TestVerifier(true);
			this.createdVerifier = true;
		}
		if (RUN_JAVAC) {
			// WORK make all needed inits once and for all
			if (isFirst()) {
				if (javacFullLog == null) {
					// One time initialization of javac related concerns
					// compute command lines and extract javac version
					JAVAC_OUTPUT_DIR = new File(JAVAC_OUTPUT_DIR_NAME);
					// WORK simplify jdk.root out
					String jdkRootDirectory = System.getProperty("jdk.root");
					if (jdkRootDirectory == null)
						jdkRootDirPath = (new Path(Util.getJREDirectory())).removeLastSegments(1);
					else
						jdkRootDirPath = new Path(jdkRootDirectory);

					StringBuffer cmdLineHeader = new StringBuffer(jdkRootDirPath.
							append("bin").append(JAVA_NAME).toString()); // PREMATURE replace JAVA_NAME and JAVAC_NAME with locals? depends on potential reuse
					javaCommandLineHeader = cmdLineHeader.toString();
					cmdLineHeader = new StringBuffer(jdkRootDirPath.
							append("bin").append(JAVAC_NAME).toString());
					cmdLineHeader.append(" -classpath . ");
					  // start with the current directory which contains the source files
					String version = JavacCompiler.getVersion(cmdLineHeader.toString());
					cmdLineHeader.append(" -d ");
					cmdLineHeader.append(JAVAC_OUTPUT_DIR_NAME.indexOf(" ") != -1 ? "\"" + JAVAC_OUTPUT_DIR_NAME + "\"" : JAVAC_OUTPUT_DIR_NAME);
					cmdLineHeader.append(" -source 1.5 -deprecation -Xlint "); // enable recommended warnings
					// WORK new javac system does not do that... reconsider
					// REVIEW consider enabling all warnings instead? Philippe does not see
					//        this as ez to use (too many changes in logs)
					javacCommandLineHeader = cmdLineHeader.toString();
					new File(Util.getOutputDirectory()).mkdirs();
					// TODO maxime check why this happens to miss in some cases
					// WORK if we keep a full log, it should not mix javac versions...
					javacFullLogFileName = Util.getOutputDirectory() +	File.separatorChar +
                    							version.replace(' ', '_') + "_" +
                    					    (new SimpleDateFormat("yyyyMMdd_HHmmss")).format(new Date()) +
                    					    ".txt";
					javacFullLog =
					  	new PrintWriter(new FileOutputStream(javacFullLogFileName)); // static that is initialized once, closed at process end
					javacFullLog.println(version); // so that the contents is self sufficient
					System.out.println("***************************************************************************");
					System.out.println("* Sun Javac compiler output archived into file:");
					System.out.println("* " + javacFullLogFileName);
					System.out.println("***************************************************************************");
					javacCompilers = new ArrayList();
					String jdkRoots = System.getProperty("jdk.roots");
					if (jdkRoots == null) {
						javacCompilers.add(new JavacCompiler(jdkRootDirPath.toString()));
					} else {
						StringTokenizer tokenizer = new StringTokenizer(jdkRoots, File.pathSeparator);
						while (tokenizer.hasMoreTokens()) {
							javacCompilers.add(new JavacCompiler(tokenizer.nextToken()));
						}
					}
				}
				// per class initialization
				CURRENT_CLASS_NAME = getClass().getName();
				dualPrintln("***************************************************************************");
				System.out.print("* Comparison with Sun Javac compiler for class ");
				dualPrintln(CURRENT_CLASS_NAME.substring(CURRENT_CLASS_NAME.lastIndexOf('.')+1) +
						" (" + TESTS_COUNTERS.get(CURRENT_CLASS_NAME) + " tests)");
				System.out.println("***************************************************************************");
				DIFF_COUNTERS[0] = 0;
				DIFF_COUNTERS[1] = 0;
				DIFF_COUNTERS[2] = 0;
			}
		}
	}

	public void stop() {
		this.verifier.shutDown();
	}

	protected void tearDown() throws Exception {
		if (this.createdVerifier) {
			stop();
		}
		// clean up output dir
		File outputDir = new File(OUTPUT_DIR);
		if (outputDir.exists()) {
			Util.flushDirectoryContent(outputDir);
		}
		File libDir = new File(LIB_DIR);
		if (libDir.exists()) {
			Util.flushDirectoryContent(libDir);
		}
		super.tearDown();
		if (RUN_JAVAC) {
			if (JAVAC_OUTPUT_DIR.exists()) {
				Util.flushDirectoryContent(JAVAC_OUTPUT_DIR);
			}
			printJavacResultsSummary();
		}
	}
	/**
	 * Returns the OS path to the directory that contains this plugin.
	 */
	protected String getCompilerTestsPluginDirectoryPath() {
		try {
			URL platformURL = Platform.getBundle("org.eclipse.jdt.core.tests.compiler").getEntry("/");
			return new File(FileLocator.toFileURL(platformURL).getFile()).getAbsolutePath();
		} catch (IOException e) {
			e.printStackTrace();
		}
		return null;
	}
}<|MERGE_RESOLUTION|>--- conflicted
+++ resolved
@@ -107,10 +107,7 @@
 		String[] testFiles;
 		String[] dependantFiles;
 		String[] classLibraries;
-<<<<<<< HEAD
 		boolean  libsOnModulePath;
-=======
->>>>>>> a286dada
 		// control compilation:
 		Map<String,String> customOptions;
 		boolean performStatementsRecovery;
@@ -123,10 +120,7 @@
 		boolean showWarningToken;
 		// javac:
 		boolean skipJavac;
-<<<<<<< HEAD
 		public String expectedJavacOutputString;
-=======
->>>>>>> a286dada
 		JavacTestOptions javacTestOptions;
 		// execution:
 		boolean forceExecution;
@@ -142,10 +136,7 @@
 					this.testFiles,
 					this.dependantFiles != null ? this.dependantFiles : new String[] {},
 					this.classLibraries,
-<<<<<<< HEAD
 					this.libsOnModulePath,
-=======
->>>>>>> a286dada
 					this.customOptions,
 					this.performStatementsRecovery,
 					new Requestor(
@@ -161,10 +152,7 @@
 					this.expectedOutputString,
 					this.expectedErrorString,
 					this.visitor,
-<<<<<<< HEAD
 					this.expectedJavacOutputString != null ? this.expectedJavacOutputString : this.expectedOutputString,
-=======
->>>>>>> a286dada
 					this.skipJavac ? JavacTestOptions.SKIP : this.javacTestOptions);
 		}
 
@@ -174,10 +162,7 @@
 					this.testFiles,
 					this.dependantFiles != null ? this.dependantFiles : new String[] {},
 					this.classLibraries,
-<<<<<<< HEAD
 					this.libsOnModulePath,
-=======
->>>>>>> a286dada
 					this.customOptions,
 					this.performStatementsRecovery,
 					new Requestor(
@@ -193,10 +178,7 @@
 					this.expectedOutputString,
 					this.expectedErrorString,
 					this.visitor,
-<<<<<<< HEAD
 					this.expectedJavacOutputString != null ? this.expectedJavacOutputString : this.expectedOutputString,
-=======
->>>>>>> a286dada
 					this.skipJavac ? JavacTestOptions.SKIP : this.javacTestOptions);
 		}
 
@@ -206,10 +188,7 @@
 					this.testFiles,
 					this.dependantFiles != null ? this.dependantFiles : new String[] {},
 					this.classLibraries,
-<<<<<<< HEAD
 					this.libsOnModulePath,
-=======
->>>>>>> a286dada
 					this.customOptions,
 					this.performStatementsRecovery,
 					new Requestor(
@@ -225,10 +204,7 @@
 					this.expectedOutputString,
 					this.expectedErrorString,
 					this.visitor,
-<<<<<<< HEAD
 					this.expectedJavacOutputString != null ? this.expectedJavacOutputString : this.expectedOutputString,
-=======
->>>>>>> a286dada
 					this.skipJavac ? JavacTestOptions.SKIP : this.javacTestOptions);
 		}
 	}
