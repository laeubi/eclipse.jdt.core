/*******************************************************************************
 * Copyright (c) 2021, 2023 IBM Corporation and others.
 * All rights reserved. This program and the accompanying materials
 * are made available under the terms of the Eclipse Public License v1.0
 * which accompanies this distribution, and is available at
 * https://www.eclipse.org/legal/epl-2.0/
 *
 * SPDX-License-Identifier: EPL-2.0
 *
 * This is an implementation of an early-draft specification developed under the Java
 * Community Process (JCP) and is made available for testing and evaluation purposes
 * only. The code is not compatible with any specification of the JCP.
 *
 * Contributors:
 *     IBM Corporation - initial API and implementation
 *******************************************************************************/
package org.eclipse.jdt.core.tests.compiler.regression;

import java.io.File;
import java.io.IOException;
import java.util.Map;

import org.eclipse.jdt.core.ToolFactory;
import org.eclipse.jdt.core.tests.util.Util;
import org.eclipse.jdt.core.util.ClassFileBytesDisassembler;
import org.eclipse.jdt.core.util.ClassFormatException;
import org.eclipse.jdt.internal.compiler.impl.CompilerOptions;

import junit.framework.Test;

public class SwitchPatternTest extends AbstractRegressionTest9 {

	static {
//		TESTS_NUMBERS = new int [] { 40 };
//		TESTS_RANGE = new int[] { 1, -1 };
//		TESTS_NAMES = new String[] { "testBug578553"};
	}

	private static String previewLevel = "20";

	public static Class<?> testClass() {
		return SwitchPatternTest.class;
	}
	public static Test suite() {
		return buildMinimalComplianceTestSuite(testClass(), F_20);
	}
	public SwitchPatternTest(String testName){
		super(testName);
	}

	// Enables the tests to run individually
	protected Map<String, String> getCompilerOptions() {
		Map<String, String> defaultOptions = super.getCompilerOptions();
		defaultOptions.put(CompilerOptions.OPTION_Compliance, CompilerOptions.VERSION_20);
		defaultOptions.put(CompilerOptions.OPTION_Source, CompilerOptions.VERSION_20);
		defaultOptions.put(CompilerOptions.OPTION_TargetPlatform, CompilerOptions.VERSION_20);
		defaultOptions.put(CompilerOptions.OPTION_EnablePreviews, CompilerOptions.ENABLED);
		defaultOptions.put(CompilerOptions.OPTION_ReportPreviewFeatures, CompilerOptions.IGNORE);
		defaultOptions.put(CompilerOptions.OPTION_Store_Annotations, CompilerOptions.ENABLED);
		return defaultOptions;
	}

	@Override
	protected void runConformTest(String[] testFiles, String expectedOutput) {
		runConformTest(testFiles, expectedOutput, "", getCompilerOptions());
	}
	@Override
	protected void runConformTest(String[] testFiles, String expectedOutput, Map<String, String> customOptions) {
		runConformTest(testFiles, expectedOutput, "", customOptions);
	}
	protected void runConformTest(String[] testFiles, String expectedOutput, String errorOutput) {
		runConformTest(testFiles, expectedOutput, errorOutput, getCompilerOptions());
	}
	protected void runConformTest(String[] testFiles, String expectedOutput, String expectedErrorOutput, Map<String, String> customOptions) {
		Runner runner = new Runner();
		runner.testFiles = testFiles;
		runner.expectedOutputString = expectedOutput;
		runner.expectedErrorString = expectedErrorOutput;
		runner.vmArguments = new String[] {"--enable-preview"};
		runner.customOptions = customOptions;
		runner.javacTestOptions = JavacTestOptions.forReleaseWithPreview(SwitchPatternTest.previewLevel);
		runner.runConformTest();
	}
	@Override
	protected void runNegativeTest(String[] testFiles, String expectedCompilerLog) {
		runNegativeTest(testFiles, expectedCompilerLog, "");
	}
	protected void runNegativeTest(String[] testFiles, String expectedCompilerLog, String javacLog) {
		Runner runner = new Runner();
		runner.testFiles = testFiles;
		runner.expectedCompilerLog = expectedCompilerLog;
		runner.expectedJavacOutputString = expectedCompilerLog;
		runner.vmArguments = new String[] {"--enable-preview"};
		runner.customOptions = getCompilerOptions();
		runner.javacTestOptions = JavacTestOptions.forReleaseWithPreview(SwitchPatternTest.previewLevel);
		runner.runNegativeTest();
		runNegativeTest(testFiles, expectedCompilerLog, JavacTestOptions.forReleaseWithPreview(SwitchPatternTest.previewLevel));
	}
	protected void runWarningTest(String[] testFiles, String expectedCompilerLog) {
		runWarningTest(testFiles, expectedCompilerLog, null);
	}
	protected void runWarningTest(String[] testFiles, String expectedCompilerLog, Map<String, String> customOptions) {
		runWarningTest(testFiles, expectedCompilerLog, customOptions, null);
	}
	protected void runWarningTest(String[] testFiles, String expectedCompilerLog,
			Map<String, String> customOptions, String javacAdditionalTestOptions) {

		Runner runner = new Runner();
		runner.testFiles = testFiles;
		runner.expectedCompilerLog = expectedCompilerLog;
		runner.customOptions = customOptions;
		runner.vmArguments = new String[] {"--enable-preview"};
		runner.javacTestOptions = javacAdditionalTestOptions == null ? JavacTestOptions.forReleaseWithPreview(SwitchPatternTest.previewLevel) :
			JavacTestOptions.forReleaseWithPreview(SwitchPatternTest.previewLevel, javacAdditionalTestOptions);
		runner.runWarningTest();
	}

	private static void verifyClassFile(String expectedOutput, String classFileName, int mode)
			throws IOException, ClassFormatException {
		File f = new File(OUTPUT_DIR + File.separator + classFileName);
		byte[] classFileBytes = org.eclipse.jdt.internal.compiler.util.Util.getFileByteContent(f);
		ClassFileBytesDisassembler disassembler = ToolFactory.createDefaultClassFileBytesDisassembler();
		String result = disassembler.disassemble(classFileBytes, "\n", mode);
		int index = result.indexOf(expectedOutput);
		if (index == -1 || expectedOutput.length() == 0) {
			System.out.println(Util.displayString(result, 3));
			System.out.println("...");
		}
		if (index == -1) {
			assertEquals("Wrong contents", expectedOutput, result);
		}
	}
	public void testIssue57_001() {
		runConformTest(
			new String[] {
				"X.java",
				"public class X {\n"+
				" private static void foo(Object o) {\n"+
				"   switch (o) {\n"+
				"     case Integer i     -> System.out.println(\"String:\");\n"+
				"     case String s     -> System.out.println(\"String: Hello World!\");\n"+
				"     default       -> System.out.println(\"Object\");\n"+
				"   }\n"+
				" }\n"+
				" public static void main(String[] args) {\n"+
				"   foo(\"Hello World\");\n"+
				" }\n"+
				"}",
			},
			"String: Hello World!");
	}
	public void testIssue57_002() {
		runConformTest(
			new String[] {
				"X.java",
				"public class X {\n"+
				" private static void foo(Object o) {\n"+
				"   switch (o) {\n"+
				"     case Integer i when i > 10    -> System.out.println(\"Integer: greater than 10\");\n"+
				"     case String  s   -> System.out.println(\"String: Hello World!\");\n"+
				"     default       -> System.out.println(\"Object\");\n"+
				"   }\n"+
				" }\n"+
				" public static void main(String[] args) {\n"+
				"   foo(12);\n"+
				" }\n"+
				"}",
			},
			"Integer: greater than 10");
	}
	public void testBug573516_002() {
		runNegativeTest(
			new String[] {
				"X.java",
				"public class X {\n"+
				" private static void foo(Object o) {\n"+
				"   switch (o) {\n"+
				"     case String s     -> System.out.println(\"String:\");\n"+
				"     default       -> System.out.println(\"Object\");\n"+
				"   }\n"+
				" }\n"+
				" public static void main(String[] args) {\n"+
				"   foo(\"Hello World\");\n"+
				"   Zork();\n"+
				" }\n"+
				"}",
			},
			"----------\n" +
			"1. ERROR in X.java (at line 10)\n" +
			"	Zork();\n" +
			"	^^^^\n" +
			"The method Zork() is undefined for the type X\n" +
			"----------\n");
	}
	public void testBug573516_003() {
		runNegativeTest(
			new String[] {
				"X.java",
				"public class X {\n"+
				" private static void foo(Object o) {\n"+
				"   switch (o) {\n"+
				"     case String s  : System.out.println(\"String:\"); break;\n"+
				"     case Integer i  : System.out.println(\"Integer:\");break;\n"+
				"     default       : System.out.println(\"Object\");break;\n"+
				"   }\n"+
				" }\n"+
				" public static void main(String[] args) {\n"+
				"   foo(\"Hello World\");\n"+
				"   Zork();\n"+
				" }\n"+
				"}",
			},
			"----------\n" +
			"1. ERROR in X.java (at line 11)\n" +
			"	Zork();\n" +
			"	^^^^\n" +
			"The method Zork() is undefined for the type X\n" +
			"----------\n");
	}
	public void testBug573516_004() {
		runNegativeTest(
			new String[] {
				"X.java",
				"public class X {\n"+
				" private static void foo(Object o) {\n"+
				"   switch (o) {\n"+
				"     case Integer t when t > 0 -> System.out.println(\"Integer && t > 0\");\n"+
				"     default       -> System.out.println(\"Object\");\n"+
				"   }\n"+
				" }\n"+
				" public static void main(String[] args) {\n"+
				"   foo(\"Hello World\");\n"+
				"   Zork();\n"+
				" }\n"+
				"}",
			},
			"----------\n" +
			"1. ERROR in X.java (at line 10)\n" +
			"	Zork();\n" +
			"	^^^^\n" +
			"The method Zork() is undefined for the type X\n" +
			"----------\n");
	}
	public void testBug573516_005() {
		runNegativeTest(
			new String[] {
				"X.java",
				"public class X {\n"+
				" private static void foo(Object o) {\n"+
				"   switch (o) {\n"+
				"     case Integer t, String s, X x : System.out.println(\"Integer, String or X\");\n"+
				"     default : System.out.println(\"Object\");\n"+
				"   }\n"+
				" }\n"+
				" public static void main(String[] args) {\n"+
				"   foo(\"Hello World\");\n"+
				"   Zork();\n"+
				" }\n"+
				"}\n"+
				"class Y {}",
			},
			"----------\n" +
			"1. ERROR in X.java (at line 4)\n" +
			"	case Integer t, String s, X x : System.out.println(\"Integer, String or X\");\n" +
			"	                ^^^^^^^^\n" +
			"A switch label may not have more than one pattern case label element\n" +
			"----------\n" +
			"3. ERROR in X.java (at line 10)\n" +
			"	Zork();\n" +
			"	^^^^\n" +
			"The method Zork() is undefined for the type X\n" +
			"----------\n");
	}
	public void testBug573516_006() {
		runNegativeTest(
			new String[] {
				"X.java",
				"public class X {\n"+
				" private static void foo(Object o) {\n"+
				"   switch (o) {\n"+
				"     case Integer t, String s when s.length > 0, X x when x.hashCode() > 10 : System.out.println(\"Integer, String or X\");\n"+
				"     default : System.out.println(\"Object\");\n"+
				"   }\n"+
				" }\n"+
				" public static void main(String[] args) {\n"+
				"   foo(\"Hello World\");\n"+
				"   Zork();\n"+
				" }\n"+
				"}\n"+
				"class Y {}",
			},
			"----------\n" +
			"1. ERROR in X.java (at line 4)\n" +
			"	case Integer t, String s when s.length > 0, X x when x.hashCode() > 10 : System.out.println(\"Integer, String or X\");\n" +
			"	                ^^^^^^^^^^^^^^^^^^^^^^^^^^\n" +
			"A switch label may not have more than one pattern case label element\n" +
			"----------\n" +
			"2. ERROR in X.java (at line 4)\n" +
			"	case Integer t, String s when s.length > 0, X x when x.hashCode() > 10 : System.out.println(\"Integer, String or X\");\n" +
			"	                                ^^^^^^\n" +
			"length cannot be resolved or is not a field\n" +
			"----------\n" +
			"3. ERROR in X.java (at line 10)\n" +
			"	Zork();\n" +
			"	^^^^\n" +
			"The method Zork() is undefined for the type X\n" +
			"----------\n");
	}
	public void testBug573516_007() {
		runNegativeTest(
			new String[] {
				"X.java",
				"public class X {\n"+
				" private static void foo(Object o) {\n"+
				"   switch (o) {\n"+
				"     case Integer t, String : System.out.println(\"Error should be flagged for String\");\n"+
				"     default : System.out.println(\"Object\");\n"+
				"   }\n"+
				" }\n"+
				" public static void main(String[] args) {\n"+
				"   foo(\"Hello World\");\n"+
				"   Zork();\n"+
				" }\n"+
				"}\n"+
				"class Y {}",
			},
			"----------\n" +
			"1. ERROR in X.java (at line 4)\n" +
			"	case Integer t, String : System.out.println(\"Error should be flagged for String\");\n" +
			"	                ^^^^^^\n" +
			"String cannot be resolved to a variable\n" +
			"----------\n" +
			"2. ERROR in X.java (at line 10)\n" +
			"	Zork();\n" +
			"	^^^^\n" +
			"The method Zork() is undefined for the type X\n" +
			"----------\n");
	}
	public void testBug573516_008() {
		runNegativeTest(
			new String[] {
				"X.java",
				"public class X {\n"+
				" private static void foo(Object o) {\n"+
				"   switch (o.hashCode()) {\n"+
				"     case Integer t, String : System.out.println(\"Error should be flagged for Integer and String\");\n"+
				"     default : System.out.println(\"Object\");\n"+
				"   }\n"+
				" }\n"+
				" public static void main(String[] args) {\n"+
				"   foo(\"Hello World\");\n"+
				"   Zork();\n"+
				" }\n"+
				"}\n"+
				"class Y {}",
			},
			"----------\n" +
			"1. ERROR in X.java (at line 4)\n" +
			"	case Integer t, String : System.out.println(\"Error should be flagged for Integer and String\");\n" +
			"	     ^^^^^^^^^\n" +
			"Type mismatch: cannot convert from int to Integer\n" +
			"----------\n" +
			"2. ERROR in X.java (at line 4)\n" +
			"	case Integer t, String : System.out.println(\"Error should be flagged for Integer and String\");\n" +
			"	                ^^^^^^\n" +
			"String cannot be resolved to a variable\n" +
			"----------\n" +
			"3. ERROR in X.java (at line 10)\n" +
			"	Zork();\n" +
			"	^^^^\n" +
			"The method Zork() is undefined for the type X\n" +
			"----------\n");
	}
	public void testBug573516_009() {
		runNegativeTest(
			new String[] {
				"X.java",
				"public class X {\n"+
				" private static void foo(Object o) {\n"+
				"   switch (o.hashCode()) {\n"+
				"     case null, default : System.out.println(\"Default\");\n"+
				"     default : System.out.println(\"Object\");\n"+
				"   }\n"+
				" }\n"+
				" public static void main(String[] args) {\n"+
				"   foo(\"Hello World\");\n"+
				"   Zork();\n"+
				" }\n"+
				"}\n"+
				"class Y {}",
			},
			"----------\n" +
			"1. ERROR in X.java (at line 4)\n" +
			"	case null, default : System.out.println(\"Default\");\n" +
			"	     ^^^^\n" +
			"Type mismatch: cannot convert from null to int\n" +
			"----------\n" +
			"2. ERROR in X.java (at line 5)\n" +
			"	default : System.out.println(\"Object\");\n" +
			"	^^^^^^^\n" +
			"The default case is already defined\n" +
			"----------\n" +
			"3. ERROR in X.java (at line 10)\n" +
			"	Zork();\n" +
			"	^^^^\n" +
			"The method Zork() is undefined for the type X\n" +
			"----------\n");
	}
	public void testBug573516_010() {
		runNegativeTest(
			new String[] {
				"X.java",
				"public class X {\n"+
				" private static void foo(Object o) {\n"+
				"   switch (o.hashCode()) {\n"+
				"     case String s, default : System.out.println(\"Error should be flagged for String and default\");\n"+
				"     default : System.out.println(\"Object\");\n"+
				"   }\n"+
				" }\n"+
				" public static void main(String[] args) {\n"+
				"   foo(\"Hello World\");\n"+
				"   Zork();\n"+
				" }\n"+
				"}\n"+
				"class Y {}",
			},
			"----------\n" +
			"1. ERROR in X.java (at line 4)\n" +
			"	case String s, default : System.out.println(\"Error should be flagged for String and default\");\n" +
			"	     ^^^^^^^^\n" +
			"Type mismatch: cannot convert from int to String\n" +
			"----------\n" +
			"2. ERROR in X.java (at line 4)\n" +
			"	case String s, default : System.out.println(\"Error should be flagged for String and default\");\n" +
			"	               ^^^^^^^\n" +
			"A \'default\' can occur after \'case\' only as a second case label expression and that too only if \'null\' precedes  in \'case null, default\' \n" +
			"----------\n" +
			"3. ERROR in X.java (at line 4)\n" +
			"	case String s, default : System.out.println(\"Error should be flagged for String and default\");\n" +
			"	               ^^^^^^^\n" +
			"A switch label may not have both a pattern case label element and a default case label element\n" +
			"----------\n" +
			"4. ERROR in X.java (at line 5)\n" +
			"	default : System.out.println(\"Object\");\n" +
			"	^^^^^^^\n" +
			"The default case is already defined\n" +
			"----------\n" +
			"5. ERROR in X.java (at line 10)\n" +
			"	Zork();\n" +
			"	^^^^\n" +
			"The method Zork() is undefined for the type X\n" +
			"----------\n");
	}
	public void testBug573516_011() {
		runNegativeTest(
			new String[] {
				"X.java",
				"public class X {\n"+
				" private static void foo(Object o) {\n"+
				"   switch (o.hashCode()) {\n"+
				"     case var s : System.out.println(\"Error should be ANY_PATTERN\");\n"+
				"     default : System.out.println(\"Object\");\n"+
				"   }\n"+
				" }\n"+
				" public static void main(String[] args) {\n"+
				"   foo(\"Hello World\");\n"+
				"   Zork();\n"+
				" }\n"+
				"}\n"+
				"class Y {}",
			},
			"----------\n" +
			"1. ERROR in X.java (at line 4)\n" +
			"	case var s : System.out.println(\"Error should be ANY_PATTERN\");\n" +
			"	     ^^^\n" +
			"'var' is not allowed here\n" +
			"----------\n" +
			"2. ERROR in X.java (at line 10)\n" +
			"	Zork();\n" +
			"	^^^^\n" +
			"The method Zork() is undefined for the type X\n" +
			"----------\n");
	}
	public void testBug574228_001() {
		runNegativeTest(
			new String[] {
				"X.java",
				"public class X {\n"+
				" private static void foo(Object o) {\n"+
				"   switch (o) {\n"+
				"     case 1: System.out.println(\"Integer\"); break;\n"+
				"     default : System.out.println(\"Object\");\n"+
				"   }\n"+
				" }\n"+
				"   public static void main(String[] args) {\n"+
				"   foo(\"Hello World\");\n"+
				"     Zork();\n"+
				" }\n"+
				"}",
			},
			"----------\n" +
			"1. ERROR in X.java (at line 4)\n" +
			"	case 1: System.out.println(\"Integer\"); break;\n" +
			"	     ^\n" +
			"Type mismatch: cannot convert from int to Object\n" +
			"----------\n" +
			"2. ERROR in X.java (at line 10)\n" +
			"	Zork();\n" +
			"	^^^^\n" +
			"The method Zork() is undefined for the type X\n" +
			"----------\n");
	}

	public void testBug573936_01() {
		this.runNegativeTest(
				new String[] {
					"X.java",
					"public class X {\n"+
					" private static void foo(Object o) {\n"+
					"   switch (o) {\n"+
					"     case Integer I: \n"+
					"       System.out.println(\"Integer\"); \n"+
					"       System.out.println(I); \n"+
					"     case String s when s.length()>1: \n"+
					"       System.out.println(\"String s && s.length()>1\"); \n"+
					"       System.out.println(s); \n"+
					"       break;// error no fallthrough allowed in pattern\n"+
					"     case X x:\n"+
					"       System.out.println(\"X\"); \n"+
					"       System.out.println(x);\n"+
					"       break;\n"+
					"     default : System.out.println(\"Object\"); \n"+
					"   }\n"+
					" }   \n"+
					"   public static void main(String[] args) {\n"+
					"   foo(\"Hello World!\");\n"+
					"     foo(\"H\");\n"+
					"   foo(bar());\n"+
					" }\n"+
					"   public static Object bar() { return new Object();}\n"+
					"}",
				},
				"----------\n" +
				"1. ERROR in X.java (at line 7)\n" +
				"	case String s when s.length()>1: \n" +
				"	^^^^^^^^^^^^^^^^^^^^^^^^^^^^^^^\n" +
				"Illegal fall-through to a pattern\n" +
				"----------\n");
	}
	public void testBug573939_01() {
		runNegativeTest(
				new String[] {
					"X.java",
					"public class X {\n"+
					" private static void foo(Object o) {\n"+
					"   switch (o) {\n"+
					"     case Integer s : System.out.println(\"Integer\");\n"+
					"     case String s1: System.out.println(\"String \");\n"+
					"     default : System.out.println(\"Object\");\n"+
					"   }\n"+
					" }\n"+
					" public static void main(String[] args) {\n"+
					"   foo(\"Hello World\");\n"+
					"   Zork();\n"+
					" }\n"+
					"}\n"+
					"class Y {}",
				},
				"----------\n" +
				"1. ERROR in X.java (at line 5)\n" +
				"	case String s1: System.out.println(\"String \");\n" +
				"	^^^^^^^^^^^^^^\n" +
				"Illegal fall-through to a pattern\n" +
				"----------\n" +
				"2. ERROR in X.java (at line 11)\n" +
				"	Zork();\n" +
				"	^^^^\n" +
				"The method Zork() is undefined for the type X\n" +
				"----------\n");
	}
	public void testBug573939_02() {
		this.runConformTest(
				new String[] {
					"X.java",
					"public class X {\n"+
					" private static void foo(Object o) {\n"+
					"   switch (o) {\n"+
					"     case Integer I: System.out.println(\"Integer\"); break;\n"+
					"     case String s when s.length()>1: System.out.println(\"String > 1\"); break;\n"+
					"     case String s1: System.out.println(\"String\"); break;\n"+
					"     case X x: System.out.println(\"X\"); break;\n"+
					"     default : System.out.println(\"Object\");\n"+
					"   }\n"+
					" }\n"+
					"   public static void main(String[] args) {\n"+
					"   foo(\"Hello World!\");\n"+
					"   foo(\"H\");\n"+
					"   foo(bar());\n"+
					" }\n"+
					"   public static Object bar() { return new Object();}\n"+
					"}",
				},
				"String > 1\n" +
				"String\n" +
				"Object");
	}
	public void testBug573939_03() {
		this.runConformTest(
				new String[] {
					"X.java",
					"public class X {\n"+
					" private static void foo(Object o) {\n"+
					"   switch (o) {\n"+
					"     case Integer I: \n"+
					"       System.out.println(\"Integer\"); \n"+
					"       System.out.println(I); \n"+
					"       break; \n"+
					"     case String s when s.length()>1: \n"+
					"       System.out.println(\"String s when s.length()>1\"); \n"+
					"       System.out.println(s); \n"+
					"       break;\n"+
					"     case String s1: \n"+
					"       System.out.println(\"String\"); \n"+
					"       System.out.println(s1);\n"+
					"       break; \n"+
					"     case X x:\n"+
					"       System.out.println(\"X\"); \n"+
					"       System.out.println(x);\n"+
					"       break;\n"+
					"     default : System.out.println(\"Object\"); \n"+
					"   }\n"+
					" }   \n"+
					"   public static void main(String[] args) {\n"+
					"   foo(\"Hello World!\");\n"+
					"     foo(\"H\");\n"+
					"   foo(bar());\n"+
					" }\n"+
					"   public static Object bar() { return new Object();}\n"+
					"}",
				},
				"String s when s.length()>1\n" +
				"Hello World!\n" +
				"String\n" +
				"H\n" +
				"Object");
	}
	public void testBug573939_03b() {
		this.runConformTest(
				new String[] {
					"X.java",
					"public class X {\n"+
					" private static void foo(Object o) {\n"+
					"   switch (o) {\n"+
					"     case Integer I: \n"+
					"       System.out.println(\"Integer\"); \n"+
					"       System.out.println(I); \n"+
					"       break; \n"+
					"     case String s when s.length()>1: \n"+
					"       System.out.println(\"String s when s.length()>1\"); \n"+
					"       System.out.println(s); \n"+
					"       break;\n"+
					"     case String s: \n"+
					"       System.out.println(\"String\"); \n"+
					"       System.out.println(s);\n"+
					"       break; \n"+
					"     case X x:\n"+
					"       System.out.println(\"X\"); \n"+
					"       System.out.println(x);\n"+
					"       break;\n"+
					"     default : System.out.println(\"Object\"); \n"+
					"   }\n"+
					" }   \n"+
					"   public static void main(String[] args) {\n"+
					"   foo(\"Hello World!\");\n"+
					"     foo(\"H\");\n"+
					"   foo(bar());\n"+
					" }\n"+
					"   public static Object bar() { return new Object();}\n"+
					"}",
				},
				"String s when s.length()>1\n" +
				"Hello World!\n" +
				"String\n" +
				"H\n" +
				"Object");
	}
	public void test045() {
		this.runNegativeTest(
			new String[] {
				"X.java",
				"public abstract class X {\n" +
				"  public static void main(String[] args) {\n" +
				"    switch (args.length) {\n" +
				"      case 1:\n" +
				"        final int j = 1;\n" +
				"      case 2:\n" +
				"        switch (5) {\n" +
				"          case j:\n" +
				"        }\n" +
				"    }\n" +
				"  }\n" +
				"}\n",
			},
			"----------\n" +
			"1. ERROR in X.java (at line 8)\n" +
			"	case j:\n" +
			"	     ^\n" +
			"The local variable j may not have been initialized\n" +
			"----------\n");
	}
	public void testBug574525_01() {
		this.runConformTest(
				new String[] {
					"X.java",
					"public class X {\n"+
					" private static void foo(Object o) {\n"+
					"   switch (o) {\n"+
					"     case Integer I: \n"+
					"       System.out.println(\"Integer\"); \n"+
					"       System.out.println(I); \n"+
					"       break; \n"+
					"     case null:\n"+
					"       System.out.println(\"NULL\"); \n"+
					"       break;\n"+
					"     default : System.out.println(\"Object\"); \n"+
					"   }\n"+
					" }   \n"+
					"   public static void main(String[] args) {\n"+
					"     foo(null);\n"+
					" }\n"+
					"}",
				},
				"NULL");
	}
	public void testBug574525_02() {
		this.runConformTest(
				new String[] {
					"X.java",
					"public class X {\n"+
					" private static void foo(Object o) {\n"+
					"   switch (o) {\n"+
					"     case Integer I: \n"+
					"       System.out.println(\"Integer\"); \n"+
					"       System.out.println(I); \n"+
					"       break; \n"+
					"     case String s when s.length()>1: \n"+
					"       System.out.println(\"String s when s.length()>1\"); \n"+
					"       System.out.println(s); \n"+
					"       break;\n"+
					"     case String s1: \n"+
					"       System.out.println(\"String\"); \n"+
					"       System.out.println(s1);\n"+
					"       break; \n"+
					"     case X x:\n"+
					"       System.out.println(\"X\"); \n"+
					"       System.out.println(x);\n"+
					"       break;\n"+
					"     case null:\n"+
					"       System.out.println(\"NULL\"); \n"+
					"       break;\n"+
					"     default : System.out.println(\"Object\"); \n"+
					"   }\n"+
					" }   \n"+
					"   public static void main(String[] args) {\n"+
					"   foo(\"Hello World!\");\n"+
					"   foo(null);\n"+
					"   foo(bar());\n"+
					" }\n"+
					"   public static Object bar() { return new Object();}\n"+
					"}",
				},
				"String s when s.length()>1\n" +
				"Hello World!\n" +
				"NULL\n" +
				"Object");
	}
	public void testBug574525_03() {
		this.runConformTest(
				new String[] {
					"X.java",
					"public class X {\n"+
					" private static void foo(Integer o) {\n"+
					"   switch (o) {\n"+
					"     case 10: \n"+
					"       System.out.println(\"Integer\"); \n"+
					"       System.out.println(o); \n"+
					"       break; \n"+
					"     case null:\n"+
					"       System.out.println(\"NULL\"); \n"+
					"       break;\n"+
					"     default : System.out.println(o); \n"+
					"   }\n"+
					" }   \n"+
					"   public static void main(String[] args) {\n"+
					"     foo(0);\n"+
					" }\n"+
					"}",
				},
				"0");
	}
	public void testBug574525_04() {
		this.runNegativeTest(
				new String[] {
					"X.java",
					"public class X {\n"+
					" private static void foo(int o) {\n"+
					"   switch (o) {\n"+
					"     case 10: \n"+
					"       System.out.println(\"Integer\"); \n"+
					"       System.out.println(o); \n"+
					"       break; \n"+
					"     case null:\n"+
					"       System.out.println(\"NULL\"); \n"+
					"       break;\n"+
					"     default : System.out.println(o); \n"+
					"   }\n"+
					" }   \n"+
					"   public static void main(String[] args) {\n"+
					"     foo(0);\n"+
					" }\n"+
					"}",
				},
				"----------\n" +
				"1. ERROR in X.java (at line 8)\n" +
				"	case null:\n" +
				"	     ^^^^\n" +
				"Type mismatch: cannot convert from null to int\n" +
				"----------\n");
	}
	public void testBug574538_01() {
		this.runConformTest(
				new String[] {
					"X.java",
					"public class X {\n"+
					" public static void main(String[] args) {\n"+
					"   foo(Integer.valueOf(11));\n"+
					"   foo(Integer.valueOf(9));\n"+
					" }\n"+
					"\n"+
					" private static void foo(Object o) {\n"+
					"   switch (o) {\n"+
					"   case Integer i when i>10:\n"+
					"     System.out.println(\"Greater than 10:\" + o);\n"+
					"     break;\n"+
					"   case Integer j when j>0:\n"+
					"     System.out.println(\"Greater than 0:\" + o);\n"+
					"     break;\n"+
					"   default:\n"+
					"     System.out.println(\"Object\" + o);\n"+
					"   }\n"+
					" }\n"+
					"}",
				},
				"Greater than 10:11\n" +
				"Greater than 0:9");
	}
	public void testBug574538_02() {
		this.runConformTest(
				new String[] {
					"X.java",
					"public class X {\n"+
					" public static void main(String[] args) {\n"+
					"   foo1(Integer.valueOf(10));\n"+
					"   foo1(Integer.valueOf(11));\n"+
					"   foo1(\"Hello World!\");\n"+
					" }\n"+
					"\n"+
					" private static void foo1(Object o) {\n"+
					"   switch (o) {\n"+
					"   case Integer i when i>10 -> System.out.println(\"Greater than 10:\");\n"+
					"   case String s when s.equals(\"ff\") -> System.out.println(\"String:\" + s);\n"+
					"   default -> System.out.println(\"Object:\" + o);\n"+
					"   }\n"+
					" }\n"+
					"}",
				},
				"Object:10\n" +
				"Greater than 10:\n" +
				"Object:Hello World!");
	}

	public void testBug574549_01() {
		this.runConformTest(
				new String[] {
					"X.java",
					"public class X {\n"+
					" public static void main(String[] args) {\n"+
					"   foo(\"Hello World!\");\n"+
					" }\n"+
					"\n"+
					" private static void foo(Object o) {\n"+
					"   switch (o) {\n"+
					"    case null, default:\n"+
					"     System.out.println(\"Object: \" + o);\n"+
					"   }\n"+
					" }\n"+
					"}",
				},
				"Object: Hello World!");
	}
	public void testBug574549_02() {
		this.runConformTest(
				new String[] {
					"X.java",
					"public class X {\n"+
					" public static void main(String[] args) {\n"+
					"   foo(Integer.valueOf(11));\n"+
					"   foo(Integer.valueOf(9));\n"+
					"   foo(\"Hello World!\");\n"+
					" }\n"+
					"\n"+
					" private static void foo(Object o) {\n"+
					"   switch (o) {\n"+
					"   case Integer i when i>10:\n"+
					"     System.out.println(\"Greater than 10:\" + o);\n"+
					"     break;\n"+
					"   case Integer j when j>0:\n"+
					"     System.out.println(\"Greater than 0:\" + o);\n"+
					"     break;\n"+
					"   case null,default:\n"+
					"     System.out.println(\"Give Me Some SunShine:\" + o);\n"+
					"   }\n"+
					" }\n"+
					"}",
				},
				"Greater than 10:11\n" +
				"Greater than 0:9\n" +
				"Give Me Some SunShine:Hello World!");
	}
	public void testBug574549_03() {
		this.runNegativeTest(
				new String[] {
					"X.java",
					"public class X {\n"+
					" public static void main(String[] args) {\n"+
					"   foo(\"Hello World!\");\n"+
					" }\n"+
					"\n"+
					" private static void foo(Object o) {\n"+
					"   switch (o) {\n"+
					"   case Integer i :\n"+
					"     System.out.println(\"Integer:\" + o);\n"+
					"     break;\n"+
					"   case null, default:\n"+
					"     System.out.println(\"Object\" + o);\n"+
					"   case null, default:\n"+
					"     System.out.println(\"Give me Some Sunshine\" + o);\n"+
					"   }\n"+
					" }\n"+
					"}",
				},
				"----------\n" +
				"1. ERROR in X.java (at line 11)\n" +
				"	case null, default:\n" +
				"	     ^^^^\n" +
				"Duplicate case\n" +
				"----------\n" +
				"2. ERROR in X.java (at line 13)\n" +
				"	case null, default:\n" +
				"	     ^^^^\n" +
				"Duplicate case\n" +
				"----------\n" +
				"3. ERROR in X.java (at line 13)\n" +
				"	case null, default:\n" +
				"	           ^^^^^^^\n" +
				"The default case is already defined\n" +
				"----------\n");
	}
	public void testBug574549_04() {
		this.runNegativeTest(
				new String[] {
					"X.java",
					"public class X {\n"+
					" public static void main(String[] args) {\n"+
					"   foo(\"Hello World!\");\n"+
					" }\n"+
					"\n"+
					" private static void foo(Object o) {\n"+
					"   switch (o) {\n"+
					"   case Integer i :\n"+
					"     System.out.println(\"Integer:\" + o);\n"+
					"     break;\n"+
					"   case default:\n"+
					"     System.out.println(\"Object\" + o);\n"+
					"   default:\n"+
					"     System.out.println(\"Give me Some Sunshine\" + o);\n"+
					"   }\n"+
					" }\n"+
					"}",
				},
				"----------\n" +
				"1. ERROR in X.java (at line 11)\n" +
				"	case default:\n" +
				"	     ^^^^^^^\n" +
				"A \'default\' can occur after \'case\' only as a second case label expression and that too only if \'null\' precedes  in \'case null, default\' \n" +
				"----------\n" +
				"2. ERROR in X.java (at line 13)\n" +
				"	default:\n" +
				"	^^^^^^^\n" +
				"The default case is already defined\n" +
				"----------\n");
	}
	// Test that when a pattern variable is unused and when the OPTION_PreserveUnusedLocal
	// option is used, no issue is reported at runtime.
	public void testBug573937_1() {
		Map<String,String> options = getCompilerOptions();
		String opt = options.get(CompilerOptions.OPTION_PreserveUnusedLocal);
		try {
			options.put(CompilerOptions.OPTION_PreserveUnusedLocal, CompilerOptions.DISABLED);
			this.runConformTest(
				new String[] {
				"X.java",
					"public class X {\n"
						+ "	public static void main(String[] args) {\n"
						+ "		System.out.println(\"Hello\");\n"
						+ "	}\n"
						+ "	public static void foo(Object o) {\n"
						+ "		switch (o) {\n"
						+ "			case String s:\n"
						+ "				break;\n"
						+ "			default:\n"
						+ "				break;\n"
						+ "		}\n"
						+ "	}\n"
						+ "}",
					},
					"Hello",
					options);
		} finally {
			options.put(CompilerOptions.OPTION_PreserveUnusedLocal, opt);
		}
	}
	// A simple pattern variable in a case is not visible in the
	// following case statement
	public void testBug573937_2() {
		this.runNegativeTest(
				new String[] {
						"X.java",
						"public class X {\n"
						+ "	public static void foo(Object o) {\n"
						+ "		switch (o) {\n"
						+ "			case String s:\n"
						+ "				System.out.println(s);\n"
						+ "				break;\n"
						+ "			case Integer i:\n"
						+ "				System.out.println(s);\n"
						+ "			default:\n"
						+ "				break;\n"
						+ "		}\n"
						+ "	}\n"
						+ "}",
				},
				"----------\n" +
				"1. ERROR in X.java (at line 8)\n" +
				"	System.out.println(s);\n" +
				"	                   ^\n" +
				"s cannot be resolved to a variable\n" +
				"----------\n");
	}
	// Same as above, but without break statement
	public void testBug573937_3() {
		this.runNegativeTest(
				new String[] {
						"X.java",
						"public class X {\n"
						+ "	public static void foo(Object o) {\n"
						+ "		switch (o) {\n"
						+ "			case String s:\n"
						+ "				System.out.println(s);\n"
						+ "			case Integer i:\n"
						+ "				System.out.println(s);\n"
						+ "			default:\n"
						+ "				System.out.println(s);\n"
						+ "				break;\n"
						+ "		}\n"
						+ "	}\n"
						+ "}",
				},
				"----------\n" +
				"1. ERROR in X.java (at line 7)\n" +
				"	System.out.println(s);\n" +
				"	                   ^\n" +
				"s cannot be resolved to a variable\n" +
				"----------\n" +
				"2. ERROR in X.java (at line 9)\n" +
				"	System.out.println(s);\n" +
				"	                   ^\n" +
				"s cannot be resolved to a variable\n" +
				"----------\n");
	}
	// Test that compiler rejects attempts to redeclare local variable
	// with same name as a pattern variable
	public void testBug573937_4() {
		this.runNegativeTest(
				new String[] {
						"X.java",
						"public class X {\n"
						+ "	public static void foo(Object o) {\n"
						+ "		switch (o) {\n"
						+ "			case String s:\n"
						+ "				String s = null;\n"
						+ "				System.out.println(s);\n"
						+ "				break;\n"
						+ "			default:\n"
						+ "				break;\n"
						+ "		}\n"
						+ "	}\n"
						+ "}",
				},
				"----------\n" +
				"1. ERROR in X.java (at line 5)\n" +
				"	String s = null;\n" +
				"	       ^\n" +
				"Duplicate local variable s\n" +
				"----------\n");
	}
	// Test that compiler allows local variable with same name as a
	// pattern variable in a different case statement
	public void testBug573937_5() {
		this.runConformTest(
				new String[] {
						"X.java",
						"public class X {\n"
								+ "	public static void foo(Object o) {\n"
								+ "		switch (o) {\n"
								+ "			case String s:\n"
								+ "				System.out.println(s);\n"
								+ "				break;\n"
								+ "			default:\n"
								+ "				String s = null;\n"
								+ "				break;\n"
								+ "		}\n"
								+ "	}\n"
								+ "	public static void main(String[] args) {\n"
								+ "		foo(\"hello\");\n"
								+ "	}\n"
								+ "}",
				},
				"hello");
	}
	// Test that a pattern variable can't use name of an already existing local
	// variable
	public void testBug573937_6() {
		this.runNegativeTest(
				new String[] {
						"X.java",
						"public class X {\n"
						+ "	public static void foo(Object o) {\n"
						+ "		switch (o) {\n"
						+ "			case String o:\n"
						+ "				System.out.println(o);\n"
						+ "				break;\n"
						+ "			default:\n"
						+ "				break;\n"
						+ "		}\n"
						+ "	}\n"
						+ "}",
				},
				"----------\n" +
				"1. ERROR in X.java (at line 4)\n" +
				"	case String o:\n" +
				"	            ^\n" +
				"Duplicate local variable o\n" +
				"----------\n");
	}
	// Test that compiler rejects attempts to redeclare another pattern
	// variable (instanceof) with same name as that a pattern variable in
	// that case statement
	public void testBug573937_7() {
		this.runNegativeTest(
				new String[] {
						"X.java",
						"public class X {\n"
						+ "	public static void foo(Object o) {\n"
						+ "		switch (o) {\n"
						+ "			case String s1:\n"
						+ "				if (o instanceof String s1) {\n"
						+ "					System.out.println(s1);\n"
						+ "				}\n"
						+ "				break;\n"
						+ "			default:\n"
						+ "				break;\n"
						+ "		}\n"
						+ "	}\n"
						+ "} ",
				},
				"----------\n" +
				"1. ERROR in X.java (at line 5)\n" +
				"	if (o instanceof String s1) {\n" +
				"	                        ^^\n" +
				"Duplicate local variable s1\n" +
				"----------\n");
	}
	// Test that when multiple case statements declare pattern variables
	// with same name, correct ones are used in their respective scopes.
	public void testBug573937_8() {
		this.runNegativeTest(
				new String[] {
						"X.java",
						"public class X {\n"
						+ "	public static void foo(Object o) {\n"
						+ "		switch (o) {\n"
						+ "			case String s1:\n"
						+ "				System.out.println(s1.length());\n"
						+ "				break;\n"
						+ "			case Integer s1:\n"
						+ "				System.out.println(s1.length());\n"
						+ "				break;\n"
						+ "			default:\n"
						+ "				break;\n"
						+ "		}\n"
						+ "	}\n"
						+ "} ",
				},
				"----------\n" +
				"1. ERROR in X.java (at line 8)\n" +
				"	System.out.println(s1.length());\n" +
				"	                      ^^^^^^\n" +
				"The method length() is undefined for the type Integer\n" +
				"----------\n");
	}
	// Test that a pattern variable declared in the preceding case statement
	// can't be used in the case statement itself
	public void testBug573937_9() {
		this.runNegativeTest(
				new String[] {
						"X.java",
						"public class X {\n"
						+ "	public static void foo(Object o) {\n"
						+ "		switch (o) {\n"
						+ "			case Integer i1:\n"
						+ "				break;\n"
						+ "			case String s1 when s1.length() > i1:\n"
						+ "					System.out.println(s1.length());\n"
						+ "				break;\n"
						+ "			default:\n"
						+ "				break;\n"
						+ "		}\n"
						+ "	}\n"
						+ "} ",
				},
				"----------\n" +
				"1. ERROR in X.java (at line 6)\n" +
				"	case String s1 when s1.length() > i1:\n" +
				"	                                  ^^\n" +
				"i1 cannot be resolved to a variable\n" +
				"----------\n");
	}
	// Test that redefining pattern variables with null is allowed
	// and produce expected result (NPE) when run.
	public void testBug573937_10() {
		Runner runner = new Runner();
		runner.testFiles = new String[] {
				"X.java",
				"public class X {\n"
				+ "@SuppressWarnings(\"null\")"
				+ "	public static void foo(Object o) {\n"
				+ "	  try {\n"
				+ "		switch (o) {\n"
				+ "			case String s1 when s1.length() == 0:\n"
				+ "					break;"
				+ "			case String s1:\n"
				+ "					s1 = null;\n"
				+ "					System.out.println(s1.length());\n"
				+ "				break;\n"
				+ "			default:\n"
				+ "				break;\n"
				+ "		}\n"
				+ "	  } catch(Exception e) {\n"
				+ "    System.out.println(e.getMessage());\n"
				+ "	  };\n"
				+ "	}\n"
				+ "	public static void main(String[] args) {\n"
				+ "		foo(\"hello\");\n"
				+ "	}\n"
				+ "}",
		};
		runner.expectedOutputString = "Cannot invoke \"String.length()\" because \"s1\" is null";
		runner.expectedJavacOutputString = "Cannot invoke \"String.length()\" because \"<local4>\" is null";
		runner.vmArguments = new String[] {"--enable-preview"};
		runner.customOptions = getCompilerOptions();
		runner.javacTestOptions = JavacTestOptions.forReleaseWithPreview(SwitchPatternTest.previewLevel);
		runner.runConformTest();
	}
	// Test that a pattern variable is allowed in a switch label throw
	// statement and when run, produces expected result
	public void testBug573937_11() {
		Runner runner = new Runner();
		runner.testFiles = new String[] {
				"X.java",
				"public class X {\n"
				+ "	public static void foo(Object o) throws Exception {\n"
				+ "		switch (o) {\n"
				+ "			case String s1:\n"
				+ "				throw new Exception(s1);\n"
				+ "			default:\n"
				+ "				break;\n"
				+ "		}\n"
				+ "	}\n"
				+ "	public static void main(String[] args) throws Exception {\n"
				+ "		try {\n"
				+ "		  foo(\"hello\");\n"
				+ "		} catch(Exception e) {\n"
				+ "		  e.printStackTrace(System.out);\n"
				+ "		};\n"
				+ "	}\n"
				+ "} ",
		};
		runner.expectedOutputString = "java.lang.Exception: hello\n" +
				"	at X.foo(X.java:5)\n" +
				"	at X.main(X.java:12)";
		runner.expectedJavacOutputString = "java.lang.Exception: hello\n"
				+ "	at X.foo(X.java:5)\n"
				+ "	at X.main(X.java:12)";
		runner.vmArguments = new String[] {"--enable-preview"};
		runner.customOptions = getCompilerOptions();
		runner.javacTestOptions = JavacTestOptions.forReleaseWithPreview(SwitchPatternTest.previewLevel);
		runner.runConformTest();
	}
	// A non effectively final referenced from the RHS of the guarding expression
	// is reported by the compiler.
	public void testBug574612_1() {
		this.runNegativeTest(
				new String[] {
						"X.java",
						"public class X {\n"
						+ "	public static void foo(Object o) {\n"
						+ "		int len = 2;\n"
						+ "		switch (o) {\n"
						+ "		case String o1 when o1.length() > len:\n"
						+ "			len = 0;\n"
						+ "		break;\n"
						+ "		default:\n"
						+ "			break;\n"
						+ "		}\n"
						+ "	}\n"
						+ "} ",
				},
				"----------\n" +
				"1. ERROR in X.java (at line 5)\n" +
				"	case String o1 when o1.length() > len:\n" +
				"	                                  ^^^\n" +
				"Local variable len referenced from a guard must be final or effectively final\n" +
				"----------\n");
	}
	// A non effectively final referenced from the LHS of the guarding expression
	// is reported by the compiler.
	public void testBug574612_2() {
		this.runNegativeTest(
				new String[] {
						"X.java",
						"public class X {\n"
						+ "	public static void foo(Object o) {\n"
						+ "		int len = 2;\n"
						+ "		switch (o) {\n"
						+ "		case String o1 when len < o1.length():\n"
						+ "			len = 0;\n"
						+ "		break;\n"
						+ "		default:\n"
						+ "			break;\n"
						+ "		}\n"
						+ "	}\n"
						+ "} ",
				},
				"----------\n" +
				"1. ERROR in X.java (at line 5)\n" +
				"	case String o1 when len < o1.length():\n" +
				"	                    ^^^\n" +
				"Local variable len referenced from a guard must be final or effectively final\n" +
				"----------\n");
	}
	// An explicitly final local variable, also referenced in a guarding expression of a pattern
	// and later on re-assigned is only reported for the explicit final being modified
	public void testBug574612_3() {
		this.runNegativeTest(
				new String[] {
						"X.java",
						"public class X {\n"
						+ "	public static void foo(Object o) {\n"
						+ "		final int len = 2;\n"
						+ "		switch (o) {\n"
						+ "		case String o1 when len < o1.length():\n"
						+ "			len = 0;\n"
						+ "		break;\n"
						+ "		default:\n"
						+ "			break;\n"
						+ "		}\n"
						+ "	}\n"
						+ "} ",
				},
				"----------\n" +
				"1. ERROR in X.java (at line 6)\n" +
				"	len = 0;\n" +
				"	^^^\n" +
				"The final local variable len cannot be assigned. It must be blank and not using a compound assignment\n" +
				"----------\n");
	}
	public void testBug574612_4() {
		this.runConformTest(
				new String[] {
						"X.java",
						"public class X {\n"
						+ "	public static void foo(Object o) {\n"
						+ "		int len = 2;\n"
						+ "		switch (o) {\n"
						+ "		case String o1 when len < o1.length():\n"
						+ "			System.out.println(o1);\n"
						+ "		break;\n"
						+ "		default:\n"
						+ "			break;\n"
						+ "		}\n"
						+ "	}\n"
						+ "	public static void main(String[] args) throws Exception {\n"
						+ "		foo(\"hello\");\n"
						+ "	}\n"
						+ "} ",
				},
				"hello");
	}
	public void _testBug574719_001() {
		runConformTest(
			new String[] {
				"X.java",
				"public class X {\n"+
				" public static int foo(Integer o) {\n"+
				"   int k = 0;\n"+
				"   switch (o) {\n"+
				"     case 0, default   : k = 1;\n"+
				"   }\n"+
				"   return k;\n"+
				" } \n"+
				" public static void main(String[] args) {\n"+
				"   System.out.println(foo(100 ));\n"+
				" }\n"+
				"}",
			},
			"1");
	}
	public void _testBug574719_002() {
		runConformTest(
			new String[] {
				"X.java",
				"public class X {\n"+
				" public static int foo(Integer o) {\n"+
				"   int k = 0;\n"+
				"   switch (o) {\n"+
				"     case 0, default, 1   : k = 1;\n"+
				"   }\n"+
				"   return k;\n"+
				" } \n"+
				" public static void main(String[] args) {\n"+
				"   System.out.println(foo(100 ));\n"+
				" }\n"+
				"}",
			},
			"1");
	}
	public void _testBug574719_003() {
		runConformTest(
			new String[] {
				"X.java",
				"public class X {\n"+
				" public static int foo(Integer o) {\n"+
				"   int k = 0;\n"+
				"   switch (o) {\n"+
				"     case default, 1   : k = 1;\n"+
				"   }\n"+
				"   return k;\n"+
				" } \n"+
				" public static void main(String[] args) {\n"+
				"   System.out.println(foo(100));\n"+
				"   System.out.println(foo(0));\n"+
				" }\n"+
				"}",
			},
			"1\n" +
			"1");
	}
	public void _testBug574719_004() {
		runConformTest(
			new String[] {
				"X.java",
				"public class X {\n"+
				" public static int foo(Integer o) {\n"+
				"   int k = 0;\n"+
				"   switch (o) {\n"+
				"     case 0  : k = 2; break;\n"+
				"     case default, 1   : k = 1;\n"+
				"   }\n"+
				"   return k;\n"+
				" } \n"+
				" public static void main(String[] args) {\n"+
				"   System.out.println(foo(100));\n"+
				"   System.out.println(foo(0));\n"+
				" }\n"+
				"}",
			},
			"1\n" +
			"2");
	}
	public void _testBug574719_005() {
		runConformTest(
			new String[] {
				"X.java",
				"public class X {\n"+
				" public static int foo(Integer o) {\n"+
				"   int k = 0;\n"+
				"   switch (o) {\n"+
				"     case 0  : k = 2; break;\n"+
				"     case 1, default   : k = 1;\n"+
				"   }\n"+
				"   return k;\n"+
				" } \n"+
				" public static void main(String[] args) {\n"+
				"   System.out.println(foo(100));\n"+
				"   System.out.println(foo(0));\n"+
				" }\n"+
				"}",
			},
			"1\n" +
			"2");
	}
	public void testBug574719_006() {
		runNegativeTest(
			new String[] {
				"X.java",
				"public class X {\n"+
				" public static int foo(Integer o) {\n"+
				"   int k = 0;\n"+
				"   switch (o) {\n"+
				"     case 0  : k = 2; break;\n"+
				"     case 1, default, default   : k = 1;\n"+
				"   }\n"+
				"   return k;\n"+
				" } \n"+
				" public static void main(String[] args) {\n"+
				"   System.out.println(foo(100));\n"+
				"   System.out.println(foo(0));\n"+
				" }\n"+
				"}",
			},
			"----------\n" +
			"1. ERROR in X.java (at line 6)\n" +
			"	case 1, default, default   : k = 1;\n" +
			"	        ^^^^^^^\n" +
			"A \'default\' can occur after \'case\' only as a second case label expression and that too only if \'null\' precedes  in \'case null, default\' \n" +
			"----------\n" +
			"2. ERROR in X.java (at line 6)\n" +
			"	case 1, default, default   : k = 1;\n" +
			"	                 ^^^^^^^\n" +
			"The default case is already defined\n" +
			"----------\n" +
			"3. ERROR in X.java (at line 6)\n" +
			"	case 1, default, default   : k = 1;\n" +
			"	                 ^^^^^^^\n" +
			"A \'default\' can occur after \'case\' only as a second case label expression and that too only if \'null\' precedes  in \'case null, default\' \n" +
			"----------\n");
	}
	public void _testBug574719_007() {
		runConformTest(
			new String[] {
				"X.java",
				"public class X {\n"+
				" public static int foo(Integer o) {\n"+
				"   int k = 0;\n"+
				"   switch (o) {\n"+
				"     case 10, default: k = 1;break;\n"+
				"     case 0  : k = 2; break;\n"+
				"   }\n"+
				"   return k;\n"+
				" } \n"+
				" public static void main(String[] args) {\n"+
				"   System.out.println(foo(100));\n"+
				"   System.out.println(foo(0));\n"+
				"   System.out.println(foo(10));\n"+
				" }\n"+
				"}",
			},
			"1\n"+
			"2\n"+
			"1");
	}
	public void testBug574561_001() {
		runNegativeTest(
			new String[] {
				"X.java",
				"public class X {\n"+
				" public static int foo(Integer o) {\n"+
				"   int k = 0;\n"+
				"   switch (o) {\n"+
				"     default, default  : k = 2; break;\n"+
				"   }\n"+
				"   return k;\n"+
				" } \n"+
				" public static void main(String[] args) {\n"+
				"   System.out.println(foo(100));\n"+
				"   System.out.println(foo(0));\n"+
				" }\n"+
				"}",
			},
			"----------\n" +
			"1. ERROR in X.java (at line 5)\n" +
			"	default, default  : k = 2; break;\n" +
			"	       ^\n" +
			"Syntax error on token \",\", : expected\n" +
			"----------\n");
	}
	public void testBug574561_002() {
		runNegativeTest(
			new String[] {
				"X.java",
				"public class X {\n"+
				" public static int foo(Integer o) {\n"+
				"   int k = 0;\n"+
				"   switch (o) {\n"+
				"     case default, 1, default   : k = 1;\n"+
				"   }\n"+
				"   return k;\n"+
				" } \n"+
				" public static void main(String[] args) {\n"+
				"   System.out.println(foo(100));\n"+
				"   System.out.println(foo(0));\n"+
				" }\n"+
				"}",
			},
			"----------\n" +
			"1. ERROR in X.java (at line 5)\n" +
			"	case default, 1, default   : k = 1;\n" +
			"	     ^^^^^^^\n" +
			"A \'default\' can occur after \'case\' only as a second case label expression and that too only if \'null\' precedes  in \'case null, default\' \n" +
			"----------\n" +
			"2. ERROR in X.java (at line 5)\n" +
			"	case default, 1, default   : k = 1;\n" +
			"	                 ^^^^^^^\n" +
			"The default case is already defined\n" +
			"----------\n" +
			"3. ERROR in X.java (at line 5)\n" +
			"	case default, 1, default   : k = 1;\n" +
			"	                 ^^^^^^^\n" +
			"A \'default\' can occur after \'case\' only as a second case label expression and that too only if \'null\' precedes  in \'case null, default\' \n" +
			"----------\n");
	}
	public void testBug574561_003() {
		runNegativeTest(
			new String[] {
				"X.java",
				"public class X {\n"+
				" public static int foo(Integer o) {\n"+
				"   int k = 0;\n"+
				"   switch (o) {\n"+
				"     case default, 1, default   : k = 1;\n"+
				"   }\n"+
				"   return k;\n"+
				" } \n"+
				" public static void main(String[] args) {\n"+
				"   System.out.println(foo(100));\n"+
				"   System.out.println(foo(0));\n"+
				" }\n"+
				"}",
			},
			"----------\n" +
			"1. ERROR in X.java (at line 5)\n" +
			"	case default, 1, default   : k = 1;\n" +
			"	     ^^^^^^^\n" +
			"A \'default\' can occur after \'case\' only as a second case label expression and that too only if \'null\' precedes  in \'case null, default\' \n" +
			"----------\n" +
			"2. ERROR in X.java (at line 5)\n" +
			"	case default, 1, default   : k = 1;\n" +
			"	                 ^^^^^^^\n" +
			"The default case is already defined\n" +
			"----------\n" +
			"3. ERROR in X.java (at line 5)\n" +
			"	case default, 1, default   : k = 1;\n" +
			"	                 ^^^^^^^\n" +
			"A \'default\' can occur after \'case\' only as a second case label expression and that too only if \'null\' precedes  in \'case null, default\' \n" +
			"----------\n");
	}
	public void testBug574793_001() {
		runNegativeTest(
			new String[] {
				"X.java",
				"public class X {\n"+
				" public static void main(String[] args) {}\n"+
				" private static void foo1(int o) {\n"+
				"   switch (o) {\n"+
				"     case null  -> System.out.println(\"null\");\n"+
				"     case 20  -> System.out.println(\"20\");\n"+
				"   }\n"+
				" }\n"+
				" private static void foo(Object o) {\n"+
				"   switch (o) {\n"+
				"   case \"F\"  :\n"+
				"     break;\n"+
				"   case 2 :\n"+
				"     break;\n"+
				"   default:\n"+
				"     break;\n"+
				"   }\n"+
				" }\n"+
				"}",
			},
			"----------\n" +
			"1. ERROR in X.java (at line 4)\n" +
			"	switch (o) {\n" +
			"	        ^\n" +
			"An enhanced switch statement should be exhaustive; a default label expected\n" +
			"----------\n" +
			"2. ERROR in X.java (at line 5)\n" +
			"	case null  -> System.out.println(\"null\");\n" +
			"	     ^^^^\n" +
			"Type mismatch: cannot convert from null to int\n" +
			"----------\n" +
			"3. ERROR in X.java (at line 11)\n" +
			"	case \"F\"  :\n" +
			"	     ^^^\n" +
			"Type mismatch: cannot convert from String to Object\n" +
			"----------\n" +
			"4. ERROR in X.java (at line 13)\n" +
			"	case 2 :\n" +
			"	     ^\n" +
			"Type mismatch: cannot convert from int to Object\n" +
			"----------\n");
	}
	public void testBug574559_001() {
		runNegativeTest(
			new String[] {
				"X.java",
				"public class X {\n"+
				" public static void main(String[] args) {}\n"+
				" public static void foo1(Integer o) {\n"+
				"   switch (o) {\n"+
				"     case 1, Integer i  -> System.out.println(o);\n"+
				"   }\n"+
				" }\n"+
				"}",
			},
			"----------\n" +
			"1. ERROR in X.java (at line 5)\n" +
			"	case 1, Integer i  -> System.out.println(o);\n" +
			"	        ^^^^^^^^^\n" +
			"Illegal fall-through to a pattern\n" +
			"----------\n");
	}
	public void testBug574559_002() {
		runNegativeTest(
			new String[] {
				"X.java",
				"public class X {\n"+
				" public static void main(String[] args) {}\n"+
				" private static void foo1(Integer o) {\n"+
				"   switch (o) {\n"+
				"     case  Integer i, 30  -> System.out.println(o);\n"+
				"   }\n"+
				" }\n"+
				"}",
			},
			"----------\n" +
			"1. ERROR in X.java (at line 5)\n" +
			"	case  Integer i, 30  -> System.out.println(o);\n" +
			"	                 ^^\n" +
			"This case label is dominated by one of the preceding case label\n" +
			"----------\n");
	}
	// Test that fall-through to a pattern is not allowed (label statement group has one statement)
	public void testBug573940_1() {
		runNegativeTest(
				new String[] {
					"X.java",
					"public class X {\n"+
					"public void foo(Number n) {\n"
					+ "	switch (n) {\n"
					+ "	case Integer i :\n"
					+ "		System.out.println(i);\n"
					+ "	case Float f :\n"
					+ "		System.out.println(f);\n"
					+ "	case Object o : break;\n"
					+ "	}\n"
					+ "}\n"+
					"}",
				},
				"----------\n" +
				"1. ERROR in X.java (at line 6)\n" +
				"	case Float f :\n" +
				"	^^^^^^^^^^^^\n" +
				"Illegal fall-through to a pattern\n" +
				"----------\n" +
				"2. ERROR in X.java (at line 8)\n" +
				"	case Object o : break;\n" +
				"	^^^^^^^^^^^^^\n" +
				"Illegal fall-through to a pattern\n" +
				"----------\n");
	}
	// Test that fall-through to a pattern is not allowed (label statement group has zero statement)
	public void testBug573940_2() {
		runNegativeTest(
				new String[] {
					"X.java",
					"public class X {\n"+
					"public void foo(Number n) {\n"
					+ "	switch (n) {\n"
					+ "	case Integer i :\n"
					+ "	case Float f :\n"
					+ "		System.out.println(f);\n"
					+ "     break;\n"
					+ "	default : break;\n"
					+ "	}\n"
					+ "}\n"+
					"}",
				},
				"----------\n" +
				"1. ERROR in X.java (at line 5)\n" +
				"	case Float f :\n" +
				"	^^^^^^^^^^^^\n" +
				"Illegal fall-through to a pattern\n" +
				"----------\n");
	}
	// Test that fall-through to a pattern is not allowed (label statement group has zero statement)
	public void testBug573940_2a() {
		runNegativeTest(
				new String[] {
					"X.java",
					"public class X {\n"+
					"public void foo(Number n) {\n"
					+ "	switch (n) {\n"
					+ "	default :\n"
					+ "	case Float f :\n"
					+ "		System.out.println(f);\n"
					+ "     break;\n"
					+ "	}\n"
					+ "}\n"+
					"}",
				},
				"----------\n" +
				"1. ERROR in X.java (at line 5)\n" +
				"	case Float f :\n" +
				"	^^^^^^^^^^^^\n" +
				"Illegal fall-through to a pattern\n" +
				"----------\n");
	}
	// Test that falling through from a pattern to a default is allowed
	public void testBug573940_3() {
		runConformTest(
				new String[] {
					"X.java",
					"public class X {\n"
					+ "public static void foo(Number n) {\n"
					+ "		switch (n) {\n"
					+ "		case Integer i :\n"
					+ "			System.out.println(i);\n"
					+ "		default:\n"
					+ "			System.out.println(\"null\");\n"
					+ "		}\n"
					+ "	}\n"
					+ "public static void main(String[] args) {\n"
					+ "		foo(Integer.valueOf(5));\n"
					+ "	}\n"
					+ "}",
				},
				"5\n" +
				"null");
	}
	// Test that a case statement with pattern is allowed when statement group ends
	// with an Throw statement instead of a break statement
	public void testBug573940_4() {
		runConformTest(
				new String[] {
					"X.java",
					"public class X {\n"
					+ "public static void foo(Number n) {\n"
					+ "		switch (n) {\n"
					+ "		case Integer i :\n"
					+ "			throw new IllegalArgumentException();\n"
					+ "		default:\n"
					+ "			System.out.println(\"null\");\n"
					+ "		}\n"
					+ "	}\n"
					+ "public static void main(String[] args) {\n"
					+ "		try{\n"
					+ "			foo(Integer.valueOf(5));\n"
					+ "		} catch(Exception e) {\n"
					+ "		 	e.printStackTrace(System.out);\n"
					+ "		}\n"
					+ "	}\n"
					+ "}",
				},
				"java.lang.IllegalArgumentException\n" +
				"	at X.foo(X.java:5)\n" +
				"	at X.main(X.java:12)");
	}
	// Test that switch expression with pattern variables is reported when a case statement
	// doesn't return any value.
	public void testBug573940_5() {
		runNegativeTest(
				new String[] {
					"X.java",
					"public class X {\n"
					+ "	public static void foo(Number n) {\n"
					+ "		int j = \n"
					+ "			switch (n) {\n"
					+ "			case Integer i -> {\n"
					+ "			}\n"
					+ "			default -> {\n"
					+ "				yield 1;\n"
					+ "			}\n"
					+ "		};\n"
					+ "	}\n"
					+ "}",
				},
				"----------\n" +
				"1. ERROR in X.java (at line 6)\n" +
				"	}\n" +
				"	^^\n" +
				"A switch labeled block in a switch expression should not complete normally\n" +
				"----------\n");
	}
	public void testBug574564_001() {
		runNegativeTest(
			new String[] {
				"X.java",
				"public class X {\n"+
				" public static void main(String[] args) {\n"+
				"   foo(new String(\"Hello\"));\n"+
				" }\n"+
				" private static void foo(Object o) {\n"+
				"   switch (o) {\n"+
				"     case var i  -> System.out.println(0);\n"+
				"     default -> System.out.println(o);\n"+
				"   }\n"+
				" }\n"+
				"}",
			},
			"----------\n" +
			"1. ERROR in X.java (at line 7)\n" +
			"	case var i  -> System.out.println(0);\n" +
			"	     ^^^\n" +
			"'var' is not allowed here\n" +
			"----------\n");
	}
	public void testBug574564_002() {
		runNegativeTest(
			new String[] {
				"X.java",
				"public class X {\n"+
				" public static void main(String[] args) {\n"+
				"   foo(new String(\"Hello\"));\n"+
				" }\n"+
				" private static void foo(Object o) {\n"+
				"   switch (o) {\n"+
				"     case var i, var j, var k  -> System.out.println(0);\n"+
				"     default -> System.out.println(o);\n"+
				"   }\n"+
				" }\n"+
				"}",
			},
			"----------\n" +
			"1. ERROR in X.java (at line 7)\n" +
			"	case var i, var j, var k  -> System.out.println(0);\n" +
			"	     ^^^\n" +
			"\'var\' is not allowed here\n" +
			"----------\n" +
			"2. ERROR in X.java (at line 7)\n" +
			"	case var i, var j, var k  -> System.out.println(0);\n" +
			"	            ^^^\n" +
			"\'var\' is not allowed here\n" +
			"----------\n" +
			"3. ERROR in X.java (at line 7)\n" +
			"	case var i, var j, var k  -> System.out.println(0);\n" +
			"	            ^^^^^\n" +
			"A switch label may not have more than one pattern case label element\n" +
			"----------\n" +
			"4. ERROR in X.java (at line 7)\n" +
			"	case var i, var j, var k  -> System.out.println(0);\n" +
			"	                   ^^^\n" +
			"\'var\' is not allowed here\n" +
			"----------\n");
	}
	public void testBug574564_003() {
		runNegativeTest(
			new String[] {
				"X.java",
				"public class X {\n"+
				" public static void main(String[] args) {\n"+
				"   foo(10);\n"+
				" }\n"+
				" private static void foo(Integer o) {\n"+
				"   switch (o) {\n"+
				"     case var i, 10  -> System.out.println(0);\n"+
				"     default -> System.out.println(o);\n"+
				"   }\n"+
				" }\n"+
				"}",
			},
			"----------\n" +
			"1. ERROR in X.java (at line 7)\n" +
			"	case var i, 10  -> System.out.println(0);\n" +
			"	     ^^^\n" +
			"\'var\' is not allowed here\n" +
			"----------\n");
	}
	public void testBug574564_004() {
		runNegativeTest(
			new String[] {
				"X.java",
				"public class X {\n"+
				" public static void main(String[] args) {\n"+
				"   foo(10);\n"+
				" }\n"+
				" private static void foo(Integer o) {\n"+
				"   switch (o) {\n"+
				"     case var i, 10, var k  -> System.out.println(0);\n"+
				"     default -> System.out.println(o);\n"+
				"   }\n"+
				" }\n"+
				"}",
			},
			"----------\n" +
			"1. ERROR in X.java (at line 7)\n" +
			"	case var i, 10, var k  -> System.out.println(0);\n" +
			"	     ^^^\n" +
			"\'var\' is not allowed here\n" +
			"----------\n" +
			"3. ERROR in X.java (at line 7)\n" +
			"	case var i, 10, var k  -> System.out.println(0);\n" +
			"	                ^^^\n" +
			"\'var\' is not allowed here\n" +
			"----------\n" +
			"4. ERROR in X.java (at line 7)\n" +
			"	case var i, 10, var k  -> System.out.println(0);\n" +
			"	                ^^^^^\n" +
			"A switch label may not have more than one pattern case label element\n" +
			"----------\n");
	}
	public void testBug574564_005() {
		runNegativeTest(
			new String[] {
				"X.java",
				"public class X {\n"+
				" public static void main(String[] args) {\n"+
				"   foo(10);\n"+
				" }\n"+
				" private static void foo(Integer o) {\n"+
				"   switch (o) {\n"+
				"     case  10, null, var k  -> System.out.println(0);\n"+
				"     default -> System.out.println(o);\n"+
				"   }\n"+
				" }\n"+
				"}",
			},
			"----------\n" +
			"1. ERROR in X.java (at line 7)\n" +
			"	case  10, null, var k  -> System.out.println(0);\n" +
			"	          ^^^^\n" +
			"A null case label has to be either the only expression in a case label or the first expression followed only by a default\n" +
			"----------\n" +
			"2. ERROR in X.java (at line 7)\n" +
			"	case  10, null, var k  -> System.out.println(0);\n" +
			"	                ^^^\n" +
			"\'var\' is not allowed here\n" +
			"----------\n");
	}
	public void testBug574564_006() {
		runNegativeTest(
			new String[] {
				"X.java",
				"public class X {\n"+
				" public static void main(String[] args) {\n"+
				"   foo(10);\n"+
				" }\n"+
				" private static void foo(Integer o) {\n"+
				"   switch (o) {\n"+
				"     case  default, var k  -> System.out.println(0);\n"+
				"     default -> System.out.println(o);\n"+
				"   }\n"+
				" }\n"+
				"}",
			},
			"----------\n" +
			"1. ERROR in X.java (at line 7)\n" +
			"	case  default, var k  -> System.out.println(0);\n" +
			"	      ^^^^^^^\n" +
			"A \'default\' can occur after \'case\' only as a second case label expression and that too only if \'null\' precedes  in \'case null, default\' \n" +
			"----------\n" +
			"2. ERROR in X.java (at line 7)\n" +
			"	case  default, var k  -> System.out.println(0);\n" +
			"	               ^^^\n" +
			"\'var\' is not allowed here\n" +
			"----------\n" +
			"3. ERROR in X.java (at line 7)\n" +
			"	case  default, var k  -> System.out.println(0);\n" +
			"	               ^^^^^\n" +
			"A switch label may not have both a pattern case label element and a default case label element\n" +
			"----------\n" +
			"4. ERROR in X.java (at line 8)\n" +
			"	default -> System.out.println(o);\n" +
			"	^^^^^^^\n" +
			"The default case is already defined\n" +
			"----------\n");
	}
	public void testBug574564_007() {
		runNegativeTest(
			new String[] {
				"X.java",
				"public class X {\n"+
				" public static void main(String[] args) {\n"+
				"   foo(10);\n"+
				" }\n"+
				" private static void foo(Integer o) {\n"+
				"   switch (o) {\n"+
				"     case  default, default, var k  -> System.out.println(0);\n"+
				"     default -> System.out.println(o);\n"+
				"   }\n"+
				" }\n"+
				"}",
			},
			"----------\n" +
			"1. ERROR in X.java (at line 7)\n" +
			"	case  default, default, var k  -> System.out.println(0);\n" +
			"	      ^^^^^^^\n" +
			"A \'default\' can occur after \'case\' only as a second case label expression and that too only if \'null\' precedes  in \'case null, default\' \n" +
			"----------\n" +
			"2. ERROR in X.java (at line 7)\n" +
			"	case  default, default, var k  -> System.out.println(0);\n" +
			"	               ^^^^^^^\n" +
			"The default case is already defined\n" +
			"----------\n" +
			"3. ERROR in X.java (at line 7)\n" +
			"	case  default, default, var k  -> System.out.println(0);\n" +
			"	               ^^^^^^^\n" +
			"A \'default\' can occur after \'case\' only as a second case label expression and that too only if \'null\' precedes  in \'case null, default\' \n" +
			"----------\n" +
			"4. ERROR in X.java (at line 7)\n" +
			"	case  default, default, var k  -> System.out.println(0);\n" +
			"	                        ^^^\n" +
			"\'var\' is not allowed here\n" +
			"----------\n" +
			"5. ERROR in X.java (at line 7)\n" +
			"	case  default, default, var k  -> System.out.println(0);\n" +
			"	                        ^^^^^\n" +
			"A switch label may not have both a pattern case label element and a default case label element\n" +
			"----------\n" +
			"6. ERROR in X.java (at line 8)\n" +
			"	default -> System.out.println(o);\n" +
			"	^^^^^^^\n" +
			"The default case is already defined\n" +
			"----------\n");
	}
	public void testBug574564_008() {
		runNegativeTest(
			new String[] {
				"X.java",
				"public class X {\n"+
				" public static void main(String[] args) {\n"+
				"   foo(10);\n"+
				" }\n"+
				" private static void foo(Integer o) {\n"+
				"   switch (o) {\n"+
				"     case  default, 1, var k  -> System.out.println(0);\n"+
				"     default -> System.out.println(o);\n"+
				"   }\n"+
				" }\n"+
				"}",
			},
			"----------\n" +
			"1. ERROR in X.java (at line 7)\n" +
			"	case  default, 1, var k  -> System.out.println(0);\n" +
			"	      ^^^^^^^\n" +
			"A \'default\' can occur after \'case\' only as a second case label expression and that too only if \'null\' precedes  in \'case null, default\' \n" +
			"----------\n" +
			"2. ERROR in X.java (at line 7)\n" +
			"	case  default, 1, var k  -> System.out.println(0);\n" +
			"	                  ^^^\n" +
			"\'var\' is not allowed here\n" +
			"----------\n" +
			"3. ERROR in X.java (at line 7)\n" +
			"	case  default, 1, var k  -> System.out.println(0);\n" +
			"	                  ^^^^^\n" +
			"A switch label may not have both a pattern case label element and a default case label element\n" +
			"----------\n" +
			"4. ERROR in X.java (at line 8)\n" +
			"	default -> System.out.println(o);\n" +
			"	^^^^^^^\n" +
			"The default case is already defined\n" +
			"----------\n");
	}
	public void testBug574564_009() {
		runNegativeTest(
			new String[] {
				"X.java",
				"public class X {\n"+
				" private static void foo(Object o) {\n"+
				"   switch (o) {\n"+
				"     case String s, default, Integer i  -> System.out.println(0);\n"+
				"   }\n"+
				" }\n"+
				"}",
			},
			"----------\n" +
			"1. ERROR in X.java (at line 4)\n" +
			"	case String s, default, Integer i  -> System.out.println(0);\n" +
			"	               ^^^^^^^\n" +
			"A \'default\' can occur after \'case\' only as a second case label expression and that too only if \'null\' precedes  in \'case null, default\' \n" +
			"----------\n" +
			"2. ERROR in X.java (at line 4)\n" +
			"	case String s, default, Integer i  -> System.out.println(0);\n" +
			"	               ^^^^^^^\n" +
			"A switch label may not have both a pattern case label element and a default case label element\n" +
			"----------\n" +
			"3. ERROR in X.java (at line 4)\n" +
			"	case String s, default, Integer i  -> System.out.println(0);\n" +
			"	                        ^^^^^^^^^\n" +
			"A switch label may not have more than one pattern case label element\n" +
			"----------\n");
	}
	public void testBug574564_010() {
		Map<String, String> options = getCompilerOptions();
		options.put(CompilerOptions.OPTION_EnablePreviews, CompilerOptions.DISABLED);
		runNegativeTest(
			new String[] {
				"X.java",
				"public class X {\n"+
				" private static void foo(Object o) {\n"+
				"   switch (o) {\n"+
				"     case String s, default, Integer i  -> System.out.println(0);\n"+
				"   }\n"+
				" }\n"+
				"}",
			},
			"----------\n" +
			"1. ERROR in X.java (at line 4)\n" +
			"	case String s, default, Integer i  -> System.out.println(0);\n" +
			"	            ^\n" +
			"Syntax error on token \"s\", delete this token\n" +
			"----------\n" +
			"2. ERROR in X.java (at line 4)\n" +
			"	case String s, default, Integer i  -> System.out.println(0);\n" +
			"	                                ^\n" +
			"Syntax error on token \"i\", delete this token\n" +
			"----------\n",
			null,
			true,
			options);
	}
	public void testBug574564_011() {
		Map<String, String> options = getCompilerOptions();
		options.put(CompilerOptions.OPTION_EnablePreviews, CompilerOptions.DISABLED);
		runNegativeTest(
			new String[] {
				"X.java",
				"public class X {\n"+
				" private static void foo(Integer o) {\n"+
				"   switch (o) {\n"+
				"     case null  -> System.out.println(0);\n"+
				"   }\n"+
				" }\n"+
				"}",
			},
			"----------\n" +
			"1. ERROR in X.java (at line 4)\n" +
			"	case null  -> System.out.println(0);\n" +
			"	     ^^^^\n" +
			"Pattern Matching in Switch is a preview feature and disabled by default. Use --enable-preview to enable\n" +
			"----------\n",
			null,
			true,
			options);
	}
	public void testBug574564_012() {
		Map<String, String> options = getCompilerOptions();
		options.put(CompilerOptions.OPTION_EnablePreviews, CompilerOptions.DISABLED);
		runNegativeTest(
			new String[] {
				"X.java",
				"public class X {\n"+
				" private static void foo(Integer o) {\n"+
				"   switch (o) {\n"+
				"     case 1, default, null  -> System.out.println(0);\n"+
				"   }\n"+
				" }\n"+
				"}",
			},
			"----------\n" +
			"1. ERROR in X.java (at line 4)\n" +
			"	case 1, default, null  -> System.out.println(0);\n" +
			"	        ^^^^^^^\n" +
			"Pattern Matching in Switch is a preview feature and disabled by default. Use --enable-preview to enable\n" +
			"----------\n" +
			"2. ERROR in X.java (at line 4)\n" +
			"	case 1, default, null  -> System.out.println(0);\n" +
			"	                 ^^^^\n" +
			"Pattern Matching in Switch is a preview feature and disabled by default. Use --enable-preview to enable\n" +
			"----------\n",
			null,
			true,
			options);
	}
	public void testBug574564_013() {
		runNegativeTest(
			new String[] {
				"X.java",
				"public class X {\n"+
				" private static void foo(Object o) {\n"+
				"   switch (o) {\n"+
				"     case default, default -> System.out.println(0);\n"+
				"   }\n"+
				" }\n"+
				"}",
			},
			"----------\n" +
			"1. ERROR in X.java (at line 4)\n" +
			"	case default, default -> System.out.println(0);\n" +
			"	     ^^^^^^^\n" +
			"A \'default\' can occur after \'case\' only as a second case label expression and that too only if \'null\' precedes  in \'case null, default\' \n" +
			"----------\n" +
			"2. ERROR in X.java (at line 4)\n" +
			"	case default, default -> System.out.println(0);\n" +
			"	              ^^^^^^^\n" +
			"The default case is already defined\n" +
			"----------\n" +
			"3. ERROR in X.java (at line 4)\n" +
			"	case default, default -> System.out.println(0);\n" +
			"	              ^^^^^^^\n" +
			"A \'default\' can occur after \'case\' only as a second case label expression and that too only if \'null\' precedes  in \'case null, default\' \n" +
			"----------\n");
	}
	public void testBug574563_001() {
		runNegativeTest(
			new String[] {
				"X.java",
				"public class X {\n"+
				" public static void main(String[] args) {}\n"+
				" private static void foo1(Integer o) {\n"+
				"   switch (o) {\n"+
				"     case null, null  -> System.out.println(o);\n"+
				"     default  -> System.out.println(o);\n"+
				"   }\n"+
				" }\n"+
				"}",
			},
			"----------\n" +
			"1. ERROR in X.java (at line 5)\n" +
			"	case null, null  -> System.out.println(o);\n" +
			"	^^^^^^^^^^^^^^^\n" +
			"Duplicate case\n" +
			"----------\n");
	}
	public void testBug574563_002() {
		runNegativeTest(
			new String[] {
				"X.java",
				"public class X {\n"+
				" public static void foo(Object o) {\n"+
				"   switch (o) {\n"+
				"     case null, Integer i  -> System.out.println(0);\n"+
				"     default -> System.out.println(o);\n"+
				"   }\n"+
				" }\n"+
				" public static void bar(Object o) {\n"+
				"   Zork();\n"+
				" }\n"+
				"}",
			},
			"----------\n" +
			"1. ERROR in X.java (at line 4)\n" +
			"	case null, Integer i  -> System.out.println(0);\n" +
			"	           ^^^^^^^^^\n" +
			"A null case label and patterns cannot co-exist in the same case label. \n" +
			"----------\n" +
			"2. ERROR in X.java (at line 9)\n" +
			"	Zork();\n" +
			"	^^^^\n" +
			"The method Zork() is undefined for the type X\n" +
			"----------\n");
	}
	public void testBug574563_003() {
		runNegativeTest(
			new String[] {
				"X.java",
				"public class X {\n"+
				" private static void foo(Object o) {\n"+
				"   switch (o) {\n"+
				"     case Integer i, null  -> System.out.println(0);\n"+
				"     default -> System.out.println(o);\n"+
				"   }\n"+
				"   Zork();\n"+
				" }\n"+
				"}",
			},
			"----------\n" +
			"1. ERROR in X.java (at line 4)\n" +
			"	case Integer i, null  -> System.out.println(0);\n" +
			"	                ^^^^\n" +
			"A null case label has to be either the only expression in a case label or the first expression followed only by a default\n" +
			"----------\n" +
			"2. ERROR in X.java (at line 7)\n" +
			"	Zork();\n" +
			"	^^^^\n" +
			"The method Zork() is undefined for the type X\n" +
			"----------\n");
	}
	public void testBug574563_004() {
		runNegativeTest(
			new String[] {
				"X.java",
				"public class X {\n"+
				" private static void foo(Object o) {\n"+
				"   switch (o) {\n"+
				"     case null, Integer i when i > 10 -> System.out.println(0);\n"+
				"     default -> System.out.println(o);\n"+
				"   }\n"+
				"   Zork();\n"+
				" }\n"+
				"}",
			},
			"----------\n" +
			"1. ERROR in X.java (at line 4)\n" +
			"	case null, Integer i when i > 10 -> System.out.println(0);\n" +
			"	           ^^^^^^^^^^^^^^^^^^^^^\n" +
			"A null case label and patterns cannot co-exist in the same case label. \n" +
			"----------\n" +
			"2. ERROR in X.java (at line 7)\n" +
			"	Zork();\n" +
			"	^^^^\n" +
			"The method Zork() is undefined for the type X\n" +
			"----------\n");
	}
	public void testBug574563_005() {
		runNegativeTest(
			new String[] {
				"X.java",
				"public class X {\n"+
				" private static void foo(Object o) {\n"+
				"   switch (o) {\n"+
				"     case Integer i when i > 10, null  -> System.out.println(0);\n"+
				"     default -> System.out.println(o);\n"+
				"   }\n"+
				"   Zork();\n"+
				" }\n"+
				"}",
			},
			"----------\n" +
			"1. ERROR in X.java (at line 4)\n" +
			"	case Integer i when i > 10, null  -> System.out.println(0);\n" +
			"	                            ^^^^\n" +
			"A null case label has to be either the only expression in a case label or the first expression followed only by a default\n" +
			"----------\n" +
			"2. ERROR in X.java (at line 7)\n" +
			"	Zork();\n" +
			"	^^^^\n" +
			"The method Zork() is undefined for the type X\n" +
			"----------\n");
	}
	public void testBug575030_01() {
		this.runConformTest(
				new String[] {
					"X.java",
					"public class X {\n"+
					" public static void main(String[] args) {\n"+
					"   foo(\"Hello World!\");\n"+
					" }\n"+
					"\n"+
					" private static void foo(String o) {\n"+
					"   switch (o) {\n"+
					"     case String s -> System.out.println(s);\n"+
					"   }\n"+
					" }\n"+
					"}",
				},
				"Hello World!");
	}
	public void testBug574614_001() {
		runConformTest(
			new String[] {
				"X.java",
				"public class X {\n"+
				" public static void main(String[] args) {\n"+
				"   foo(Long.valueOf(10));\n"+
				" }\n"+
				" private static void foo(Object o) {\n"+
				"   String s1 = \" Hello \";\n"+
				"   String s2 = \"World!\";\n"+
				"   switch (o) {\n"+
				"     case Integer I when I > 10: break;\n"+
				"      case X J: break;\n"+
				"      case String s : break;\n"+
				"      default:\n"+
				"       s1 = new StringBuilder(String.valueOf(s1)).append(String.valueOf(s2)).toString();\n"+
				"       System.out.println(s1);\n"+
				"       break; \n"+
				"   }\n"+
				" }\n"+
				"}",
			},
			"Hello World!");
	}
	public void testBug574614_002() {
		runConformTest(
			new String[] {
				"X.java",
				"public class X {\n"+
				" public static void main(String[] args) {\n"+
				"   foo(Long.valueOf(0));\n"+
				" }\n"+
				" private static void foo(Object o) {\n"+
				"   switch (o) {\n"+
				"     case Integer I:\n"+
				"       break;\n"+
				"      case String s :\n"+
				"       break;\n"+
				"      case X J:\n"+
				"       break;\n"+
				"      default:\n"+
				"       String s1 = \"Hello \";\n"+
				"       String s2 = \"World!\";\n"+
				"       s1 = s1 +s2; \n"+
				"       System.out.println(s1);\n"+
				"       break;\n"+
				"   }\n"+
				" } \n"+
				"}",
			},
			"Hello World!");
	}
	public void testBug573921_1() {
		runNegativeTest(
				new String[] {
					"X.java",
					"public class X {\n"+
					" private static void foo(Object o) {\n"+
					"		switch(o) {\n" +
					"			case CharSequence cs ->\n" +
					"			System.out.println(\"A sequence of length \" + cs.length());\n" +
					"			case String s when s.length() > 0 -> \n" +
					"			System.out.println(\"A string: \" + s);\n" +
					"			default -> {\n" +
					"				break;\n" +
					"			} \n" +
					"		}\n"+
					" }\n"+
					"}",
				},
				"----------\n" +
				"1. ERROR in X.java (at line 6)\n" +
				"	case String s when s.length() > 0 -> \n" +
				"	     ^^^^^^^^^^^^^^^^^^^^^^^^^^^^\n" +
				"This case label is dominated by one of the preceding case label\n" +
				"----------\n");
	}
	public void testBug573921_2() {
		runNegativeTest(
				new String[] {
					"X.java",
					"public class X {\n"+
					" private static void foo(Object o) {\n"+
					"		switch(o) {\n" +
					"			case CharSequence cs:\n" +
					"				System.out.println(\"A sequence of length \" + cs.length());\n" +
					"				break;\n" +
					"			case String s:\n" +
					"				System.out.println(\"A string: \" + s);\n" +
					"				break;\n" +
					"			default: \n" +
					"				break;\n" +
					"		}\n"+
					" }\n"+
					"}",
				},
				"----------\n" +
				"1. ERROR in X.java (at line 7)\n" +
				"	case String s:\n" +
				"	     ^^^^^^^^\n" +
				"This case label is dominated by one of the preceding case label\n" +
				"----------\n");
	}
	public void testBug573921_3() {
		runConformTest(
				new String[] {
					"X.java",
					"public class X {\n"+
					" public static void main(String[] args) {\n"+
					"   foo(\"Hello!\");\n"+
					" }\n"+
					" private static void foo(Object o) {\n"+
					"		switch(o) {\n" +
					"			case String s:\n" +
					"				System.out.println(\"String:\" + s);\n" +
					"				break;\n" +
					"			case CharSequence cs:\n" +
					"				System.out.println(\"A CS:\" + cs);\n" +
					"				break;\n" +
					"			default: \n" +
					"				break;\n" +
					"		}\n"+
					" }\n"+
					"}",
				},
				"String:Hello!");
	}
	public void testBug573921_4() {
		runConformTest(
				new String[] {
					"X.java",
					"public class X {\n"+
					" public static void main(String[] args) {\n"+
					"   foo(new StringBuffer(\"Hello!\"));\n"+
					" }\n"+
					" private static void foo(Object o) {\n"+
					"		switch(o) {\n" +
					"			case String s:\n" +
					"				System.out.println(\"String:\" + s);\n" +
					"				break;\n" +
					"			case CharSequence cs:\n" +
					"				System.out.println(\"A CS:\" + cs.toString());\n" +
					"				break;\n" +
					"			default: \n" +
					"				break;\n" +
					"		}\n"+
					" }\n"+
					"}",
				},
				"A CS:Hello!");
	}
	public void testBug573921_5() {
		runConformTest(
				new String[] {
					"X.java",
					"public class X {\n"+
					" public static void main(String[] args) {\n"+
					"   foo(\"Hello\");\n"+
					" }\n"+
					" private static void foo(Object o) {\n"+
					"		switch(o) {\n" +
					"		case String s when s.length() < 5 :\n" +
					"			System.out.println(\"1:\" + s);\n" +
					"			break;\n" +
					"		case String s when s.length() == 5:\n" +
					"			System.out.println(\"2:\" + s);\n" +
					"			break;\n" +
					"		default : System.out.println(\"Object\");\n" +
					"	}\n"+
					" }\n"+
					"}",
				},
				"2:Hello");
	}
	public void testBug573921_6() {
		runConformTest(
				new String[] {
					"X.java",
					"public class X {\n"+
					" public static void main(String[] args) {\n"+
					"   foo(\"\");\n"+
					" }\n"+
					" private static void foo(Object o) {\n"+
					"		switch(o) {\n" +
					"		case String s when s.length() < 5 :\n" +
					"			System.out.println(\"1:\" + s);\n" +
					"			break;\n" +
					"		case String s when s.length() == 5:\n" +
					"			System.out.println(\"2:\" + s);\n" +
					"			break;\n" +
					"		default : System.out.println(\"Object\");\n" +
					"	}\n"+
					" }\n"+
					"}",
				},
				"1:");
	}
	public void testBug573921_7() {
		runNegativeTest(
				new String[] {
					"X.java",
					"import java.util.*;\n" +
					"public class X {\n"+
					" @SuppressWarnings(\"rawtypes\")\n" +
					" private static void foo(Object o) {\n"+
					"		switch(o) {\n"+
					"		case List cs:\n"+
					"			System.out.println(\"A sequence of length \" + cs.size());\n"+
					"			break;\n"+
					"		case List<String> s: \n"+
					"			System.out.println(\"A string: \" + s);\n"+
					"			break;\n"+
					"		} "+
					" }\n"+
					"}",
				},
				"----------\n" +
				"1. ERROR in X.java (at line 5)\n" +
				"	switch(o) {\n" +
				"	       ^\n" +
				"An enhanced switch statement should be exhaustive; a default label expected\n" +
				"----------\n" +
				"2. ERROR in X.java (at line 9)\n" +
				"	case List<String> s: \n" +
				"	     ^^^^^^^^^^^^^^\n" +
				"Type Object cannot be safely cast to List<String>\n" +
				"----------\n" +
				"3. ERROR in X.java (at line 9)\n" +
				"	case List<String> s: \n" +
				"	     ^^^^^^^^^^^^^^\n" +
				"This case label is dominated by one of the preceding case label\n" +
				"----------\n");
	}
	public void testBug573921_8() {
		runNegativeTest(
				new String[] {
					"X.java",
					"import java.util.*;\n" +
					"public class X {\n"+
					" @SuppressWarnings(\"rawtypes\")\n" +
					" private static void foo(Object o) {\n"+
					"		switch(o.hashCode()) {\n"+
					"		case String s:\n"+
					"			break;\n"+
					"		default: \n"+
					"			break;\n"+
					"		} "+
					" }\n"+
					"}",
				},
				"----------\n" +
				"1. ERROR in X.java (at line 6)\n" +
				"	case String s:\n" +
				"	     ^^^^^^^^\n" +
				"Type mismatch: cannot convert from int to String\n" +
				"----------\n");
	}
	public void testBug573921_9() {
		runNegativeTest(
				new String[] {
					"X.java",
					"import java.util.*;\n" +
					"public class X {\n"+
					" @SuppressWarnings(\"rawtypes\")\n" +
					" private static void foo(Object o) {\n"+
					"		switch(o) {\n"+
					"		case Object o1:\n"+
					"			break;\n"+
					"		default: \n"+
					"			break;\n"+
					"		} "+
					" }\n"+
					"}",
				},
				"----------\n" +
				"1. ERROR in X.java (at line 8)\n" +
				"	default: \n" +
				"	^^^^^^^\n" +
				"Switch case cannot have both unconditional pattern and default label\n" +
				"----------\n");
	}
	public void testBug573921_10() {
		runNegativeTest(
				new String[] {
					"X.java",
					"import java.util.*;\n" +
					"public class X {\n"+
					" @SuppressWarnings(\"rawtypes\")\n" +
					" private static void foo(List<String> o) {\n"+
					"		switch(o) {\n"+
					"		case List o1:\n"+
					"			break;\n"+
					"		default: \n"+
					"			break;\n"+
					"		} "+
					" }\n"+
					"}",
				},
				"----------\n" +
				"1. ERROR in X.java (at line 8)\n" +
				"	default: \n" +
				"	^^^^^^^\n" +
				"Switch case cannot have both unconditional pattern and default label\n" +
				"----------\n");
	}
	public void testBug573921_11() {
		runNegativeTest(
				new String[] {
					"X.java",
					"import java.util.*;\n" +
					"public class X {\n"+
					" @SuppressWarnings(\"rawtypes\")\n" +
					" private static void foo(String s) {\n"+
					"		switch(s) {\n"+
					"		case CharSequence cs:\n"+
					"			break;\n"+
					"		default: \n"+
					"			break;\n"+
					"		} "+
					" }\n"+
					"}",
				},
				"----------\n" +
				"1. ERROR in X.java (at line 8)\n" +
				"	default: \n" +
				"	^^^^^^^\n" +
				"Switch case cannot have both unconditional pattern and default label\n" +
				"----------\n");
	}
	public void testBug575049_001() {
		runConformTest(
			new String[] {
				"X.java",
				"sealed interface I permits A,B,C {}\n"+
				"final class A implements I {}\n"+
				"final class B implements I {}\n"+
				"record C(int j) implements I {} // Implicitly final\n"+
				"public class X {\n"+
				" static int testSealedCoverage(I i) {\n"+
				"   return switch (i) {\n"+
				"   case A a -> 0;\n"+
				"   case B b -> 1;\n"+
				"   case C c -> 2; // No default required!\n"+
				"   default -> 3;\n"+
				"   };\n"+
				" }\n"+
				" public static void main(String[] args) {\n"+
				"   A a = new A();\n"+
				"   System.out.println(testSealedCoverage(a));\n"+
				" }\n"+
				"}",
			},
			"0");
	}
	public void testBug575049_002() {
		runConformTest(
			new String[] {
				"X.java",
				"sealed interface I permits A,B,C {}\n"+
				"final class A implements I {}\n"+
				"final class B implements I {}\n"+
				"record C(int j) implements I {} // Implicitly final\n"+
				"public class X {\n"+
				" static int testSealedCoverage(I i) {\n"+
				"   return switch (i) {\n"+
				"   case A a -> 0;\n"+
				"   case B b -> 1;\n"+
				"   case C c -> 2; // No default required!\n"+
				"   };\n"+
				" }\n"+
				" public static void main(String[] args) {\n"+
				"   A a = new A();\n"+
				"   System.out.println(testSealedCoverage(a));\n"+
				" }\n"+
				"}",
			},
			"0");
	}
	public void testBug575049_003() {
		runConformTest(
			new String[] {
				"X.java",
				"sealed interface I permits A,B,C {}\n"+
				"final class A implements I {}\n"+
				"final class B implements I {}\n"+
				"record C(int j) implements I {} // Implicitly final\n"+
				"public class X {\n"+
				" static int testSealedCoverage(I i) {\n"+
				"   return switch (i) {\n"+
				"   case A a -> 0;\n"+
				"   case B b -> 1;\n"+
				"   default -> 2; // No default required!\n"+
				"   };\n"+
				" }\n"+
				" public static void main(String[] args) {\n"+
				"   A a = new A();\n"+
				"   System.out.println(testSealedCoverage(a));\n"+
				" }\n"+
				"}",
			},
			"0");
	}
	public void testBug575049_004() {
		runNegativeTest(
			new String[] {
				"X.java",
				"sealed interface I permits A,B,C {}\n"+
				"final class A implements I {}\n"+
				"final class B implements I {}\n"+
				"record C(int j) implements I {} // Implicitly final\n"+
				"public class X {\n"+
				" static int testSealedCoverage(I i) {\n"+
				"   return switch (i) {\n"+
				"   case A a -> 0;\n"+
				"   case B b -> 1;\n"+
				"   };\n"+
				" }\n"+
				" public static void main(String[] args) {\n"+
				"   A a = new A();\n"+
				"   System.out.println(testSealedCoverage(a));\n"+
				" }\n"+
				"}",
			},
			"----------\n" +
			"1. ERROR in X.java (at line 7)\n" +
			"	return switch (i) {\n" +
			"	               ^\n" +
			"A switch expression should have a default case\n" +
			"----------\n");
	}
	public void testBug575048_01() {
		runNegativeTest(
			new String[] {
				"X.java",
				"public class X {\n"+
				" static int foo(Integer i) {\n"+
				"   return switch (i) {\n"+
				"     default -> 2;\n"+
				"     case Integer i1 -> 0;\n"+
				"   };\n"+
				" }\n"+
				" public static void main(String[] args) {\n"+
				"   System.out.println(foo(1));\n"+
				" }\n"+
				"}",
			},
			"----------\n" +
			"1. ERROR in X.java (at line 5)\n" +
			"	case Integer i1 -> 0;\n" +
			"	^^^^^^^^^^^^^^^\n" +
			"Switch case cannot have both unconditional pattern and default label\n" +
			"----------\n");
	}
	public void testBug575053_001() {
		runConformTest(
			new String[] {
				"X.java",
				"public class X {\n" +
				"	public void foo(String o) {\n" +
				"		switch (o) {\n" +
				"		  case String s when s.length() > 0  -> {}\n" +
				"		  default -> {}\n" +
				"		} \n" +
				"	}\n" +
				"	public static void main(String[] args) {\n" +
				"		try{\n" +
				"		  (new X()).foo(null);\n" +
				"		} catch(Exception e) {\n" +
				"		 	e.printStackTrace(System.out);\n" +
				"		}\n" +
				"	}\n"+
				"}",
			},
			"java.lang.NullPointerException\n" +
			"	at java.base/java.util.Objects.requireNonNull(Objects.java:233)\n" +
			"	at X.foo(X.java:3)\n" +
			"	at X.main(X.java:10)");
	}
	public void testBug575053_002() {
		runConformTest(
			new String[] {
				"X.java",
				"public class X {\n" +
				"	public void foo(Object o) {\n" +
				"		switch (o) {\n" +
				"		  case String s -> {}\n" +
				"		  default -> {}\n" +
				"		} \n" +
				"	}\n" +
				"	public static void main(String[] args) {\n" +
				"		try{\n" +
				"		  (new X()).foo(null);\n" +
				"		} catch(Exception t) {\n" +
				"		 	t.printStackTrace();\n" +
				"		}\n" +
				"	}\n"+
				"}",
			},
			"",
			"java.lang.NullPointerException\n" +
			"	at java.base/java.util.Objects.requireNonNull(Objects.java:233)\n" +
			"	at X.foo(X.java:3)\n" +
			"	at X.main(X.java:10)");
	}
	public void testBug575249_01() {
		runConformTest(
			new String[] {
				"X.java",
				"public class X {\n" +
				"	public static int foo(Object o) {\n" +
				"		return switch (o) {\n" +
				"		  case (String s) : yield 0;\n" +
				"		  default : yield 1;\n" +
				"		};\n" +
				"	}\n" +
				"	public static void main(String[] args) {\n" +
				"		System.out.println(foo(\"Hello\"));\n" +
				"	}\n"+
				"}",
			},
			"0");
	}
	public void _testBug575249_02() {
		runConformTest(
			new String[] {
				"X.java",
				"public class X {\n" +
				"	public static int foo(Object o) {\n" +
				"		return switch (o) {\n" +
				"		  case (String s when s.length() < 10) : yield 0;\n" +
				"		  default : yield 1;\n" +
				"		};\n" +
				"	}\n" +
				"	public static void main(String[] args) {\n" +
				"		System.out.println(foo(\"Hello\"));\n" +
				"	}\n"+
				"}",
			},
			"0");
	}
	public void testBug575249_03() {
		runConformTest(
			new String[] {
				"X.java",
				"public class X {\n" +
				"	public static int foo(Object o) {\n" +
				"		return switch (o) {\n" +
				"		  case (String s) -> 0;\n" +
				"		  default -> 1;\n" +
				"		};\n" +
				"	}\n" +
				"	public static void main(String[] args) {\n" +
				"		System.out.println(foo(\"Hello\"));\n" +
				"	}\n"+
				"}",
			},
			"0");
	}
	public void _testBug575249_04() {
		runConformTest(
			new String[] {
				"X.java",
				"public class X {\n" +
				"	public static int foo(Object o) {\n" +
				"		return switch (o) {\n" +
				"		  case (String s && s.length() < 10) -> 0;\n" +
				"		  default -> 1;\n" +
				"		};\n" +
				"	}\n" +
				"	public static void main(String[] args) {\n" +
				"		System.out.println(foo(\"Hello\"));\n" +
				"	}\n"+
				"}",
			},
			"0");
	}
	public void testBug575241_01() {
		runConformTest(
			new String[] {
				"X.java",
				"public class X {\n"+
				" static int foo(Integer i) {\n"+
				"   return switch (i) {\n"+
				"     case Integer i1 -> 0;\n"+
				"   };\n"+
				" }\n"+
				" public static void main(String[] args) {\n"+
				"   System.out.println(foo(1));\n"+
				" }\n"+
				"}",
			},
			"0");
	}
	public void testBug575241_02() {
		runConformTest(
			new String[] {
				"X.java",
				"public class X {\n"+
				" static int foo(Integer i) {\n"+
				"   return switch (i) {\n"+
				"     case Object o -> 0;\n"+
				"   };\n"+
				" }\n"+
				" public static void main(String[] args) {\n"+
				"   System.out.println(foo(1));\n"+
				" }\n"+
				"}",
			},
			"0");
	}
	public void testBug575241_03() {
		runConformTest(
			new String[] {
				"X.java",
				"public class X {\n"+
				" static int foo(Object myVar) {\n"+
				"   return switch (myVar) {\n"+
				"     case null  -> 0;\n"+
				"     case Integer o -> 1;\n"+
				"     case Object obj ->2;\n"+
				"   };\n"+
				" }\n"+
				" public static void main(String[] args) {\n"+
				"   System.out.println(foo(Integer.valueOf(0)));\n"+
				"   System.out.println(foo(null));\n"+
				" }\n"+
				"}",
			},
			"1\n" +
			"0");
	}
	public void _testBug575241_04() {
		runConformTest(
			new String[] {
				"X.java",
				"public class X {\n"+
				" static int foo(Object myVar) {\n"+
				"   return switch (myVar) {\n"+
				"     case Integer o -> 1;\n"+
				"     case Object obj ->2;\n"+
				"   };\n"+
				" }\n"+
				" public static void main(String[] args) {\n"+
				"   System.out.println(foo(Integer.valueOf(0)));\n"+
				"   System.out.println(foo(null));\n"+
				" }\n"+
				"}",
			},
			"1\n" +
			"2");
	}
	public void testBug575241_05() {
		runConformTest(
			new String[] {
				"X.java",
				"public class X {\n"+
				" static void foo(Integer myVar) {\n"+
				"    switch (myVar) {\n"+
				"     case  null  -> System.out.println(100);\n"+
				"     case Integer o -> System.out.println(o);\n"+
				"   };\n"+
				" }\n"+
				" public static void main(String[] args) {\n"+
				"   foo(Integer.valueOf(0));\n"+
				"   foo(null);\n"+
				" }\n"+
				"}",
			},
			"0\n" +
			"100");
	}
	public void _testBug575241_06() {
		runConformTest(
			new String[] {
				"X.java",
				"public class X {\n"+
				" static void foo(Integer myVar) {\n"+
				"    switch (myVar) {\n"+
				"     case Integer o -> System.out.println(o);\n"+
				"   };\n"+
				" }\n"+
				" public static void main(String[] args) {\n"+
				"   foo(Integer.valueOf(0));\n"+
				"   foo(null);\n"+
				" }\n"+
				"}",
			},
			"0\n" +
			"null");
	}
	public void testBug575241_07() {
		runConformTest(
			new String[] {
				"X.java",
				"public class X {\n"+
				" static void foo(String myVar) {\n"+
				"    switch (myVar) {\n"+
				"     case  null  -> System.out.println(100);\n"+
				"     case String o -> System.out.println(o);\n"+
				"   };\n"+
				" }\n"+
				" public static void main(String[] args) {\n"+
				"   foo(\"Hello\");\n"+
				"   foo(null);\n"+
				" }\n"+
				"}",
			},
			"Hello\n" +
			"100");
	}
	public void _testBug575241_08() {
		runConformTest(
			new String[] {
				"X.java",
				"public class X {\n"+
				" static void foo(String myVar) {\n"+
				"    switch (myVar) {\n"+
				"     case String o -> System.out.println(o);\n"+
				"   };\n"+
				" }\n"+
				" public static void main(String[] args) {\n"+
				"   foo(\"Hello\");\n"+
				"   foo(null);\n"+
				" }\n"+
				"}",
			},
			"Hello\n" +
			"null");
	}
	public void _testBug575356_01() {
		this.runConformTest(
				new String[] {
					"X.java",
					"public class X {\n"+
					" static void foo(Integer myVar) {\n"+
					"    switch (myVar) {\n"+
					"     case default -> System.out.println(\"hello\");\n"+
					"   };   \n"+
					" }   \n"+
					"\n"+
					" public static  void main(String[] args) {\n"+
					"   foo(Integer.valueOf(10)); \n"+
					" } \n"+
					"}",
				},
				"hello");
	}
	public void testBug575356_02() {
		this.runConformTest(
				new String[] {
					"X.java",
					"public class X {\n"+
					" static void foo(Integer myVar) {\n"+
					"    switch (myVar) {\n"+
					"     case null, default -> System.out.println(\"hello\");\n"+
					"   };   \n"+
					" }   \n"+
					"\n"+
					" public static  void main(String[] args) {\n"+
					"   foo(Integer.valueOf(10)); \n"+
					" } \n"+
					"}",
				},
				"hello");
	}
	public void _testBug575356_03() {
		this.runConformTest(
				new String[] {
					"X.java",
					"public class X {\n"+
					" static void foo(Integer myVar) {\n"+
					"    switch (myVar) {\n"+
					"     case default, null -> System.out.println(\"hello\");\n"+
					"   };   \n"+
					" }   \n"+
					"\n"+
					" public static  void main(String[] args) {\n"+
					"   foo(Integer.valueOf(10)); \n"+
					" } \n"+
					"}",
				},
				"hello");
	}
	public void testBug575356_04() {
		this.runConformTest(
				new String[] {
					"X.java",
					"public class X {\n"+
					"private static void foo(Object o) {\n"+
					"   switch (o) {\n"+
					"    case Integer i ->\n"+
					"      System.out.println(\"Integer:\"+ i );\n"+
					"    case null, default -> System.out.println(o.toString() );\n"+
					"   }\n"+
					"}\n"+
					"\n"+
					" public static  void main(String[] args) {\n"+
					"   foo(Integer.valueOf(10)); \n"+
					"   foo(new String(\"Hello\")); \n"+
					" } \n"+
					"}",
				},
				"Integer:10\n" +
				"Hello");
	}
	public void testBug575052_001() {
		runConformTest(
			new String[] {
				"X.java",
				"public class X {\n"+
				" static void foo(Object o) {\n"+
				"   switch (o) {\n"+
				"   case String s -> System.out.println(s);\n"+
				"   default -> System.out.println(0);\n"+
				"   };\n"+
				" }\n"+
				" public static void main(String[] args) {\n"+
				"   foo(\"Hello\");\n"+
				" }\n"+
				"}",
			},
			"Hello");
	}
	public void testBug575052_002() {
		runNegativeTest(
			new String[] {
				"X.java",
				"public class X {\n"+
				" static void foo(Object o) {\n"+
				"   switch (o) {\n"+
				"   	case String s -> System.out.println(s);\n"+
				"   };\n"+
				" }\n"+
				" public static void main(String[] args) {\n"+
				"   foo(\"Hello\");\n"+
				" }\n"+
				"}",
			},
			"----------\n" +
			"1. ERROR in X.java (at line 3)\n" +
			"	switch (o) {\n" +
			"	        ^\n" +
			"An enhanced switch statement should be exhaustive; a default label expected\n" +
			"----------\n");
	}
	public void testBug575052_003() {
		runNegativeTest(
			new String[] {
				"X.java",
				"public class X {\n"+
				" static int foo(Object o) {\n"+
				"   switch (o) {\n"+
				"   	case null -> System.out.println(0);\n"+
				"   };\n"+
				" }\n"+
				" public static void main(String[] args) {\n"+
				"   foo(\"Hello\");\n"+
				" }\n"+
				"}",
			},
			"----------\n" +
			"1. ERROR in X.java (at line 3)\n" +
			"	switch (o) {\n" +
			"	        ^\n" +
			"An enhanced switch statement should be exhaustive; a default label expected\n" +
			"----------\n");
	}
	public void testBug575052_004() {
		runConformTest(
			new String[] {
				"X.java",
				"public class X {\n"+
				" private static int foo(int i) {\n"+
				"   switch (i) {\n"+
				"   case 1:\n"+
				"     break;\n"+
				"   }\n"+
				"   return 0;\n"+
				" }\n"+
				" public static void main(String[] args) {\n"+
				"   System.out.println(X.foo(0));\n"+
				" }\n"+
				"}",
			},
			"0");
	}
	public void testBug575050_001() {
		runNegativeTest(
			new String[] {
				"X.java",
				"public class X {\n"+
				" static int foo(Object o) {\n"+
				"   return switch (o) {\n"+
				"   	case String s -> 0;\n"+
				"   };\n"+
				" }\n"+
				" public static void main(String[] args) {\n"+
				"   foo(\"Hello\");\n"+
				" }\n"+
				"}",
			},
			"----------\n" +
			"1. ERROR in X.java (at line 3)\n" +
			"	return switch (o) {\n" +
			"	               ^\n" +
			"A switch expression should have a default case\n" +
			"----------\n");
	}
	public void testBug575050_002() {
		runNegativeTest(
			new String[] {
				"X.java",
				"public class X {\n"+
				" static int  foo(Object o) {\n"+
				"   return switch (o) {\n"+
				"   	case null -> 0;\n"+
				"   };\n"+
				" }\n"+
				" public static void main(String[] args) {\n"+
				"   foo(\"Hello\");\n"+
				" }\n"+
				"}",
			},
			"----------\n" +
			"1. ERROR in X.java (at line 3)\n" +
			"	return switch (o) {\n" +
			"	               ^\n" +
			"A switch expression should have a default case\n" +
			"----------\n");
	}
	// From 14.11.1: A switch label that has a pattern case label element p that is
	// total for the type of the selector expression of the enclosing
	// switch statement or switch expression dominates a switch label that has
	// a null case label element.
	public void _testBug575047_01() {
		runNegativeTest(
				new String[] {
					"X.java",
					"public class X {\n"+
					" static int foo(Integer i) {\n"+
					"   return switch (i) {\n"+
					"     case Integer i1 -> 0;\n"+
					"     case null -> 2;\n"+
					"   };\n"+
					" }\n"+
					"}",
				},
				"----------\n" +
				"1. ERROR in X.java (at line 5)\n" +
				"	case null -> 2;\n" +
				"	     ^^^^\n" +
				"This case label is dominated by one of the preceding case label\n" +
				"----------\n");
	}
	// A switch label that has a pattern case label element p dominates another
	// switch label that has a constant case label element c if either of the
	// following is true:
	//   * the type of c is a primitive type and its wrapper class (5.1.7) is a subtype of the erasure of the type of p.
    //   * the type of c is a reference type and is a subtype of the erasure of the type of p.
	public void testBug575047_02() {
		runNegativeTest(
				new String[] {
					"X.java",
					"public class X {\n"+
					" static int foo(Integer i) {\n"+
					"   return switch (i) {\n"+
					"     case Integer i1 -> i1;\n"+
					"     case 0 -> 0;\n"+
					"   };\n"+
					" }\n"+
					"}",
				},
				"----------\n" +
				"1. ERROR in X.java (at line 5)\n" +
				"	case 0 -> 0;\n" +
				"	     ^\n" +
				"This case label is dominated by one of the preceding case label\n" +
				"----------\n");
	}
	public void testBug575047_03() {
		runNegativeTest(
				new String[] {
					"X.java",
					"public class X {\n"+
					" static void foo(Color c) {\n"+
					"   switch (c) {\n" +
					"			case Color c1 : \n" +
					"				break;\n" +
					"			case Blue :\n" +
					"				break;\n" +
					"		}\n"+
					" }\n"+
					"enum Color { Blue, Red; }\n" +
					"}",
				},
				"----------\n" +
				"1. ERROR in X.java (at line 6)\n" +
				"	case Blue :\n" +
				"	     ^^^^\n" +
				"This case label is dominated by one of the preceding case label\n" +
				"----------\n");
	}
	public void testBug575047_04() {
		runConformTest(
				new String[] {
					"X.java",
					"public class X {\n"+
					" static int foo(Integer i) {\n"+
					"   return switch (i) {\n"+
					"     case null -> 2;\n"+
					"     case Integer i1 -> 0;\n"+
					"   };\n"+
					" }\n"+
					" public static void main(String[] args) {\n"+
					"   System.out.println(foo(null));\n"+
					"   System.out.println(foo(Integer.valueOf(0)));\n"+
					" }\n"+
					"}",
				},
				"2\n" +
				"0");
	}
	public void testBug575047_05() {
		runNegativeTest(
				new String[] {
					"X.java",
					"public class X {\n"+
					" static void foo(float c) {\n"+
					"   switch (c) {\n" +
					"			case 0 : \n" +
					"				break;\n" +
					"			default :\n" +
					"		}\n"+
					" }\n"+
					"}",
				},
				"----------\n" +
				"1. ERROR in X.java (at line 4)\n" +
				"	case 0 : \n" +
				"	     ^\n" +
				"Type mismatch: cannot convert from int to float\n" +
				"----------\n");
	}
	public void testBug575047_06() {
		runNegativeTest(
				new String[] {
					"X.java",
					"public class X {\n"+
					" static int foo(String o) {\n"+
					"    return switch (o) {\n" +
					"		     case String s when s.length() > 0 -> 3;\n" +
					"		     case String s1 -> 1;\n" +
					"		     case String s -> -1;\n"+
					"		   };\n"+
					" }\n"+
					"}",
				},
				"----------\n" +
				"1. ERROR in X.java (at line 6)\n" +
				"	case String s -> -1;\n" +
				"	     ^^^^^^^^\n" +
				"The switch statement cannot have more than one unconditional pattern\n" +
				"----------\n" +
				"2. ERROR in X.java (at line 6)\n" +
				"	case String s -> -1;\n" +
				"	     ^^^^^^^^\n" +
				"This case label is dominated by one of the preceding case label\n" +
				"----------\n");
	}
	// Test that when a literal is used as case constant
	// we report type mismatch error against the literal's type and
	// not on other types the case statement may have resolved too
	public void testBug575047_07() {
		runNegativeTest(
				new String[] {
					"X.java",
					"public class X {\n"+
					" static void foo(Number i) {\n"+
					"	    switch (i) {\n"+
					"		 case Integer j, \"\":\n"+
					"			 System.out.println(0);\n"+
					"		 default:\n"+
					"	   }\n"+
					"	}\n"+
					"}",
				},
				"----------\n" +
				"1. ERROR in X.java (at line 4)\n" +
				"	case Integer j, \"\":\n" +
				"	                ^^\n" +
				"Type mismatch: cannot convert from String to Number\n" +
				"----------\n");
	}
	public void testBug575047_08() {
		runConformTest(
				new String[] {
					"X.java",
					"public class X {\n"+
					" static int foo(Integer i) {\n"+
					"   return switch (i) {\n"+
					"     case 0 -> 0;\n"+
					"     case Integer i1 -> i1;\n"+
					"   };\n"+
					" }\n"+
					" public static void main(String[] args) {\n"+
					"   System.out.println(foo(3));\n"+
					"   System.out.println(foo(0));\n"+
					" }\n"+
					"}",
				},
				"3\n"+
				"0");
	}
	public void testBug575047_09() {
		runConformTest(
				new String[] {
					"X.java",
					"public class X {\n"+
					" 	static int foo(String i) {\n"+
					"		return switch (i) {\n"+
					"	     case \"\" -> 0;\n"+
					"	     case String s -> -1;\n"+
					"	   };\n"+
					"	}\n"+
					" public static void main(String[] args) {\n"+
					"   System.out.println(foo(\"\"));\n"+
					"   System.out.println(foo(\"abc\"));\n"+
					" }\n"+
					"}",
				},
				"0\n" +
				"-1");
	}
	public void testBug575047_10() {
		runConformTest(
				new String[] {
					"X.java",
					"public class X {\n"+
					"	static String foo(Object o) {\n" +
					"	   return switch (o) {\n" +
					"		 case String i when i.length() == 0 -> \"empty\";\n" +
					"	     case String i when i.length() > 0 -> \"zero+\";\n" +
					"	     case Color s -> s.toString();\n" +
					"		 default -> \"unknown\";\n" +
					"	   };\n" +
					"	}\n" +
					"	public static void main(String[] args) {\n" +
					"		System.out.println(foo(\"abc\"));\n" +
					"		System.out.println(foo(\"\"));\n" +
					"		System.out.println(Color.Blue);\n" +
					"		System.out.println(foo(args));\n" +
					"	}\n" +
					"} \n" +
					"enum Color {\n" +
					"	Blue, Red; \n" +
					"}",
				},
				"zero+\n" +
				"empty\n" +
				"Blue\n" +
				"unknown");
	}
	// Positive - Mix enum constants as well as suitable pattern var
	public void testBug575047_11() {
		runConformTest(
				new String[] {
					"X.java",
					"public class X {\n"+
					"	static String foo(Color o) {\n" +
					"		return switch (o) {\n" +
					"	     case Red -> \"Const:Red\";\n" +
					"	     case Color s -> s.toString();\n" +
					"	   };\n" +
					"	}\n" +
					"	public static void main(String[] args) {\n" +
					"		System.out.println(foo(Color.Red));\n" +
					"		System.out.println(foo(Color.Blue));\n" +
					"	}\n" +
					"} \n" +
					"enum Color {\n" +
					"	Blue, Red; \n" +
					"}",
				},
				"Const:Red\n" +
				"Blue");
	}
	public void testBug575047_12() {
		runConformTest(
				new String[] {
					"X.java",
					"public class X {\n"+
					"	static String foo(Color o) {\n" +
					"		return switch (o) {\n" +
					"	     case Red -> \"Red\";\n" +
					"	     case Color s when s == Color.Blue  -> s.toString();\n" +
					"	     case Color s -> s.toString();\n" +
					"	   };\n" +
					"	}\n" +
					"	public static void main(String[] args) {\n" +
					"		System.out.println(Color.Red);\n" +
					"		System.out.println(Color.Blue);\n" +
					"	}\n" +
					"} \n" +
					"enum Color {\n" +
					"	Blue, Red; \n" +
					"}",
				},
				"Red\n" +
				"Blue");
	}
	public void testBug575047_13() {
		runNegativeTest(
				new String[] {
					"X.java",
					"public class X {\n"+
					"	static String foo(Color o) {\n" +
					"		return switch (o) {\n" +
					"	     case Color s when s == Color.Blue  -> s.toString();\n" +
					"	     case Red -> \"Red\";\n" +
					"	     case null -> \"\";\n" +
					"	   };\n" +
					"	}\n" +
					"} \n" +
					"enum Color {\n" +
					"	Blue, Red; \n" +
					"}",
				},
				"----------\n" +
				"1. ERROR in X.java (at line 3)\n" +
				"	return switch (o) {\n" +
				"	               ^\n" +
				"A Switch expression should cover all possible values\n" +
				"----------\n" +
				"2. ERROR in X.java (at line 5)\n" +
				"	case Red -> \"Red\";\n" +
				"	     ^^^\n" +
				"This case label is dominated by one of the preceding case label\n" +
				"----------\n");
	}
	public void testBug575047_14() {
		runNegativeTest(
				new String[] {
					"X.java",
					"public class X {\n"+
					"	static String foo(Color o) {\n" +
					"		return switch (o) {\n" +
					"	     case Color s when s == Color.Blue  -> s.toString();\n" +
					"	     case Red -> \"Red\";\n" +
					"	   };\n" +
					"	}\n" +
					"} \n" +
					"enum Color {\n" +
					"	Blue, Red; \n" +
					"}",
				},
				"----------\n" +
				"1. ERROR in X.java (at line 3)\n" +
				"	return switch (o) {\n" +
				"	               ^\n" +
				"A Switch expression should cover all possible values\n" +
				"----------\n" +
				"2. ERROR in X.java (at line 5)\n" +
				"	case Red -> \"Red\";\n" +
				"	     ^^^\n" +
				"This case label is dominated by one of the preceding case label\n" +
				"----------\n");
	}
	public void testBug575047_15() {
		runConformTest(
				new String[] {
					"X.java",
					"public class X {\n" +
					"	static void foo(Integer o) {\n" +
					"		switch (o) {\n" +
					"		  case 1: break;\n" +
					"		  case Integer s when s == 2:\n" +
					"			  System.out.println(s);break;\n" +
					"		  case null, default:\n" +
					"			  System.out.println(\"null/default\");\n" +
					"		}\n" +
					"	}\n" +
					"	public static  void main(String[] args) {\n" +
					"		foo(null);\n" +
					"	}\n" +
					"}",
				},
				"null/default");
	}
	public void testBug575360_001() {
		runConformTest(
				new String[] {
					"X.java",
					"public class X {\n"+
					" static void foo(String myVar) { // String\n"+
					"    switch (myVar) {\n"+
					"     case null, default : System.out.println(\"hello\");\n"+
					"   };   \n"+
					" }\n"+
					" public static  void main(String[] args) { \n"+
					"   foo(new String(\"Hello\")); \n"+
					" }\n"+
					"}",
				},
				"hello");
	}
	public void testBug575055_001() {
		runNegativeTest(
				new String[] {
					"X.java",
					"public class X {\n"+
					"	public int foo(CharSequence c) {\n" +
					"		return switch (c) {\n" +
					"		   case CharSequence c1 when (c instanceof String c1 && c1.length() > 0) -> 0;\n" +
					"		   default -> 0;\n" +
					"		};\n" +
					"	}" +
					"}",
				},
				"----------\n" +
				"1. ERROR in X.java (at line 4)\n" +
				"	case CharSequence c1 when (c instanceof String c1 && c1.length() > 0) -> 0;\n" +
				"	                                               ^^\n" +
				"Duplicate local variable c1\n" +
				"----------\n");
	}
	// Fails with Javac as it prints Javac instead of throwing NPE
	// https://bugs.openjdk.java.net/browse/JDK-8272776
	public void _testBug575051_1() {
		runConformTest(
				new String[] {
					"X.java",
					"public class X {\n" +
					"	public void foo(Object o) {\n" +
					"	  try{\n" +
					"		switch (o) {\n" +
					"		  default:\n" +
					"			  break;\n" +
					"		  case String s :\n" +
					"			  System.out.println(s);\n" +
					"		} \n" +
					"	  } catch(Exception t) {\n" +
					"		 t.printStackTrace(System.out);\n" +
					"	  }\n" +
					"	}\n" +
					"	public static void main(String[] args) {\n" +
					"		  (new X()).foo(null);\n" +
					"	}\n" +
					"}",
				},
				"java.lang.NullPointerException\n"
				+ "	at java.base/java.util.Objects.requireNonNull(Objects.java:233)\n"
				+ "	at X.foo(X.java:4)\n"
				+ "	at X.main(X.java:15)");
	}
	// Test we don't report any illegal fall-through to null case
	public void testBug575051_2() {
		runConformTest(
				new String[] {
					"X.java",
					"public class X {\n" +
					"	public void foo(Object o) {\n" +
					"		switch (o) {\n" +
					"		  case String s :\n" +
					"			  System.out.println(s);\n" +
					"				//$FALL-THROUGH$\n" +
					"		  case null:\n" +
					"			  break;\n" +
					"		  default : \n" +
					"				  break;\n" +
					"		}\n" +
					"	}\n" +
					"	public static void main(String[] args) {\n" +
					"		(new X()).foo(null);\n" +
					"	}\n" +
					"}",
				},
				"");
	}
	// Test we do report illegal fall-through to pattern
	public void testBug575051_3() {
		runNegativeTest(
				new String[] {
						"X.java",
						"public class X {\n" +
								"	public void foo(Object o) {\n" +
								"		switch (o) {\n" +
								"		  default : \n" +
								"		  case String s :\n" +
								"			  System.out.println();\n" +
								"			  break;\n" +
								"		}\n" +
								"	}\n" +
								"	public static void main(String[] args) {\n" +
								"		  (new X()).foo(null);\n" +
								"	}\n" +
								"}",
				},
				"----------\n" +
				"1. ERROR in X.java (at line 5)\n" +
				"	case String s :\n" +
				"	^^^^^^^^^^^^^\n" +
				"Illegal fall-through to a pattern\n" +
				"----------\n",
				"");
	}
	public void _testBug575571_1() {
		Map<String, String> options = getCompilerOptions();
		options.put(CompilerOptions.OPTION_ReportMissingDefaultCase, CompilerOptions.WARNING);
		runWarningTest(
				new String[] {
						"X.java",
						"public class X {\n" +
						"	public void foo(Color o) {\n" +
						"		switch (o) {\n" +
						"		  case Blue:\n" +
						"			break;\n" +
						"		}\n" +
						"	}\n" +
						"	public static void main(String[] args) {}\n" +
						"}\n" +
						"enum Color {	Blue;  }\n",
				},
				"----------\n" +
				"1. WARNING in X.java (at line 3)\n" +
				"	switch (o) {\n" +
				"	        ^\n" +
				"The switch over the enum type Color should have a default case\n" +
				"----------\n",
				options);
	}
	public void testBug575571_2() {
		runNegativeTest(
				new String[] {
						"X.java",
						"public class X {\n" +
						"	public void foo(Color o) {\n" +
						"		switch (o) {\n" +
						"		  case Blue:\n" +
						"		  case Color c:\n" +
						"			break;\n" +
						"		}\n" +
						"	}\n" +
						"	public static void main(String[] args) {}\n" +
						"}\n" +
						"enum Color {	Blue, Red;  }\n",
				},
				"----------\n" +
				"1. ERROR in X.java (at line 5)\n" +
				"	case Color c:\n" +
				"	^^^^^^^^^^^^\n" +
				"Illegal fall-through to a pattern\n" +
				"----------\n");
	}
	public void testBug575714_01() {
		runNegativeTest(
				new String[] {
						"X.java",
						"class X {\n"+
						" static Object foo(Object o) {\n"+
						"   switch (o) {\n"+
						"       case Object __ -> throw new AssertionError(); \n"+
						"   }\n"+
						" }\n"+
						" public static void main(String[] args) {\n"+
						"   Zork();\n"+
						" }\n"+
						"}",
				},
				"----------\n" +
				"1. ERROR in X.java (at line 8)\n" +
				"	Zork();\n" +
				"	^^^^\n" +
				"The method Zork() is undefined for the type X\n" +
				"----------\n");
	}
	public void testBug575714_02() {
		runNegativeTest(
				new String[] {
					"X.java",
					"class X {\n"+
					" static Object foo(Object o) {\n"+
					"   switch (o) {\n"+
					"       case Object __ -> System.out.println(\"Hello\"); \n"+
					"   }\n"+
					" }\n"+
					" public static void main(String[] args) {\n"+
					"   X.foo(new X());\n"+
					" }\n"+
					"}",
				},
				"----------\n" +
				"1. ERROR in X.java (at line 2)\n" +
				"	static Object foo(Object o) {\n" +
				"	              ^^^^^^^^^^^^^\n" +
				"This method must return a result of type Object\n" +
				"----------\n");
	}
	public void testBug575714_03() {
		runConformTest(
				new String[] {
					"X.java",
					"class X {\n"+
					" static Object foo(Object o) {\n"+
					"   switch (o) {\n"+
					"       case Object __ -> System.out.println(\"Hello\"); \n"+
					"   }\n"+
					"   return null;\n"+
					" }\n"+
					" public static void main(String[] args) {\n"+
					"   X.foo(new X());\n"+
					" }\n"+
					"}",
				},
				"Hello");
	}
	public void testBug575714_04() {
		runConformTest(
				new String[] {
					"X.java",
					"class X {\n"+
					" static Object foo(Object o) throws Exception {\n"+
					"   switch (o) {\n"+
					"       case Object __ -> throw new Exception(); \n"+
					"   }\n"+
					" }\n"+
					" public static void main(String[] args) {\n"+
					"   try {\n"+
					"     X.foo(new X());\n"+
					"   } catch (Exception e) {\n"+
					"     System.out.println(\"Hello\");\n"+
					"   }\n"+
					" }\n"+
					"}",
				},
				"Hello");
	}
	public void testBug575687_1() {
		runNegativeTest(
				new String[] {
						"X.java",
						"public class X {\n" +
						"	static void number(Number i) {\n" +
						"		switch (i) {\n" +
						"			case Integer i2, 4.5:\n" +
						"			case 4.3: System.out.println();\n" +
						"			default: System.out.println(\"nothing\");\n" +
						"		}\n" +
						"	}\n" +
						"	public static void main(String[] args) {}\n" +
						"}\n" +
						"enum Color {	Blue, Red;  }\n",
				},
				"----------\n" +
				"1. ERROR in X.java (at line 4)\n" +
				"	case Integer i2, 4.5:\n" +
				"	                 ^^^\n" +
				"Type mismatch: cannot convert from double to Number\n" +
				"----------\n" +
				"2. ERROR in X.java (at line 5)\n" +
				"	case 4.3: System.out.println();\n" +
				"	     ^^^\n" +
				"Type mismatch: cannot convert from double to Number\n" +
				"----------\n");
	}
	public void testBug575686_1() {
		runNegativeTest(
				new String[] {
						"X.java",
						"public class X {\n" +
						"	void m(Object o) {\n" +
						"		switch (o) {\n" +
						"			case Integer i1, String s1 ->\n" +
						"				System.out.print(s1);\n" +
						"			default -> System.out.print(\"default\");\n" +
						"			case Number n, null ->\n" +
						"				System.out.print(o);\n" +
						"			case null, Class c ->\n" +
						"				System.out.print(o);\n" +
						"		}\n" +
						"	}\n" +
						"	public static void main(String[] args) {}\n" +
						"}\n" +
						"enum Color {	Blue, Red;  }\n",
				},
				"----------\n" +
				"1. ERROR in X.java (at line 4)\n" +
				"	case Integer i1, String s1 ->\n" +
				"	                 ^^^^^^^^^\n" +
				"A switch label may not have more than one pattern case label element\n" +
				"----------\n" +
				"2. ERROR in X.java (at line 7)\n" +
				"	case Number n, null ->\n" +
				"	               ^^^^\n" +
				"A null case label has to be either the only expression in a case label or the first expression followed only by a default\n" +
				"----------\n" +
				"3. ERROR in X.java (at line 7)\n" +
				"	case Number n, null ->\n" +
				"	               ^^^^\n" +
				"Duplicate case\n" +
				"----------\n" +
				"4. ERROR in X.java (at line 9)\n" +
				"	case null, Class c ->\n" +
				"	     ^^^^\n" +
				"Duplicate case\n" +
				"----------\n" +
				"5. WARNING in X.java (at line 9)\n" +
				"	case null, Class c ->\n" +
				"	           ^^^^^\n" +
				"Class is a raw type. References to generic type Class<T> should be parameterized\n" +
				"----------\n" +
				"6. ERROR in X.java (at line 9)\n" +
				"	case null, Class c ->\n" +
				"	           ^^^^^^^\n" +
				"A null case label and patterns cannot co-exist in the same case label. \n" +
				"----------\n");
	}
	public void testBug575737_001() {
		Map<String, String> options =getCompilerOptions();
		options.put(CompilerOptions.OPTION_ReportPreviewFeatures, CompilerOptions.WARNING);

		this.runNegativeTest(
			new String[] {
				"X.java",
				"public class X {\n"+
				" static void foo1(String o) {\n"+
				"   switch (o) {\n"+
				"   case null -> System.out.println(\"null\");\n"+
				"   case String s -> String.format(\"String %s\", s);\n"+
				"   }\n"+
				" }\n"+
				" public static void main(String[] args) {\n"+
				"   Zork();\n"+
				" }\n"+
				"}",
			},
			"----------\n" +
			"1. WARNING in X.java (at line 4)\n" +
			"	case null -> System.out.println(\"null\");\n" +
			"	     ^^^^\n" +
			"You are using a preview language feature that may or may not be supported in a future release\n" +
			"----------\n" +
			"2. WARNING in X.java (at line 5)\n" +
			"	case String s -> String.format(\"String %s\", s);\n" +
			"	     ^^^^^^^^\n" +
			"You are using a preview language feature that may or may not be supported in a future release\n" +
			"----------\n" +
			"3. ERROR in X.java (at line 9)\n" +
			"	Zork();\n" +
			"	^^^^\n" +
			"The method Zork() is undefined for the type X\n" +
			"----------\n",
			null,
			true,
			options
		);
	}
	public void testBug575737_002() {
		Map<String, String> options =getCompilerOptions();
		options.put(CompilerOptions.OPTION_ReportPreviewFeatures, CompilerOptions.INFO);

		this.runNegativeTest(
			new String[] {
				"X.java",
				"public class X {\n"+
				" static void foo1(String o) {\n"+
				"   switch (o) {\n"+
				"   case null -> System.out.println(\"null\");\n"+
				"   case String s -> String.format(\"String %s\", s);\n"+
				"   }\n"+
				" }\n"+
				" public static void main(String[] args) {\n"+
				"   Zork();\n"+
				" }\n"+
				"}",
			},
			"----------\n" +
			"1. INFO in X.java (at line 4)\n" +
			"	case null -> System.out.println(\"null\");\n" +
			"	     ^^^^\n" +
			"You are using a preview language feature that may or may not be supported in a future release\n" +
			"----------\n" +
			"2. INFO in X.java (at line 5)\n" +
			"	case String s -> String.format(\"String %s\", s);\n" +
			"	     ^^^^^^^^\n" +
			"You are using a preview language feature that may or may not be supported in a future release\n" +
			"----------\n" +
			"3. ERROR in X.java (at line 9)\n" +
			"	Zork();\n" +
			"	^^^^\n" +
			"The method Zork() is undefined for the type X\n" +
			"----------\n",
			null,
			true,
			options
		);
	}
	public void testBug575738_001() {
		runNegativeTest(
				new String[] {
						"X.java",
						"public class X {\n" +
						"	private static void foo(Object o) {\n" +
						"	   switch (o.hashCode()) {\n" +
						"	     case int t: System.out.println(\"Integer\"); \n" +
						"	     default : System.out.println(\"Object\"); \n" +
						"	   }\n" +
						"	}\n" +
						"	public static void main(String[] args) { \n" +
						"		foo(\"Hello World\");\n" +
						"	}\n" +
						"}"
				},
				"----------\n" +
				"1. ERROR in X.java (at line 4)\n" +
				"	case int t: System.out.println(\"Integer\"); \n" +
				"	     ^^^^^\n" +
				"Unexpected type int, expected class or array type\n" +
				"----------\n");
	}
	public void testBug575738_002() {
		runNegativeTest(
				new String[] {
						"X.java",
						"public class X {\n" +
						"	private static void foo(Object o) {\n" +
						"	   switch (o.hashCode()) {\n" +
						"	     case Integer t: System.out.println(\"Integer\"); \n" +
						"	     default : System.out.println(\"Object\"); \n" +
						"	   }\n" +
						"	}\n" +
						"	public static void main(String[] args) { \n" +
						"		foo(\"Hello World\");\n" +
						"	}\n" +
						"}"
				},
				"----------\n" +
				"1. ERROR in X.java (at line 4)\n" +
				"	case Integer t: System.out.println(\"Integer\"); \n" +
				"	     ^^^^^^^^^\n" +
				"Type mismatch: cannot convert from int to Integer\n" +
				"----------\n");
	}

	public void testBug576075_001() throws Exception {
		runConformTest(
			new String[] {
				"p/Rec.java",
				"package p;\n"+
				"import p.Rec.MyInterface.MyClass1;\n"+
				"import p.Rec.MyInterface.MyClass2;\n"+
				"public record Rec(MyInterface c) {\n"+
				"	public static sealed interface MyInterface permits MyClass1, MyClass2 {\n"+
				"		public static final class MyClass1 implements MyInterface { }\n"+
				"        public static final class MyClass2 implements MyInterface { }\n"+
				"    }\n"+
				"    public boolean bla() {\n"+
				"        return switch (c) {\n"+
				"            case MyClass1 mc1 -> true;\n"+
				"            case MyClass2 mc2 -> false;\n"+
				"        };\n"+
				"    }\n"+
				"    public static void main(String[] args) {\n"+
				"        new Rec(new MyClass1()).hashCode();\n"+
				"        System.out.println(\"works\");\n"+
				"    }\n"+
				"}\n"
			},
		 "works");
		String expectedOutput =
				"Bootstrap methods:\n" +
				"  0 : # 93 invokestatic java/lang/runtime/SwitchBootstraps.typeSwitch:(Ljava/lang/invoke/MethodHandles$Lookup;Ljava/lang/String;Ljava/lang/invoke/MethodType;[Ljava/lang/Object;)Ljava/lang/invoke/CallSite;\n" +
				"	Method arguments:\n" +
				"		#32 p/Rec$MyInterface$MyClass1\n" +
				"		#34 p/Rec$MyInterface$MyClass2,\n" +
				"  1 : # 100 invokestatic java/lang/runtime/ObjectMethods.bootstrap:(Ljava/lang/invoke/MethodHandles$Lookup;Ljava/lang/String;Ljava/lang/invoke/TypeDescriptor;Ljava/lang/Class;Ljava/lang/String;[Ljava/lang/invoke/MethodHandle;)Ljava/lang/Object;\n" +
				"	Method arguments:\n" +
				"		#1 p/Rec\n" +
				"		#101 c\n" +
				"		#102 REF_getField c:Lp/Rec$MyInterface;";
		SwitchPatternTest.verifyClassFile(expectedOutput, "p/Rec.class", ClassFileBytesDisassembler.SYSTEM);
	}
	public void testBug576785_001() {
		runConformTest(
			new String[] {
				"X.java",
				"sealed interface J<X> permits D, E {}\n"+
				"final class D implements J<String> {}\n"+
				"final class E<X> implements J<X> {}\n"+
				"\n"+
				"public class X {\n"+
				"       static int testExhaustive2(J<Integer> ji) {\n"+
				"               return switch (ji) { // Exhaustive!\n"+
				"               case E<Integer> e -> 42;\n"+
				"               };\n"+
				"       }\n"+
				"       public static void main(String[] args) {\n"+
				"               J<Integer> ji = new E<>();\n"+
				"               System.out.println(X.testExhaustive2(ji));\n"+
				"       }\n"+
				"}",
			},
			"42");
	}
	public void testBug576785_002() {
		runNegativeTest(
				new String[] {
				"X.java",
				"@SuppressWarnings(\"rawtypes\")\n" +
				"sealed interface J<T> permits D, E, F {}\n"+
				"final class D implements J<String> {}\n"+
				"final class E<T> implements J<T> {}\n"+
				"final class F<T> implements J<T> {}\n"+
				"\n"+
				"public class X {\n"+
				"@SuppressWarnings(\"preview\")\n" +
				" static int testExhaustive2(J<Integer> ji) {\n"+
				"   return switch (ji) { // Exhaustive!\n"+
				"   case E<Integer> e -> 42;\n"+
				"   };\n"+
				" }\n"+
				" public static void main(String[] args) {\n"+
				"   J<Integer> ji = new E<>();\n"+
				"   System.out.println(X.testExhaustive2(ji));\n"+
				"   Zork();\n"+
				" }\n"+
				"}"
				},
				"----------\n" +
				"1. ERROR in X.java (at line 10)\n" +
				"	return switch (ji) { // Exhaustive!\n" +
				"	               ^^\n" +
				"A switch expression should have a default case\n" +
				"----------\n" +
				"2. ERROR in X.java (at line 17)\n" +
				"	Zork();\n" +
				"	^^^^\n" +
				"The method Zork() is undefined for the type X\n" +
				"----------\n");
	}
	public void testBug576830_001() {
		runNegativeTest(
			new String[] {
				"X.java",
				"public class X {\n"+
				" static void foo(Object o) {\n"+
				"   switch (o) {\n"+
				"   };\n"+
				" }\n"+
				" public static void main(String[] args) {\n"+
				"   foo(\"Hello\");\n"+
				" }\n"+
				"}",
			},
			"----------\n" +
			"1. ERROR in X.java (at line 3)\n" +
			"	switch (o) {\n" +
			"	        ^\n" +
			"An enhanced switch statement should be exhaustive; a default label expected\n" +
			"----------\n");
	}
	public void testBug578107_001() {
		runNegativeTest(
			new String[] {
				"X.java",
				"sealed class C permits D {}\n"+
				"final class D extends C {}\n"+
				"public class X {\n"+
				"       @SuppressWarnings(\"preview\")\n"+
				"       static  void foo(C ji) {\n"+
				"                switch (ji) { // non-exhaustive\n"+
				"                  case D d : System.out.println(\"D\"); break;\n"+
				"               }; \n"+
				"       } \n"+
				"       public static void main(String[] args) {\n"+
				"               X.foo(new D());\n"+
				"               Zork();\n"+
				"       }\n"+
				"}",
			},
			"----------\n" +
			"1. ERROR in X.java (at line 6)\n" +
			"	switch (ji) { // non-exhaustive\n" +
			"	        ^^\n" +
			"An enhanced switch statement should be exhaustive; a default label expected\n" +
			"----------\n" +
			"2. ERROR in X.java (at line 12)\n" +
			"	Zork();\n" +
			"	^^^^\n" +
			"The method Zork() is undefined for the type X\n" +
			"----------\n");
	}
	public void testBug578107_002() {
		runNegativeTest(
			new String[] {
				"X.java",
				"abstract sealed class C permits D {}\n"+
				"final class D extends C {}\n"+
				"public class X {\n"+
				"       @SuppressWarnings(\"preview\")\n"+
				"       static  void foo(C ji) {\n"+
				"                switch (ji) { // non-exhaustive\n"+
				"                  case D d : System.out.println(\"D\"); break;\n"+
				"               }; \n"+
				"       } \n"+
				"       public static void main(String[] args) {\n"+
				"               X.foo(new D());\n"+
				"               Zork();\n"+
				"       }\n"+
				"}",
			},
			"----------\n" +
			"1. ERROR in X.java (at line 12)\n" +
			"	Zork();\n" +
			"	^^^^\n" +
			"The method Zork() is undefined for the type X\n" +
			"----------\n");
	}
	public void testBug578107_003() {
		runNegativeTest(
			new String[] {
				"X.java",
				"sealed interface C permits D {}\n"+
				"final class D implements C {}\n"+
				"public class X {\n"+
				"       @SuppressWarnings(\"preview\")\n"+
				"       static  void foo(C ji) {\n"+
				"                switch (ji) { // non-exhaustive\n"+
				"                  case D d : System.out.println(\"D\"); break;\n"+
				"               }; \n"+
				"       } \n"+
				"       public static void main(String[] args) {\n"+
				"               X.foo(new D());\n"+
				"               Zork();\n"+
				"       }\n"+
				"}",
			},
			"----------\n" +
			"1. ERROR in X.java (at line 12)\n" +
			"	Zork();\n" +
			"	^^^^\n" +
			"The method Zork() is undefined for the type X\n" +
			"----------\n");
	}
	public void testBug578108_001() {
		runNegativeTest(
			new String[] {
				"X.java",
				"sealed abstract class C permits D {}\n"+
				"final class D extends C {}\n"+
				"public class X {\n"+
				" @SuppressWarnings(\"preview\")\n"+
				" static <T extends C> void foo(T  ji) {\n"+
				"    switch (ji) { // exhaustive because C is sealed and abstract\n"+
				"      case D d : System.out.println(\"D\"); break;\n"+
				"   }; \n"+
				" } \n"+
				" public static void main(String[] args) {\n"+
				"   X.foo(new D());\n"+
				"   Zork();\n"+
				" }\n"+
				"}",
			},
			"----------\n" +
			"1. ERROR in X.java (at line 12)\n" +
			"	Zork();\n" +
			"	^^^^\n" +
			"The method Zork() is undefined for the type X\n" +
			"----------\n");
	}
	public void testBug578108_002() {
		runNegativeTest(
			new String[] {
				"X.java",
				"sealed interface C permits D {}\n"+
				"final class D implements C {}\n"+
				"public class X {\n"+
				" @SuppressWarnings(\"preview\")\n"+
				" static <T extends C> void foo(T  ji) {\n"+
				"    switch (ji) { // exhaustive because C is sealed and abstract\n"+
				"      case D d : System.out.println(\"D\"); break;\n"+
				"   }; \n"+
				" } \n"+
				" public static void main(String[] args) {\n"+
				"   X.foo(new D());\n"+
				"   Zork();\n"+
				" }\n"+
				"}",
			},
			"----------\n" +
			"1. ERROR in X.java (at line 12)\n" +
			"	Zork();\n" +
			"	^^^^\n" +
			"The method Zork() is undefined for the type X\n" +
			"----------\n");
	}
	public void testBug578143_001() {
		runConformTest(
			new String[] {
				"X.java",
				"public class X {\n"+
				" @SuppressWarnings(\"preview\")\n"+
				" static  int foo(Object o) {\n"+
				"   return switch (o) { \n"+
				"      case X x when true -> 0;\n"+
				"      default -> 1;\n"+
				"   }; \n"+
				" } \n"+
				" public static void main(String[] args) {\n"+
				"   System.out.println(X.foo(new X()));\n"+
				"   System.out.println(X.foo(new Object()));\n"+
				" }\n"+
				"}",
			},
			"0\n" +
			"1");
	}
	public void testBug578143_002() {
		runConformTest(
			new String[] {
				"X.java",
				"public class X {\n"+
				" @SuppressWarnings(\"preview\")\n"+
				" public static void main(String[] args) {\n"+
				"     Boolean input = false;\n"+
				"     int result = switch(input) {\n"+
				"       case Boolean p when true -> 1;\n"+
				"     };\n"+
				"     System.out.println(result);\n"+
				" }\n"+
				"}",
			},
			"1");
	}
	public void testBug578402() {
		runConformTest(
				new String[] {
					"X.java",
					"public class X  {\n"
					+ "enum Color{BLUE, RED, YELLOW;}\n"
					+ "    public static void run(Color c) {\n"
					+ "        switch(c) {\n"
					+ "                case BLUE -> {\n"
					+ "                    System.out.println(\"BLUE\");\n"
					+ "                }\n"
					+ "                case RED -> {\n"
					+ "                    System.out.println(\"RED\");\n"
					+ "                }\n"
					+ "                case Object o -> {\n"
					+ "                    System.out.println(o.toString());\n"
					+ "                }\n"
					+ "            }\n"
					+ "    }"
					+ "	public static void main(String[] args) {\n"
					+ "		run(Color.RED);\n"
					+ "		run(Color.BLUE);\n"
					+ "	}\n"
					+ "}"
				},
				"RED\n" +
				"BLUE");
	}
	public void testBug578402_2() {
		runConformTest(
				new String[] {
					"X.java",
					"public class X  {\n"
					+ "static final String CONST = \"abc\";\n"
					+ "    public static void main(String args[]) {\n"
					+ "        System.out.println(run());\n"
					+ "    }\n"
					+ "    public static int run() {\n"
					+ "        String s = \"abc\";\n"
					+ "        int a = -1;\n"
					+ "        switch (s) {\n"
					+ "            case CONST -> {\n"
					+ "                a = 2;\n"
					+ "                break;\n"
					+ "            }\n"
					+ "            case null -> {\n"
					+ "                a = 0;\n"
					+ "                break; \n"
					+ "            }\n"
					+ "            default -> {\n"
					+ "            	a = 1;\n"
					+ "            }\n"
					+ "        }\n"
					+ "        return a;\n"
					+ "    }\n"
					+ "}",
				},
				"2");
	}
	// to be enabled after bug 578417 is fixed.
	public void testBug578402_3() {
		runConformTest(
				new String[] {
					"X.java",
					"public class X  {\n"
					+ "static final String CONST = \"abc\";\n"
					+ "    public static void main(String args[]) {\n"
					+ "        System.out.println(run());\n"
					+ "    }\n"
					+ "    public static int run() {\n"
					+ "        String s = \"abc\";\n"
					+ "        int a = -1;\n"
					+ "        switch (s) {\n"
					+ "            case CONST -> {\n"
					+ "                a = 2;\n"
					+ "                break;\n"
					+ "            }\n"
					+ "            case String s1 -> {\n"
					+ "                a = 0;\n"
					+ "                break; \n"
					+ "            }\n"
					+ "        }\n"
					+ "        return a;\n"
					+ "    }\n"
					+ "}",
				},
				"2");
	}
	public void testBug578241_1() {
		runConformTest(
				new String[] {
					"X.java",
					"public class X {\n"
					+ "    public static void foo(Object obj, int x) {\n"
					+ "    	switch (obj) {\n"
					+ "    		case String s when (switch (x) {\n"
					+ "					case 1 -> { yield true; }\n"
					+ "					default -> { yield false; }\n"
					+ "   	 									})	\n"
					+ "   	 		 			-> {\n"
					+ "   	 		 				System.out.println(\"true\");\n"
					+ "   	 		 			}\n"
					+ "					\n"
					+ "   	 		 default -> {\n"
					+ "   	 			System.out.println(\"false\");\n"
					+ "   	 		 }\n"
					+ "    	}	\n"
					+ "    }\n"
					+ "    public static void main(String[] args) {\n"
					+ "		foo(\"abc\", 1);\n"
					+ "	}\n"
					+ "}",
				},
				"true");
	}
	private String getTestCaseForBug578504 (String caseConstant) {
		return "public class X {\n"
				+ "    public Object literal = \"a\";\n"
				+ "    @SuppressWarnings(\"preview\")\n"
				+ "	public boolean foo() {\n"
				+ "        String s = switch(literal) {\n"
				+ "            " + caseConstant
				+ "                yield \"a\";\n"
				+ "            }\n"
				+ "            case default -> { \n"
				+ "                yield \"b\";\n"
				+ "            }\n"
				+ "        }; \n"
				+ "        return s.equals(\"a\");\n"
				+ "    }\n"
				+ "    public static void main(String[] argv) {\n"
				+ "    	X c = new X();\n"
				+ "    	System.out.println(c.foo());\n"
				+ "    }\n"
				+ "}";
	}
	public void _testBug578504_1() {
		runConformTest(
				new String[] {
					"X.java",
					getTestCaseForBug578504("case ((String a && a.equals(\"a\")) && a != null)  -> { \n")
					,
				},
				"true");
	}
	public void _testBug578504_2() {
		runConformTest(
				new String[] {
					"X.java",
					getTestCaseForBug578504("case ((CharSequence a && a instanceof String ss && ss == null) && ss != null)  -> {\n"),
				},
				"false");
	}
	public void _testBug578504_3() {
		runConformTest(
				new String[] {
					"X.java",
					getTestCaseForBug578504("case (CharSequence a && (a instanceof String ss && ss != null) && ss != null)  -> {\n"),
				},
				"true");
	}
	public void _testBug578504_4() {
		runNegativeTest(
				new String[] {
					"X.java",
					getTestCaseForBug578504("case ((CharSequence a && (a == null || a instanceof String ss)) && ss != null)  -> {\n"),
				},
				"----------\n" +
				"1. ERROR in X.java (at line 6)\n" +
				"	case ((CharSequence a && (a == null || a instanceof String ss)) && ss != null)  -> {\n" +
				"	                                                                   ^^\n" +
				"ss cannot be resolved to a variable\n" +
				"----------\n");
	}
	public void _testBug578504_5() {
		runNegativeTest(
				new String[] {
					"X.java",
					getTestCaseForBug578504("case ((CharSequence a && (a instanceof String ss || a == null)) && ss != null)  -> {\n"),
				},
				"----------\n" +
				"1. ERROR in X.java (at line 6)\n" +
				"	case ((CharSequence a && (a instanceof String ss || a == null)) && ss != null)  -> {\n" +
				"	                                                                   ^^\n" +
				"ss cannot be resolved to a variable\n" +
				"----------\n");
	}
	public void _testBug578504_6() {
		runConformTest(
				new String[] {
					"X.java",
					getTestCaseForBug578504("case ((CharSequence a && (a instanceof String ss && a instanceof String sss)) && ss == sss)  -> {\n"),
				},
				"true");
	}
	public void _testBug578504_7() {
		runConformTest(
				new String[] {
					"X.java",
					getTestCaseForBug578504("case ((CharSequence a && (a instanceof String ss && a instanceof String sss)) && ss != sss)  -> {\n"),
				},
				"false");
	}
	public void testBug578553_1() {
		runConformTest(
				new String[] {
					"X.java",
					"public class X {\n"
					+ "	@SuppressWarnings(\"preview\")\n"
					+ "	static Long foo(Number n) {\n"
					+ "		return switch (n) {\n"
					+ "	     case (Long l) when l.toString().equals(\"0\") -> {\n"
					+ "	    	 yield ++l;\n"
					+ "	     }\n"
					+ "		default -> throw new IllegalArgumentException();\n"
					+ "	   };\n"
					+ "	}\n"
					+ "	public static void main(String[] args) {\n"
					+ "		System.out.println(foo(0L));\n"
					+ "	}\n"
					+ "}",
				},
				"1");
	}
	public void testBug578553_2() {
		runConformTest(
				new String[] {
					"X.java",
					"public class X {\n"
					+ "		@SuppressWarnings(\"preview\")\n"
					+ "	static Long foo(Number n) {  \n"
					+ "		return switch (n) { \n"
					+ "	     case (Long l) when l.toString().equals(\"0\") -> {\n"
					+ "	    	 yield switch(l) {\n"
					+ "	    	 case Long l1 when l1.toString().equals(l1.toString()) -> {\n"
					+ "	    	 	yield ++l + ++l1;\n"
					+ "	    	 }\n"
					+ "			default -> throw new IllegalArgumentException(\"Unexpected value: \" + l);\n"
					+ "	    	 };\n"
					+ "	     }\n"
					+ "		default -> throw new IllegalArgumentException();\n"
					+ "	   };\n"
					+ "	}\n"
					+ "	public static void main(String[] args) {\n"
					+ "		System.out.println(foo(0L));\n"
					+ "	}\n"
					+ "}",
				},
				"2");
	}
	public void testBug578553_3() {
		runNegativeTest(
				new String[] {
					"X.java",
					"public class X {\n"
					+ "	@SuppressWarnings(\"preview\")\n"
					+ "	static Long foo(Number n) {  \n"
					+ "		return switch (n) { \n"
					+ "	     case (Long l) when l.toString().equals(\"0\") -> {\n"
					+ "	    	 yield switch(l) {\n"
					+ "	    	 case Long l1 when l.toString().equals(l1.toString()) -> {\n"
					+ "	    	 	yield ++l + ++l1;\n"
					+ "	    	 }\n"
					+ "			default -> throw new IllegalArgumentException(\"Unexpected value: \" + l);\n"
					+ "	    	 };\n"
					+ "	     }\n"
					+ "		default -> throw new IllegalArgumentException();\n"
					+ "	   };\n"
					+ "	}\n"
					+ "}",
				},
				"----------\n" +
				"1. ERROR in X.java (at line 7)\n" +
				"	case Long l1 when l.toString().equals(l1.toString()) -> {\n" +
				"	                  ^\n" +
				"Local variable l referenced from a guard must be final or effectively final\n" +
				"----------\n");
	}
	public void testBug578553_4() {
		runNegativeTest(
				new String[] {
					"X.java",
					"public class X {\n"
					+ "	@SuppressWarnings(\"preview\")\n"
					+ "	static Long foo(Number n) {  \n"
					+ "	int i = 0;\n"
					+ "	return switch(n) {\n"
					+ "	  case Long l when (1 == switch(l) {\n"
					+ "		//case \n"
					+ "			default -> {  \n"
					+ "				yield (i++);\n"
					+ "			} \n"
					+ "		}) -> 1L; \n"
					+ "	  default -> throw new IllegalArgumentException(\"Unexpected value: \" + n);\n"
					+ "	  };\n"
					+ "	}\n"
					+ "}",
				},
				"----------\n" +
				"1. ERROR in X.java (at line 9)\n" +
				"	yield (i++);\n" +
				"	       ^\n" +
				"Local variable i referenced from a guard must be final or effectively final\n" +
				"----------\n");
	}
	public void testBug578553_5() {
		runNegativeTest(
				new String[] {
					"X.java",
					"public class X {\n"
					+ "	@SuppressWarnings(\"preview\")\n"
					+ "	static Long foo(Number n) {  \n"
					+ "	int i = 0;\n"
					+ "	return switch(n) {\n"
					+ "	  case Long l when (1 == switch(l) {\n"
					+ "		//case \n"
					+ "			default -> {  \n"
					+ "				yield ++i;\n"
					+ "			} \n"
					+ "		}) -> 1L; \n"
					+ "	  default -> throw new IllegalArgumentException(\"Unexpected value: \" + n);\n"
					+ "	  };\n"
					+ "	}\n"
					+ "}",
				},
				"----------\n" +
				"1. ERROR in X.java (at line 9)\n" +
				"	yield ++i;\n" +
				"	        ^\n" +
				"Local variable i referenced from a guard must be final or effectively final\n" +
				"----------\n");
	}
	public void testBug578553_6() {
		runNegativeTest(
				new String[] {
					"X.java",
					"public class X {\n"
					+ "	@SuppressWarnings(\"preview\")\n"
					+ "	static Long foo(Number n) {  \n"
					+ "	int i = 0;\n"
					+ "	return switch(n) {\n"
					+ "	  case Long l when (1 == switch(l) {\n"
					+ "		//case \n"
					+ "			default -> {  \n"
					+ "				yield (i=i+1);\n"
					+ "			} \n"
					+ "		}) -> 1L; \n"
					+ "	  default -> throw new IllegalArgumentException(\"Unexpected value: \" + n);\n"
					+ "	  };\n"
					+ "	}\n"
					+ "}",
				},
				"----------\n" +
				"1. ERROR in X.java (at line 9)\n" +
				"	yield (i=i+1);\n" +
				"	       ^\n" +
				"Local variable i referenced from a guard must be final or effectively final\n" +
				"----------\n");
	}
	public void _testBug578553_7() {
		runNegativeTest(
				new String[] {
					"X.java",
					"public class X {\n"
					+ " static int bar() { return 1; }\n"
					+ "	@SuppressWarnings(\"preview\")\n"
					+ "	static Long foo(Number n) {  \n"
					+ "	int i = 0;\n"
					+ "	return switch(n) {\n"
					+ "	  case Long l when (1 == switch(l) {\n"
					+ "		//case \n"
					+ "			default -> {  \n"
					+ "				yield (i = bar());\n"
					+ "			} \n"
					+ "		}) -> 1L; \n"
					+ "	  default -> throw new IllegalArgumentException(\"Unexpected value: \" + n);\n"
					+ "	  };\n"
					+ "	}\n"
					+ "}",
				},
				"----------\n" +
				"1. ERROR in X.java (at line 10)\n" +
				"	yield (i = bar());\n" +
				"	       ^\n" +
				"Local variable i referenced from a guard must be final or effectively final\n" +
				"----------\n");
	}
	public void testBug578568_1() {
		runConformTest(
				new String[] {
						"X.java",
						"public class X {\n"
								+ "    @SuppressWarnings(\"preview\")\n"
								+ "	public static int foo(Number arg0) {\n"
								+ "        int result = 0;\n"
								+ "        result = \n"
								+ "         switch (arg0) {\n"
								+ "            case Object p -> {\n"
								+ "                switch (arg0) {\n"
								+ "                     case Number p1 -> {\n"
								+ "                        yield 1;\n"
								+ "                    }\n"
								+ "                }\n"
								+ "            }\n"
								+ "        }; \n"
								+ "        return result;\n"
								+ "    }\n"
								+ " public static void main(String[] args) {\n"
								+ "    	System.out.println(foo(0L));\n"
								+ "	}"
								+ "}",
				},
				"1");
	}
	public void testBug578568_2() {
		runConformTest(
				new String[] {
						"X.java",
						"public class X {\n"
								+ " @SuppressWarnings(\"preview\")\n"
								+ "	public static int foo(Number arg0) {\n"
								+ "        return switch (arg0) {\n"
								+ "            case Object p : {\n"
								+ "                switch (arg0) {\n"
								+ "                     case Number p1 : {\n"
								+ "                        yield 1;\n"
								+ "                    }\n"
								+ "                }\n"
								+ "            }\n"
								+ "        }; \n"
								+ "    }\n"
								+ " public static void main(String[] args) {\n"
								+ "    	System.out.println(foo(0L));\n"
								+ "	}"
								+ "}",
				},
				"1");
	}
	public void testBug578568_3() {
		runNegativeTest(
				new String[] {
						"X.java",
						"public class X {\n"
								+ " @SuppressWarnings(\"preview\")\n"
								+ "	public static int foo(Object arg0) {\n"
								+ "        return switch (arg0) {\n"
								+ "            case Object p : {\n"
								+ "                switch (arg0) {\n"
								+ "                    case Number p1 : {\n"
								+ "                        yield 1;\n"
								+ "                    }\n"
								+ "                    default: {\n"
								+ "                    }"
								+ "                }\n"
								+ "            }\n"
								+ "        }; \n"
								+ " }\n"
								+ "}",
				},
				"----------\n" +
				"1. ERROR in X.java (at line 12)\n" +
				"	}\n" +
				"	^^\n" +
				"A switch labeled block in a switch expression should not complete normally\n" +
				"----------\n");
	}
	public void testBug578416() {
		runConformTest(new String[] {
				"X.java",
				"public class X {\n"
				+ "    public static int testMethod(I i) {\n"
				+ "       return switch (i) {\n"
				+ "            case I p1 when (p1 instanceof C p2) : {\n"
				+ "                yield p2.value(); // Error here\n"
				+ "            }\n"
				+ "            case I p3 : {\n"
				+ "                yield p3.value(); // No error here\n"
				+ "            }\n"
				+ "        };\n"
				+ "    }\n"
				+ "    interface I {\n"
				+ "        public int value();\n"
				+ "    }\n"
				+ "    class C implements I {\n"
				+ "    	@Override\n"
				+ "    	public int value() {\n"
				+ "    		return 0;\n"
				+ "    	}\n"
				+ "    }\n"
				+ "    public static void main(String[] args) {\n"
				+ "    	I i = new I() {\n"
				+ "    		public int value() {\n"
				+ "    			return 10;\n"
				+ "    		} \n"
				+ "    	}; \n"
				+ "    	System.out.println(testMethod(i));\n"
				+ "    	System.out.println(testMethod(new X().new C()));\n"
				+ "	}"
				+ "}\n"},
				"10\n" +
				"0");
	}
	public void testBug578416_1() {
		runConformTest(new String[] {
				"X.java",
				"public class X {\n"
				+ "    public static int testMethod(I i) {\n"
				+ "       return switch (i) {\n"
				+ "            case I p1 when (p1 instanceof C p2) : {\n"
				+ "                yield p2.value();\n"
				+ "            }\n"
				+ "            case I p3 : {\n"
				+ "                yield p3.value();\n"
				+ "            }\n"
				+ "        };\n"
				+ "    }\n"
				+ "    interface I {\n"
				+ "        public int value();\n"
				+ "    }\n"
				+ "    class C implements I {\n"
				+ "    	@Override\n"
				+ "    	public int value() {\n"
				+ "    		return 0;\n"
				+ "    	}\n"
				+ "    }\n"
				+ "    public static void main(String[] args) {\n"
				+ "    	I i = new I() {\n"
				+ "    		public int value() {\n"
				+ "    			return 10;\n"
				+ "    		} \n"
				+ "    	}; \n"
				+ "    	System.out.println(testMethod(i));\n"
				+ "    	System.out.println(testMethod(new X().new C()));\n"
				+ "	}"
				+ "}\n"},
				"10\n" +
				"0");
	}
	public void testBug578416_2() {
		runConformTest(new String[] {
				"X.java",
				"public class X {\n"
				+ "    public static int foo(Object o) {\n"
				+ "       return switch (o) {\n"
				+ "            case Number n when (n instanceof Integer i) : {\n"
				+ "                yield n.intValue() + i; // Error here\n"
				+ "            }\n"
				+ "            case Number n2 : {\n"
				+ "                yield n2.intValue();\n"
				+ "            }\n"
				+ "            default : {\n"
				+ "                yield -1;\n"
				+ "            }\n"
				+ "        };\n"
				+ "    }\n"
				+ "    public static void main(String[] args) {\n"
				+ "    	System.out.println(foo(new Integer(10)));\n"
				+ "    	System.out.println(foo(new Integer(5)));\n"
				+ "    	System.out.println(foo(new Long(5L)));\n"
				+ "    	System.out.println(foo(new Float(0)));\n"
				+ "	}"
				+ "}\n"},
				"20\n" +
				"10\n" +
				"5\n" +
				"0");
	}
	public void testBug578416_3() {
		runConformTest(new String[] {
				"X.java",
				"public class X {\n"
				+ "    public static int foo(Object o) {\n"
				+ "       return switch (o) {\n"
				+ "            case Number n when (n instanceof Integer i && i.equals(10)) : {\n"
				+ "                yield n.intValue() + i; // Error here\n"
				+ "            }\n"
				+ "            case Number n2 : {\n"
				+ "                yield n2.intValue();\n"
				+ "            }\n"
				+ "            default : {\n"
				+ "                yield -1;\n"
				+ "            }\n"
				+ "        };\n"
				+ "    }\n"
				+ "    public static void main(String[] args) {\n"
				+ "    	System.out.println(foo(new Integer(10)));\n"
				+ "    	System.out.println(foo(new Integer(5)));\n"
				+ "    	System.out.println(foo(new Long(5L)));\n"
				+ "    	System.out.println(foo(new Float(0)));\n"
				+ "	}"
				+ "}\n"},
				"20\n" +
				"5\n" +
				"5\n" +
				"0");
	}
	public void testBug578635_1() {
		runConformTest(new String[] {
				"X.java",
				"public class X {\n"
				+ "   @SuppressWarnings({ \"preview\", \"rawtypes\" })\n"
				+ "	public static boolean foo(Integer n) {\n"
				+ "    	return switch (n) {\n"
				+ "	    	case Integer x when x.equals(10) -> {\n"
				+ "	    		yield true;\n"
				+ "	    	}\n"
				+ "	    	case Comparable y -> {\n"
				+ "	    		yield false;\n"
				+ "	    	}\n"
				+ "    	};\n"
				+ "    }\n"
				+ "    public static void main(String[] argv) {\n"
				+ "    	System.out.println(foo(Integer.valueOf(0)));\n"
				+ "    	System.out.println(foo(Integer.valueOf(10)));\n"
				+ "    }\n"
				+ "}"},
				"false\n" +
				"true");
	}
	public void testBug578635_2() {
		runNegativeTest(new String[] {
				"X.java",
				"public class X {\n"
				+ " @SuppressWarnings({ \"preview\", \"rawtypes\" })\n"
				+ "	public static boolean foo(Integer n) {\n"
				+ "    	return switch (n) {\n"
				+ "	    	case Integer x when x.equals(10) -> {\n"
				+ "	    		yield true;\n"
				+ "	    	}\n"
				+ "	    	case Comparable y -> {\n"
				+ "	    		yield false;\n"
				+ "	    	}\n"
				+ "	    	default -> {\n"
				+ "	    		yield false;\n"
				+ "	    	}\n"
				+ "    	};\n"
				+ "    }\n"
				+ "    public static void main(String[] argv) {\n"
				+ "    	System.out.println(foo(Integer.valueOf(0)));\n"
				+ "    	System.out.println(foo(Integer.valueOf(10)));\n"
				+ "    }\n"
				+ "}"},
				"----------\n" +
				"1. ERROR in X.java (at line 11)\n" +
				"	default -> {\n" +
				"	^^^^^^^\n" +
				"Switch case cannot have both unconditional pattern and default label\n" +
				"----------\n");
	}
	public void testBug578635_3() {
		runNegativeTest(new String[] {
				"X.java",
				"public class X {\n"
				+ " @SuppressWarnings({ \"preview\", \"rawtypes\" })\n"
				+ "	public static boolean foo(Integer n) {\n"
				+ "    	return switch (n) {\n"
				+ "	    	case Integer x when x.equals(10) -> {\n"
				+ "	    		yield true;\n"
				+ "	    	}\n"
				+ "	    	case Comparable y -> {\n"
				+ "	    		yield false;\n"
				+ "	    	}\n"
				+ "	    	default -> {\n"
				+ "	    		yield false;\n"
				+ "	    	}\n"
				+ "    	};\n"
				+ "    }\n"
				+ "    public static void main(String[] argv) {\n"
				+ "    	System.out.println(foo(Integer.valueOf(0)));\n"
				+ "    	System.out.println(foo(Integer.valueOf(10)));\n"
				+ "    }\n"
				+ "}"},
				"----------\n" +
				"1. ERROR in X.java (at line 11)\n" +
				"	default -> {\n" +
				"	^^^^^^^\n" +
				"Switch case cannot have both unconditional pattern and default label\n" +
				"----------\n");
	}
	public void testBug578417_1() {
		runConformTest(new String[] {
				"X.java",
				"public class X {\n"
				+ "   @SuppressWarnings({ \"preview\", \"rawtypes\" })\n"
				+ "    static final String CONSTANT = \"abc\";\n"
				+ "    static String CON2 = \"abc\";\n"
				+ "    public static int foo() {\n"
				+ "        int res = 0;\n"
				+ "        switch (CON2) {\n"
				+ "            case CONSTANT -> {\n"
				+ "                res = 1;\n"
				+ "                break;\n"
				+ "            }\n"
				+ "            case String s -> {\n"
				+ "                res = 2;\n"
				+ "                break;\n"
				+ "            }\n"
				+ "        }\n"
				+ "        return res;\n"
				+ "    }\n"
				+ "    public static void main(String argv[]) {\n"
				+ "    	System.out.println(foo()); \n"
				+ "    }\n"
				+ "}"},
				"1" );
	}
	public void testBug578132_001() {
		runConformTest(
				new String[] {
					"X.java",
					"public class X {\n"+
					" @SuppressWarnings(\"preview\")\n"+
					" static  int foo(Object o, boolean b) {\n"+
					"   return switch (o) { \n"+
					"      case X x when b -> 0; // compilation error\n"+
					"      default -> 1;\n"+
					"   }; \n"+
					" } \n"+
					" public static void main(String[] args) {\n"+
					"   System.out.println(X.foo(new X(), true));\n"+
					"   System.out.println(X.foo(new Object(), true));\n"+
					" }\n"+
					"}"
				},
				"0\n"+
				"1");
	}
	public void test576788_1() {
		runConformTest(
				new String[] {
					"X.java",
					"public class X {\n"+
					" @SuppressWarnings(\"preview\")\n"+
					"     public static void foo1(Object o) {\n"
					+ "    	boolean b = switch (o) {\n"
					+ "    		case String s -> {\n"
					+ "    			yield s == null;\n"
					+ "    		}\n"
					+ "    		case null -> {\n"
					+ "    			yield true;\n"
					+ "    		}\n"
					+ "    		default -> true;\n"
					+ "    	};\n"
					+ "    	System.out.println(b);\n"
					+ "    } \n"
					+ "    public static void main(String[] argv) {\n"
					+ "    	foo1(null);\n"
					+ "    	foo1(\"abc\");\n"
					+ "    }\n"+
					"}"
				},
				"true\n"+
				"false");
	}
	public void testBug577374_001() {
		runConformTest(
				new String[] {
					"X.java",
					"public class X {\n"+
					"    sealed interface A {}\n"+
					"    sealed interface B1 extends A {}\n"+
					"    sealed interface B2 extends A {}\n"+
					"    sealed interface C extends A {}\n"+
					"    final class D1 implements B1, C {}\n"+
					"    final class D2 implements B2, C {}\n"+
					"    \n"+
					"    public static int test(A arg) {\n"+
					"        return switch (arg) {\n"+
					"            case B1 b1 -> 1;\n"+
					"            case B2 b2 -> 2;\n"+
					"        };\n"+
					"    }\n"+
					"    public static void main(String[] args) {\n"+
					"   X.D1 d1 = new X().new D1();\n"+
					"   System.out.println(X.test(d1));\n"+
					" }\n"+
					"}"
				},
				"1");
	}
	public void testBug579355_001() {
		runConformTest(
				new String[] {
					"X.java",
					"public class X {\n"+
					"       static void constantLabelMustAppearBeforePattern(Integer o) {\n"+
					"               switch (o) {\n"+
					"               case -1, 1 -> System.out.println(\"special case:\" + o);\n"+
					"               case Integer i when i > 0 -> System.out.println(\"positive integer: \" + o);\n"+
					"               case Integer i -> System.out.println(\"other integer: \" + o);\n"+
					"               }\n"+
					"       }\n"+
					"\n"+
					"       public static void main(String[] args) {\n"+
					"               X.constantLabelMustAppearBeforePattern(-10);\n"+
					"               X.constantLabelMustAppearBeforePattern(-1);\n"+
					"               X.constantLabelMustAppearBeforePattern(0);\n"+
					"               X.constantLabelMustAppearBeforePattern(1);\n"+
					"               X.constantLabelMustAppearBeforePattern(10);\n"+
					"       } \n"+
					"}"
				},
				"other integer: -10\n" +
				"special case:-1\n" +
				"other integer: 0\n" +
				"special case:1\n" +
				"positive integer: 10");
	}
	public void testBug579355_002() {
		runConformTest(
				new String[] {
					"X.java",
					"public class X {\n"+
					"       static void constantLabelMustAppearBeforePattern(Integer o) {\n"+
					"               switch (o) {\n"+
					"               case -1, 1 -> System.out.println(\"special case:\" + o);\n"+
					"               case null -> System.out.println(\"null\");\n"+
					"               case Integer i when i > 0 -> System.out.println(\"positive integer: \" + o);\n"+
					"               case Integer i -> System.out.println(\"other integer: \" + o);\n"+
					"               }\n"+
					"       }\n"+
					"\n"+
					"       public static void main(String[] args) {\n"+
					"               X.constantLabelMustAppearBeforePattern(-10);\n"+
					"               X.constantLabelMustAppearBeforePattern(-1);\n"+
					"               X.constantLabelMustAppearBeforePattern(0);\n"+
					"               X.constantLabelMustAppearBeforePattern(1);\n"+
					"               X.constantLabelMustAppearBeforePattern(10);\n"+
					"               X.constantLabelMustAppearBeforePattern(null);\n"+
					"       } \n"+
					"}"
				},
				"other integer: -10\n" +
				"special case:-1\n" +
				"other integer: 0\n" +
				"special case:1\n" +
				"positive integer: 10\n"+
				"null");
	}
	public void testBug579355_003() {
		runNegativeTest(
				new String[] {
					"X.java",
					"public class X {\n"+
					"           public int foo(Integer i) {\n"
					+ "        int result = 0;\n"
					+ "        switch (i) {\n"
					+ "            case 0 -> {\n"
					+ "                result = 3;\n"
					+ "                break;\n"
					+ "            }\n"
					+ "            case null -> {\n"
					+ "                result = 5;\n"
					+ "                break;\n"
					+ "            }\n"
					+ "            case (Integer p) -> {\n"
					+ "                result = 6;\n"
					+ "                break;\n"
					+ "            }\n"
					+ "            case 10 -> {\n"
					+ "                result = 9;\n"
					+ "                break;\n"
					+ "            }\n"
					+ "        }   \n"
					+ "        return result;\n"
					+ "    }\n"+
					"}"
				},
				"----------\n" +
				"1. ERROR in X.java (at line 17)\n" +
				"	case 10 -> {\n" +
				"	     ^^\n" +
				"This case label is dominated by one of the preceding case label\n" +
				"----------\n");
	}
	public void testBug579355_004() {
		runConformTest(
				new String[] {
					"X.java",
					"public class X {\n"+
					"    public static Color color = Color.BLUE;\n"
					+ "    public static void main(String args[]) {\n"
					+ "        Color c; \n"
					+ "        var result = switch(color){\n"
					+ "                case BLUE ->  (c = color) == Color.BLUE;\n"
					+ "                case RED, GREEN ->  (c = color) + \"text\";\n"
					+ "                case YELLOW ->  new String((c = color) + \"text\");\n"
					+ "                default ->  (c = color);\n"
					+ "                };\n"
					+ "        if (result != null && c == Color.BLUE) {\n"
					+ "        	System.out.println(\"Pass\");\n"
					+ "        } else {\n"
					+ "        	System.out.println(\"Fail\");\n"
					+ "        }\n"
					+ "    } \n"
					+ "}\n"
					+ "enum Color{BLUE, RED, GREEN, YELLOW;}"
				},
				"Pass");
	}
	public void testBug579355_005() {
		runConformTest(
				new String[] {
					"X.java",
					"public class X {\n"+
					"    public int foo(Character c) {\n"
					+ "        int result = 0;\n"
					+ "        result = switch (c) {\n"
					+ "            case Character c1 -> 1;\n"
					+ "            case (short)1 -> 5;\n"
					+ "        };\n"
					+ "        return result;\n"
					+ "    }\n"
					+ "    public static void main(String args[]) {\n"
					+ "    	X x = new X();\n"
					+ "    	if (x.foo('\\u0001') == 1) {\n"
					+ "            System.out.println(\"Pass\");\n"
					+ "        } else {\n"
					+ "        	System.out.println(\"Fail\");\n"
					+ "        }\n"
					+ "    }\n"
					+ "}"
				},
				"Pass");
	}
	public void testIssue449_001() {
		runConformTest(
				new String[] {
					"X.java",
					"public class X {\n"+
					"  public static void main(String[] args) {\n"+
					"    Object obj = null;\n"+
					"    var a = switch (obj) {\n"+
					"        case null -> 1;\n"+
					"        default   -> 2;\n"+
					"    };\n"+
					"    System.out.println(a);\n"+
					"  }\n" +
					"}"
				},
				"1");
	}
	public void testIssue554_001() {
		runConformTest(
				new String[] {
					"X.java",
					"public class X {\n"+
					"  public static void main(String[] args) {\n"+
					"    String obj = null;\n"+
					"    var a = switch (obj) {\n"+
					"        case null -> 1;\n"+
					"        default   -> 2;\n"+
					"    };\n"+
					"    System.out.println(a);\n"+
					"  }\n" +
					"}"
				},
				"1");
	}
<<<<<<< HEAD
	public void testIssue_556_001() {
		runNegativeTest(
				new String[] {
					"X.java",
					"public class X {\n"+
					" @SuppressWarnings(\"preview\")\n"+
					"     public static void foo1(Object o) {\n"
					+ "    	boolean b = switch (o) {\n"
					+ "    		case String s, null -> {\n"
					+ "    			yield s == null;\n"
					+ "    		}\n"
					+ "    		default -> true;\n"
					+ "    	};\n"
					+ "    	System.out.println(b);\n"
					+ "    } \n"
					+ "    public static void main(String[] argv) {\n"
					+ "    	foo1(null);\n"
					+ "    	foo1(\"abc\");\n"
					+ "    }\n"+
					"}"
				},
				"----------\n" +
				"1. ERROR in X.java (at line 5)\n" +
				"	case String s, null -> {\n" +
				"	               ^^^^\n" +
				"A null case label has to be either the only expression in a case label or the first expression followed only by a default\n" +
				"----------\n");
	}
	public void testIssue_556_002() {
		runNegativeTest(
				new String[] {
					"X.java",
					"public class X {\n"+
					" public static void main(String[] args) {\n"+
					"   foo(\"Hello World!\");\n"+
					" }\n"+
					"\n"+
					" private static void foo(Object o) {\n"+
					"   switch (o) {\n"+
					"    case default:\n"+
					"     System.out.println(\"Object: \" + o);\n"+
					"   }\n"+
					" }\n"+
					"}",
				},
				"----------\n" +
				"1. ERROR in X.java (at line 8)\n" +
				"	case default:\n" +
				"	     ^^^^^^^\n" +
				"A \'default\' can occur after \'case\' only as a second case label expression and that too only if \'null\' precedes  in \'case null, default\' \n" +
				"----------\n");
	}
	public void testIssue_556_003() {
		runNegativeTest(
				new String[] {
					"X.java",
					"public class X {\n"+
					" public static void main(String[] args) {\n"+
					"   foo(Integer.valueOf(11));\n"+
					"   foo(Integer.valueOf(9));\n"+
					"   foo(\"Hello World!\");\n"+
					" }\n"+
					"\n"+
					" private static void foo(Object o) {\n"+
					"   switch (o) {\n"+
					"   case Integer i when i>10:\n"+
					"     System.out.println(\"Greater than 10:\" + o);\n"+
					"     break;\n"+
					"   case Integer j when j>0:\n"+
					"     System.out.println(\"Greater than 0:\" + o);\n"+
					"     break;\n"+
					"   case default:\n"+
					"     System.out.println(\"Give Me Some SunShine:\" + o);\n"+
					"   }\n"+
					" }\n"+
					"}",
				},
				"----------\n" +
				"1. ERROR in X.java (at line 16)\n" +
				"	case default:\n" +
				"	     ^^^^^^^\n" +
				"A \'default\' can occur after \'case\' only as a second case label expression and that too only if \'null\' precedes  in \'case null, default\' \n" +
				"----------\n");
	}
	public void testIssue_556_004() {
		this.runNegativeTest(
				new String[] {
					"X.java",
					"public class X {\n"+
					" public static void main(String[] args) {\n"+
					"   foo(\"Hello World!\");\n"+
					" }\n"+
					"\n"+
					" private static void foo(Object o) {\n"+
					"   switch (o) {\n"+
					"   case Integer i :\n"+
					"     System.out.println(\"Integer:\" + o);\n"+
					"     break;\n"+
					"   case default:\n"+
					"     System.out.println(\"Object\" + o);\n"+
					"   case default:\n"+
					"     System.out.println(\"Give me Some Sunshine\" + o);\n"+
					"   }\n"+
					" }\n"+
					"}",
				},
				"----------\n" +
				"1. ERROR in X.java (at line 11)\n" +
				"	case default:\n" +
				"	     ^^^^^^^\n" +
				"A \'default\' can occur after \'case\' only as a second case label expression and that too only if \'null\' precedes  in \'case null, default\' \n" +
				"----------\n" +
				"2. ERROR in X.java (at line 13)\n" +
				"	case default:\n" +
				"	^^^^^^^^^^^^\n" +
				"The default case is already defined\n" +
				"----------\n" +
				"3. ERROR in X.java (at line 13)\n" +
				"	case default:\n" +
				"	     ^^^^^^^\n" +
				"A \'default\' can occur after \'case\' only as a second case label expression and that too only if \'null\' precedes  in \'case null, default\' \n" +
				"----------\n");
	}
	public void testIssue_556_005() {
		runNegativeTest(
			new String[] {
				"X.java",
				"public class X {\n"+
				" private static void foo(Object o) {\n"+
				"   switch (o.hashCode()) {\n"+
				"     case default : System.out.println(\"Default\");\n"+
				"     default : System.out.println(\"Object\");\n"+
				"   }\n"+
				" }\n"+
				" public static void main(String[] args) {\n"+
				"   foo(\"Hello World\");\n"+
				"   Zork();\n"+
				" }\n"+
				"}\n"+
				"class Y {}",
			},
			"----------\n" +
			"1. ERROR in X.java (at line 4)\n" +
			"	case default : System.out.println(\"Default\");\n" +
			"	     ^^^^^^^\n" +
			"A \'default\' can occur after \'case\' only as a second case label expression and that too only if \'null\' precedes  in \'case null, default\' \n" +
			"----------\n" +
			"2. ERROR in X.java (at line 5)\n" +
			"	default : System.out.println(\"Object\");\n" +
			"	^^^^^^^\n" +
			"The default case is already defined\n" +
			"----------\n" +
			"3. ERROR in X.java (at line 10)\n" +
			"	Zork();\n" +
			"	^^^^\n" +
			"The method Zork() is undefined for the type X\n" +
			"----------\n");
	}
	public void testIssue_556_006() {
		runNegativeTest(
			new String[] {
				"X.java",
				"public class X {\n"+
				" public static int foo(Integer o) {\n"+
				"   int k = 0;\n"+
				"   switch (o) {\n"+
				"     case 0, default   : k = 1;\n"+
				"   }\n"+
				"   return k;\n"+
				" } \n"+
				" public static void main(String[] args) {\n"+
				"   System.out.println(foo(100 ));\n"+
				" }\n"+
				"}",
			},
			"----------\n" +
			"1. ERROR in X.java (at line 5)\n" +
			"	case 0, default   : k = 1;\n" +
			"	        ^^^^^^^\n" +
			"A \'default\' can occur after \'case\' only as a second case label expression and that too only if \'null\' precedes  in \'case null, default\' \n" +
			"----------\n");
	}
	public void testIssue_556_007() {
		runNegativeTest(
			new String[] {
				"X.java",
				"public class X {\n"+
				" public static int foo(Integer o) {\n"+
				"   int k = 0;\n"+
				"   switch (o) {\n"+
				"     case 0, default, 1   : k = 1;\n"+
				"   }\n"+
				"   return k;\n"+
				" } \n"+
				" public static void main(String[] args) {\n"+
				"   System.out.println(foo(100 ));\n"+
				" }\n"+
				"}",
			},
			"----------\n" +
			"1. ERROR in X.java (at line 5)\n" +
			"	case 0, default, 1   : k = 1;\n" +
			"	        ^^^^^^^\n" +
			"A \'default\' can occur after \'case\' only as a second case label expression and that too only if \'null\' precedes  in \'case null, default\' \n" +
			"----------\n");
	}
	public void _testIssue_556_008() {
		runNegativeTest(
				new String[] {
					"X.java",
					"public class X {\n" +
					"	public void foo(Object o) {\n" +
					"	  try{\n" +
					"		switch (o) {\n" +
					"		  default:\n" +
					"			  break;\n" +
					"		  case String s :\n" +
					"			  System.out.println(s);\n" +
					"		} \n" +
					"	  } catch(Exception t) {\n" +
					"		 t.printStackTrace(System.out);\n" +
					"	  }\n" +
					"	}\n" +
					"	public static void main(String[] args) {\n" +
					"		  (new X()).foo(null);\n" +
					"	}\n" +
					"}",
				},
				"error");
	}
	public void _testIssue_556_009() {
		runNegativeTest(
				new String[] {
					"X.java",
					"public class X {\n" +
					"	public void foo(Object o) {\n" +
					"	  try{\n" +
					"		switch (o) {\n" +
					"		  case null, default:\n" +
					"			  break;\n" +
					"		  case String s :\n" +
					"			  System.out.println(s);\n" +
					"		} \n" +
					"	  } catch(Exception t) {\n" +
					"		 t.printStackTrace(System.out);\n" +
					"	  }\n" +
					"	}\n" +
					"	public static void main(String[] args) {\n" +
					"		  (new X()).foo(null);\n" +
					"	}\n" +
					"}",
				},
				"error - case null, default should be the last one ");
=======
	public void testIssue658() {
		runConformTest(
				new String[] {
					"X.java",
					"@SuppressWarnings(\"preview\")\n"
					+ "public class X {\n"
					+ "	public static void main(String argv[]) {\n"
					+ "		(new X()).foo(\"abc\");\n"
					+ "	}\n"
					+ "	public void foo(String s) {\n"
					+ "		int v = 0;\n"
					+ "		Boolean b1 = Boolean.valueOf(true);\n"
					+ "		switch (s) {\n"
					+ "			case String obj when b1 -> v = 1;\n"
					+ "			default -> v = 0;\n"
					+ "		}\n"
					+ "		System.out.println(v);\n"
					+ "		Boolean b2 = Boolean.valueOf(false);\n"
					+ "		switch (s) {\n"
					+ "			case String obj when b2 -> v = 1;\n"
					+ "			default -> v = 0;\n"
					+ "		}\n"
					+ "		System.out.println(v);\n"
					+ "	}\n"
					+ "}"
				},
				"1\n0");
>>>>>>> e01e5787
	}
}<|MERGE_RESOLUTION|>--- conflicted
+++ resolved
@@ -5460,7 +5460,6 @@
 				},
 				"1");
 	}
-<<<<<<< HEAD
 	public void testIssue_556_001() {
 		runNegativeTest(
 				new String[] {
@@ -5714,7 +5713,7 @@
 					"}",
 				},
 				"error - case null, default should be the last one ");
-=======
+	}
 	public void testIssue658() {
 		runConformTest(
 				new String[] {
@@ -5742,6 +5741,5 @@
 					+ "}"
 				},
 				"1\n0");
->>>>>>> e01e5787
 	}
 }