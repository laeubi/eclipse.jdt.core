/*******************************************************************************
 * Copyright (c) 2010, 2019 GK Software AG and others.
 *
 * This program and the accompanying materials
 * are made available under the terms of the Eclipse Public License 2.0
 * which accompanies this distribution, and is available at
 * https://www.eclipse.org/legal/epl-2.0/
 *
 * SPDX-License-Identifier: EPL-2.0
 *
 * This is an implementation of an early-draft specification developed under the Java
 * Community Process (JCP) and is made available for testing and evaluation purposes
 * only. The code is not compatible with any specification of the JCP.
 *
 * Contributors:
 *     Stephan Herrmann - initial API and implementation
 *     Till Brychcy <register.eclipse@brychcy.de> - Contribution for
 *								Bug 415413 - [compiler][null] NullpointerException in Null Analysis caused by interaction of LoopingFlowContext and FinallyFlowContext
 *								Bug 415269 - [compiler][null] NonNullByDefault is not always inherited to nested classes
 *     IBM Corporation - additional tests
 *******************************************************************************/
package org.eclipse.jdt.core.tests.compiler.regression;


import java.io.File;
import java.util.HashMap;
import java.util.Map;

import junit.framework.Test;

import org.eclipse.jdt.core.JavaCore;
import org.eclipse.jdt.internal.compiler.classfmt.ClassFileConstants;
import org.eclipse.jdt.internal.compiler.impl.CompilerOptions;

// see bug 186342 - [compiler][null] Using annotations for null checking
@SuppressWarnings({ "unchecked", "rawtypes" })
public class NullAnnotationTest extends AbstractNullAnnotationTest {

private String TEST_JAR_SUFFIX = ".jar";

public NullAnnotationTest(String name) {
	super(name);
}

// Static initializer to specify tests subset using TESTS_* static variables
// All specified tests which do not belong to the class are skipped...
static {
//		TESTS_NAMES = new String[] { "testBug545715" };
//		TESTS_NUMBERS = new int[] { 561 };
//		TESTS_RANGE = new int[] { 1, 2049 };
}

public static Test suite() {
	return buildComparableTestSuite(testClass());
}

public static Class testClass() {
	return NullAnnotationTest.class;
}

String mismatch_NonNull_Nullable(String type) {
	return 	(this.complianceLevel < ClassFileConstants.JDK1_8) 
			? "Null type mismatch: required \'@NonNull "+type+"\' but the provided value is specified as @Nullable\n" 
			: "Null type mismatch (type annotations): required '@NonNull "+type+"' but this expression has type '@Nullable "+type+"'\n";
}
String nullTypeSafety() {
	return (this.complianceLevel < ClassFileConstants.JDK1_8)
			? "Null type safety: "
			: "Null type safety (type annotations): ";
}
String variableMayBeNull(String var) {
	return 	(this.complianceLevel < ClassFileConstants.JDK1_8) 
			? "Potential null pointer access: The variable "+var+" may be null at this location\n" 
			: "Potential null pointer access: this expression has a '@Nullable' type\n";
}
String redundant_check_nonnull(String expr, String type) {
	return this.complianceLevel < ClassFileConstants.JDK1_8
			? "Redundant null check: "+expr+" is specified as @NonNull\n"
			: "Redundant null check: comparing '"+type+"' against null\n";
}
String redundantCheck_method_cannot_return_null(String method, String type) {
	return this.complianceLevel < ClassFileConstants.JDK1_8
			? "Redundant null check: The method "+method+" cannot return null\n"
			: "Redundant null check: comparing '@NonNull "+type+"' against null\n";
}
String checkAlwaysFalse_method_cannot_return_null(String method, String type) {
	return this.complianceLevel < ClassFileConstants.JDK1_8
			? "Null comparison always yields false: The method "+method+" cannot return null\n"
			: "Redundant null check: comparing '@NonNull "+type+"' against null\n";
}
String redundant_check_canonlynull(String expr, String type) {
	return this.complianceLevel < ClassFileConstants.JDK1_8
			? "Redundant null check: "+expr+" can only be null at this location\n"
			: "Redundant null check: comparing '@NonNull "+type+"' against null\n";
}

String checkAlwaysFalse_nonnull(String expr, String type) {
	return (this.complianceLevel < ClassFileConstants.JDK1_8)
		? "Null comparison always yields false: "+expr+" is specified as @NonNull\n"
		: "Redundant null check: comparing '@NonNull "+type+"' against null\n";
}
String potNPE_nullable(String expr) {
	return (this.complianceLevel < ClassFileConstants.JDK1_8)
		? "Potential null pointer access: "+expr+" is specified as @Nullable\n"
		: "Potential null pointer access: this expression has a '@Nullable' type\n";
}
String potNPE_nullable_maybenull(String expr) {
	return (this.complianceLevel < ClassFileConstants.JDK1_8)
		? "Potential null pointer access: "+expr+" may be null at this location\n"
		: "Potential null pointer access: this expression has a '@Nullable' type\n";
}
String nonNullArrayOf(String string) {
	return (this.complianceLevel < ClassFileConstants.JDK1_8)
			? "@NonNull Object[]"
			: "Object @NonNull[]";
}


String targetTypeUseIfAvailable() {
	return this.complianceLevel >= ClassFileConstants.JDK1_8
				? "@Target(ElementType.TYPE_USE)\n"
				: "";
}

String cancenNonNullByDefault() {
	return this.complianceLevel < ClassFileConstants.JDK1_8
				? "    @NonNullByDefault(false)\n"
				: "    @NonNullByDefault({})\n";
}

/**
 * @deprecated
 */
protected void setUp() throws Exception {
	super.setUp();
	if (this.complianceLevel >= ClassFileConstants.JDK1_8)
		this.TEST_JAR_SUFFIX = "_1.8.jar";
	if (this.LIBS == null) {
		this.LIBS = getLibsWithNullAnnotations(this.complianceLevel);
	}
}

// a nullable argument is dereferenced without a check
public void test_nullable_paramter_001() {
	runNegativeTestWithLibs(
		new String[] {
			"X.java",
			  "import org.eclipse.jdt.annotation.*;\n" +
			  "public class X {\n" +
			  "    void foo(@Nullable Object o) {\n" +
			  "        System.out.print(o.toString());\n" +
			  "    }\n" +
			  "}\n"},
	    "----------\n" +
		"1. ERROR in X.java (at line 4)\n" +
		"	System.out.print(o.toString());\n" +
		"	                 ^\n" +
		variableMayBeNull("o") +
		"----------\n");
}

// a null value is passed to a nullable argument
public void test_nullable_paramter_002() {
	runConformTestWithLibs(
		new String[] {
			"X.java",
			  "import org.eclipse.jdt.annotation.*;\n" +
			  "public class X {\n" +
			  "    void foo(@Nullable Object o) {\n" +
			  "        // nop\n" +
			  "    }\n" +
			  "    void bar() {\n" +
			  "        foo(null);\n" +
			  "    }\n" +
			  "}\n"},
		null,
	    "");
}

// a non-null argument is checked for null
public void test_nonnull_parameter_001() {
	runNegativeTestWithLibs(
		new String[] {
			"X.java",
			  "import org.eclipse.jdt.annotation.*;\n" +
			  "public class X {\n" +
			  "    void foo(@NonNull Object o) {\n" +
			  "        if (o != null)\n" +
			  "              System.out.print(o.toString());\n" +
			  "    }\n" +
			  "}\n"},
	    "----------\n" +
		"1. ERROR in X.java (at line 4)\n" +
		"	if (o != null)\n" +
		"	    ^\n" +
		redundant_check_nonnull("The variable o", "@NonNull Object") +
		"----------\n");
}
// a non-null argument is dereferenced without a check
public void test_nonnull_parameter_002() {
	runConformTestWithLibs(
		new String[] {
			"X.java",
			  "import org.eclipse.jdt.annotation.*;\n" +
			  "public class X {\n" +
			  "    void foo(@NonNull Object o) {\n" +
			  "        System.out.print(o.toString());\n" +
			  "    }\n" +
			  "    public static void main(String... args) {\n" +
			  "        new X().foo(\"OK\");\n" +
			  "    }\n" +
			  "}\n"},
		getCompilerOptions(),
		"",
	    "OK");
}
// passing null to nonnull parameter - many fields in enclosing class
public void test_nonnull_parameter_003() {
	runNegativeTestWithLibs(
		new String[] {
			"X.java",
			  "import org.eclipse.jdt.annotation.*;\n" +
			  "public class X {\n" +
			  "    int i00, i01, i02, i03, i04, i05, i06, i07, i08, i09;" +
			  "    int i10, i11, i12, i13, i14, i15, i16, i17, i18, i19;" +
			  "    int i20, i21, i22, i23, i24, i25, i26, i27, i28, i29;" +
			  "    int i30, i31, i32, i33, i34, i35, i36, i37, i38, i39;" +
			  "    int i40, i41, i42, i43, i44, i45, i46, i47, i48, i49;" +
			  "    int i50, i51, i52, i53, i54, i55, i56, i57, i58, i59;" +
			  "    int i60, i61, i62, i63, i64, i65, i66, i67, i68, i69;" +
			  "    void foo(@NonNull Object o) {\n" +
			  "        System.out.print(o.toString());\n" +
			  "    }\n" +
			  "    void bar() {\n" +
			  "        foo(null);\n" +
			  "    }\n" +
			  "}\n"},
		"----------\n" +
		"1. ERROR in X.java (at line 7)\n" +
		"	foo(null);\n" +
		"	    ^^^^\n" +
		"Null type mismatch: required \'@NonNull Object\' but the provided value is null\n" +
		"----------\n");
}
// passing potential null to nonnull parameter - target method is consumed from .class
public void test_nonnull_parameter_004() {
	runConformTestWithLibs(
			new String[] {
				"Lib.java",
					"import org.eclipse.jdt.annotation.*;\n" +
				"public class Lib {\n" +
				"    void setObject(@NonNull Object o) { }\n" +
				"}\n"
			},
			null /*customOptions*/,
			"");
	runNegativeTestWithLibs(
		false, // don't flush
		new String[] {
			"X.java",
			  "public class X {\n" +
			  "    void bar(Lib l, boolean b) {\n" +
			  "        Object o = null;\n" +
			  "        if (b) o = new Object();\n" +
			  "        l.setObject(o);\n" +
			  "    }\n" +
			  "}\n"},
		null /*customOptions*/,
		"----------\n" +
		"1. ERROR in X.java (at line 5)\n" +
		"	l.setObject(o);\n" +
		"	            ^\n" +
		"Null type mismatch: required \'@NonNull Object\' but the provided value is inferred as @Nullable\n" +
		"----------\n");
}
// passing unknown value to nonnull parameter  - target method is consumed from .class
public void test_nonnull_parameter_005() {
	runConformTestWithLibs(
			new String[] {
				"Lib.java",
				"import org.eclipse.jdt.annotation.*;\n" +
				"public class Lib {\n" +
				"    void setObject(@NonNull Object o) { }\n" +
				"}\n"
			},
			null /*customOptions*/,
			"");
	runWarningTestWithLibs(
		false, // don't flush
		new String[] {
			"X.java",
			  "public class X {\n" +
			  "    void bar(Lib l, Object o) {\n" +
			  "        l.setObject(o);\n" +
			  "    }\n" +
			  "}\n"},
		null /* options */,
		"----------\n" +
		"1. WARNING in X.java (at line 3)\n" +
		"	l.setObject(o);\n" +
		"	            ^\n" +
		nullTypeSafety() + "The expression of type 'Object' needs unchecked conversion to conform to \'@NonNull Object\'\n" +
		"----------\n");
}
// a ternary non-null expression is passed to a nonnull parameter
public void test_nonnull_parameter_006() {
	Map customOptions = getCompilerOptions();
	customOptions.put(JavaCore.COMPILER_PB_NULL_UNCHECKED_CONVERSION, JavaCore.ERROR);
	runConformTestWithLibs(
		new String[] {
			"X.java",
			  "import org.eclipse.jdt.annotation.*;\n" +
			  "public class X {\n" +
			  "    	void m1(@NonNull String a) {}\n" +
			  "		void m2(@Nullable String b) {\n" +
			  "			m1(b == null ? \"\" : b);\n" +
			  "		}\n" +
			  "}\n"},
		customOptions,
		""  /* compiler output */);
}
// nullable value passed to a non-null parameter in a super-call
public void test_nonnull_parameter_007() {
	Map customOptions = getCompilerOptions();
	customOptions.put(JavaCore.COMPILER_PB_NULL_UNCHECKED_CONVERSION, JavaCore.ERROR);
	runNegativeTestWithLibs(
		new String[] {
			"XSub.java",
			  "import org.eclipse.jdt.annotation.*;\n" +
			  "public class XSub extends XSuper {\n" +
			  "    	XSub(@Nullable String b) {\n" +
			  "			super(b);\n" +
			  "		}\n" +
			  "}\n",
			"XSuper.java",
			  "import org.eclipse.jdt.annotation.*;\n" +
			  "public class XSuper {\n" +
			  "    	XSuper(@NonNull String b) {\n" +
			  "		}\n" +
			  "}\n"
		},
		customOptions,
		"----------\n" +
		"1. ERROR in XSub.java (at line 4)\n" +
		"	super(b);\n" +
		"	      ^\n" +
		mismatch_NonNull_Nullable("String") +
		"----------\n");
}
// a nullable value is passed to a non-null parameter in an allocation expression
public void test_nonnull_parameter_008() {
	Map customOptions = getCompilerOptions();
	customOptions.put(JavaCore.COMPILER_PB_NULL_UNCHECKED_CONVERSION, JavaCore.ERROR);
	runNegativeTestWithLibs(
		new String[] {
			"X.java",
			  "import org.eclipse.jdt.annotation.*;\n" +
			  "public class X {\n" +
			  "    	X(@NonNull String a) {}\n" +
			  "		static X create(@Nullable String b) {\n" +
			  "			return new X(b);\n" +
			  "		}\n" +
			  "}\n"},
		customOptions,
		"----------\n" +
		"1. ERROR in X.java (at line 5)\n" +
		"	return new X(b);\n" +
		"	             ^\n" +
		mismatch_NonNull_Nullable("String") +
		"----------\n"  /* compiler output */);
}
// a nullable value is passed to a non-null parameter in a qualified allocation expression
public void test_nonnull_parameter_009() {
	Map customOptions = getCompilerOptions();
	customOptions.put(JavaCore.COMPILER_PB_NULL_UNCHECKED_CONVERSION, JavaCore.ERROR);
	runNegativeTestWithLibs(
		new String[] {
			"X.java",
			  "import org.eclipse.jdt.annotation.*;\n" +
			  "public class X {\n" +
			  "    class Local {\n" +
			  "    	   Local(@NonNull String a) {}\n" +
			  "    }\n" +
			  "	   Local create(@Nullable String b) {\n" +
			  "	       return this.new Local(b);\n" +
			  "    }\n" +
			  "}\n"},
		customOptions,
		"----------\n" +
		"1. ERROR in X.java (at line 7)\n" +
		"	return this.new Local(b);\n" +
		"	                      ^\n" +
		mismatch_NonNull_Nullable("String") +
		"----------\n"  /* compiler output */);
}
// null is passed to a non-null parameter in a qualified allocation expression, across CUs
public void test_nonnull_parameter_010() {
	Map customOptions = getCompilerOptions();
	customOptions.put(JavaCore.COMPILER_PB_NULL_UNCHECKED_CONVERSION, JavaCore.ERROR);
	runNegativeTestWithLibs(
		new String[] {
			"ContainingInner2.java",
			"public class ContainingInner2 {\n" + 
			"    public ContainingInner2 (@org.eclipse.jdt.annotation.NonNull Object o) {\n" + 
			"    }\n" + 
			"    public class Inner {\n" + 
			"        public Inner (@org.eclipse.jdt.annotation.NonNull Object o) {\n" + 
			"        }\n" + 
			"    }\n" + 
			"}\n",
			"X.java",
			"public class X {\n" +
			"	 void create() {\n" +
			"          ContainingInner2 container = new ContainingInner2(null);\n" +
			"	       ContainingInner2.Inner inner = container.new Inner(null);\n" +
			"    }\n" +
		  	"}\n"},
		customOptions,
		"----------\n" + 
		"1. ERROR in X.java (at line 3)\n" + 
		"	ContainingInner2 container = new ContainingInner2(null);\n" + 
		"	                                                  ^^^^\n" + 
		"Null type mismatch: required \'@NonNull Object\' but the provided value is null\n" + 
		"----------\n" + 
		"2. ERROR in X.java (at line 4)\n" + 
		"	ContainingInner2.Inner inner = container.new Inner(null);\n" + 
		"	                                                   ^^^^\n" + 
		"Null type mismatch: required \'@NonNull Object\' but the provided value is null\n" + 
		"----------\n"  /* compiler output */);
}
// null is passed to a non-null parameter in a qualified allocation expression, target class read from .class
public void test_nonnull_parameter_011() {
	Map customOptions = getCompilerOptions();
	customOptions.put(JavaCore.COMPILER_PB_NULL_UNCHECKED_CONVERSION, JavaCore.ERROR);
	runConformTestWithLibs(
			new String[] {
				"ContainingInner2.java",
				"public class ContainingInner2 {\n" + 
				"    public ContainingInner2 (@org.eclipse.jdt.annotation.NonNull Object o) {\n" + 
				"    }\n" + 
				"    public class Inner {\n" + 
				"        public Inner (@org.eclipse.jdt.annotation.NonNull Object o) {\n" + 
				"        }\n" + 
				"    }\n" + 
				"}\n",
			},
			null /*customOptions*/,
			"");
	runNegativeTestWithLibs(
		false, // flush directory
		new String[] {
			"X.java",
			"public class X {\n" +
			"	 void create() {\n" +
			"          ContainingInner2 container = new ContainingInner2(null);\n" +
			"	       ContainingInner2.Inner inner = container.new Inner(null);\n" +
			"    }\n" +
		  	"}\n"},
		customOptions,
		"----------\n" + 
		"1. ERROR in X.java (at line 3)\n" + 
		"	ContainingInner2 container = new ContainingInner2(null);\n" + 
		"	                                                  ^^^^\n" + 
		"Null type mismatch: required \'@NonNull Object\' but the provided value is null\n" + 
		"----------\n" + 
		"2. ERROR in X.java (at line 4)\n" + 
		"	ContainingInner2.Inner inner = container.new Inner(null);\n" + 
		"	                                                   ^^^^\n" + 
		"Null type mismatch: required \'@NonNull Object\' but the provided value is null\n" + 
		"----------\n"  /* compiler output */);
}
// null is passed to a non-null parameter in a qualified allocation expression, generic constructor, target class read from .class
// Note: in new type inference we infer the parameter of the Inner ctor to NullTypeBinding.
// This needs special treatment in ctor of ParameterizedGenericMethodBinding and in Statement.analyseOneArgument18
// as to propagate nonnull info, although the NullTypeBinding cannot transport this info.
public void test_nonnull_parameter_012() {
	Map customOptions = getCompilerOptions();
	customOptions.put(JavaCore.COMPILER_PB_NULL_UNCHECKED_CONVERSION, JavaCore.ERROR);
	runConformTestWithLibs(
			new String[] {
				"ContainingInner2.java",
				"public class ContainingInner2 {\n" + 
				"    public ContainingInner2 (@org.eclipse.jdt.annotation.NonNull Object o) {\n" + 
				"    }\n" + 
				"    public class Inner {\n" + 
				"        public <T> Inner (@org.eclipse.jdt.annotation.NonNull T o) {\n" + 
				"        }\n" + 
				"    }\n" + 
				"}\n",
			},
			null /*customOptions*/,
			"");
	runNegativeTestWithLibs(
		false, // flush directory
		new String[] {
			"X.java",
			"public class X {\n" +
			"	 void create() {\n" +
			"          ContainingInner2 container = new ContainingInner2(null);\n" +
			"	       ContainingInner2.Inner inner = container.new Inner(null);\n" +
			"    }\n" +
		  	"}\n"},
		customOptions,
		"----------\n" + 
		"1. ERROR in X.java (at line 3)\n" + 
		"	ContainingInner2 container = new ContainingInner2(null);\n" + 
		"	                                                  ^^^^\n" + 
		"Null type mismatch: required \'@NonNull Object\' but the provided value is null\n" + 
		"----------\n" + 
		"2. ERROR in X.java (at line 4)\n" + 
		"	ContainingInner2.Inner inner = container.new Inner(null);\n" + 
		"	                                                   ^^^^\n" + 
		"Null type mismatch: required \'@NonNull Object' but the provided value is null\n"  +
		"----------\n");
}
// a method of a local class has a non-null parameter, client passes null
public void test_nonnull_parameter_013() {
	runNegativeTestWithLibs(
		new String[] {
			"B.java",
			"class B {\n" +
			"    void bar () {\n" +
			"        class Local {\n" +
			"            void callMe(@org.eclipse.jdt.annotation.NonNull Object o){\n" +
			"            }\n" +
			"        }\n" +
			"        Local l = new Local();\n" +
			"        l.callMe(null);\n" +
			"    } \n" +
			"}\n"
		},
		"----------\n" + 
		"1. ERROR in B.java (at line 8)\n" + 
		"	l.callMe(null);\n" + 
		"	         ^^^^\n" + 
		"Null type mismatch: required \'@NonNull Object\' but the provided value is null\n" + 
		"----------\n");
}
// non-null varargs (message send)
public void test_nonnull_parameter_015() {
	runNegativeTestWithLibs(
		new String[] {
			"X.java",
			"import org.eclipse.jdt.annotation.*;\n" +
			"public class X {\n" +
			((this.complianceLevel < ClassFileConstants.JDK1_8)
			 ? "    void foo(@NonNull Object ... o) {\n"
			 : "    void foo(Object @NonNull... o) {\n") +
			"        if (o != null)\n" +
			"              System.out.print(o.toString());\n" +
			"    }\n" +
			((this.complianceLevel < ClassFileConstants.JDK1_8)
			? "    void foo2(int i, @NonNull Object ... o) {\n"
			: "    void foo2(int i, Object @NonNull ... o) {\n"
			) +
			"        if (o.length > 0 && o[0] != null)\n" +
			"              System.out.print(o[0].toString());\n" +
			"    }\n" +
			"    void bar() {\n" +
			"        foo((Object)null);\n" +		// unchecked: single plain argument
			"        Object[] objs = null;\n" +
			"        foo(objs);\n" +				// error
			"        foo(this, null);\n" +			// unchecked: multiple plain arguments
			"        foo2(2, (Object)null);\n" +    // unchecked: single plain argument
			"        foo2(2, null, this);\n" +      // unchecked: multiple plain arguments
			"        foo2(2, null);\n" +  			// error
			"    }\n" +
			"}\n"
		},
		"----------\n" + 
		"1. ERROR in X.java (at line 4)\n" + 
		"	if (o != null)\n" + 
		"	    ^\n" + 
		redundant_check_nonnull("The variable o", "Object @NonNull[]") + 
		"----------\n" + 
		"2. ERROR in X.java (at line 14)\n" + 
		"	foo(objs);\n" + 
		"	    ^^^^\n" + 
		"Null type mismatch: required \'"+nonNullArrayOf("Object")+"\' but the provided value is null\n" + 
		"----------\n" + 
		"3. WARNING in X.java (at line 18)\n" + 
		"	foo2(2, null);\n" + 
		"	^^^^^^^^^^^^^\n" + 
		"Type null of the last argument to method foo2(int, Object...) doesn't exactly match the vararg parameter type. Cast to Object[] to confirm the non-varargs invocation, or pass individual arguments of type Object for a varargs invocation.\n" + 
		"----------\n" + 
		"4. ERROR in X.java (at line 18)\n" + 
		"	foo2(2, null);\n" + 
		"	        ^^^^\n" + 
		"Null type mismatch: required \'"+nonNullArrayOf("Object")+"\' but the provided value is null\n" + 
		"----------\n");
}
// non-null varargs (allocation and explicit constructor calls)
public void test_nonnull_parameter_016() {
	runNegativeTestWithLibs(
		new String[] {
			"X.java",
			"import org.eclipse.jdt.annotation.*;\n" +
			"public class X {\n" +
			((this.complianceLevel < ClassFileConstants.JDK1_8)
			 ? "    X(@NonNull Object ... o) {\n"
			 : "    X(Object @NonNull... o) {\n") +
			"        if (o != null)\n" +
			"              System.out.print(o.toString());\n" +
			"    }\n" +
			"    class Y extends X {\n" +
			((this.complianceLevel < ClassFileConstants.JDK1_8)
			 ? "    Y(int i, @NonNull Object ... o) {\n"
			 : "    Y(int i, Object @NonNull... o) {\n") +
			"        	super(i, (Object)null);\n" +
			"        }\n" +
			((this.complianceLevel < ClassFileConstants.JDK1_8)
			 ? "    Y(char c, @NonNull Object ... o) {\n"
			 : "    Y(char c, Object @NonNull... o) {\n") +
			"        	this(1, new Object(), null);\n" +
			"        }\n" +
			"    }\n" +
			"    void bar() {\n" +
			"        new X((Object[])null);\n" +
			"        new X(this, null);\n" +
			"        X x = new X(null, this);\n" +
			"        x.new Y(2, (Object)null);\n" +
			"        this.new Y(2, null, this);\n" +
			"        this.new Y(2, (Object[])null);\n" +
			"    }\n" +
			"}\n"
		},
		"----------\n" +
		"1. ERROR in X.java (at line 4)\n" +
		"	if (o != null)\n" +
		"	    ^\n" +
		redundant_check_nonnull("The variable o", "Object @NonNull[]") + 
		"----------\n" +
		"2. ERROR in X.java (at line 16)\n" +
		"	new X((Object[])null);\n" +
		"	      ^^^^^^^^^^^^^^\n" +
		"Null type mismatch: required \'"+nonNullArrayOf("Object")+"\' but the provided value is null\n" +
		"----------\n" +
		"3. ERROR in X.java (at line 21)\n" +
		"	this.new Y(2, (Object[])null);\n" +
		"	              ^^^^^^^^^^^^^^\n" +
		"Null type mismatch: required \'"+nonNullArrayOf("Object")+"\' but the provided value is null\n" +
		"----------\n");
}
// Bug 367203 - [compiler][null] detect assigning null to nonnull argument
public void test_nonnull_argument_001() {
	runNegativeTestWithLibs(
			new String[] {
				"ShowNPE2.java",
				"import org.eclipse.jdt.annotation.NonNullByDefault;\n" + 
				"@NonNullByDefault\n" + 
				"public class ShowNPE2 {\n" + 
				"     public Object foo(Object o1, final boolean b) {\n" + 
				"         o1 = null;   // expect NPE error\n" + 
				"         System.out.println(o1.toString());   \n" + 
				"         return null;  // expect NPE error\n" + 
				"    }\n" + 
				"}"
			},
			"----------\n" + 
			"1. ERROR in ShowNPE2.java (at line 5)\n" + 
			"	o1 = null;   // expect NPE error\n" + 
			"	     ^^^^\n" + 
			"Null type mismatch: required \'@NonNull Object\' but the provided value is null\n" + 
			"----------\n" + 
			"2. ERROR in ShowNPE2.java (at line 7)\n" + 
			"	return null;  // expect NPE error\n" + 
			"	       ^^^^\n" + 
			"Null type mismatch: required \'@NonNull Object\' but the provided value is null\n" + 
			"----------\n");
}
// Bug 367203 - [compiler][null] detect assigning null to nonnull argument
public void test_nonnull_argument_002() {
	runNegativeTestWithLibs(
			new String[] {
				"ShowNPE2.java",
				"import org.eclipse.jdt.annotation.NonNullByDefault;\n" + 
				"@NonNullByDefault\n" + 
				"public class ShowNPE2 {\n" + 
				"    public Object foo(Object o1, final boolean b) {\n" + 
				"        bar(o1); // expecting no problem\n" + 
				"        return null;  // expect NPE error\n" + 
				"    }\n" +
				"    void bar(Object o2) {}\n" + 
				"}"
			},
			"----------\n" + 
			"1. ERROR in ShowNPE2.java (at line 6)\n" + 
			"	return null;  // expect NPE error\n" + 
			"	       ^^^^\n" + 
			"Null type mismatch: required \'@NonNull Object\' but the provided value is null\n" + 
			"----------\n");
}
// a method of a local class has a non-null parameter, client passes potential null (msg send)
public void test_nonnull_parameter_014() {
	runNegativeTestWithLibs(
		new String[] {
			"B.java",
			"class B {\n" +
			"    void bar () {\n" +
			"        class Local {\n" +
			"            void callMe(@org.eclipse.jdt.annotation.NonNull Object o){\n" +
			"            }\n" +
			"        }\n" +
			"        Local l = new Local();\n" +
			"        l.callMe(getNull());\n" +
			"    }\n" +
			"    @org.eclipse.jdt.annotation.Nullable Object getNull() { return null; }" +
			"}\n"
		},
		"----------\n" + 
		"1. ERROR in B.java (at line 8)\n" + 
		"	l.callMe(getNull());\n" + 
		"	         ^^^^^^^^^\n" +
		mismatch_NonNull_Nullable("Object") +
		"----------\n");
}
// assigning potential null to a nonnull local variable
public void test_nonnull_local_001() {
	runNegativeTestWithLibs(
		new String[] {
			"X.java",
			  "import org.eclipse.jdt.annotation.*;\n" +
			  "public class X {\n" +
			  "    void foo(boolean b, Object p) {\n" +
			  "        @NonNull Object o1 = b ? null : new Object();\n" +
			  "        @NonNull String o2 = \"\";\n" +
			  "        o2 = null;\n" +
			  "        @NonNull Object o3 = p;\n" +
			  "    }\n" +
			  "}\n"},
		"----------\n" +
		"1. ERROR in X.java (at line 4)\n" +
		"	@NonNull Object o1 = b ? null : new Object();\n" +
		(this.complianceLevel < ClassFileConstants.JDK1_8 ?
		"	                     ^^^^^^^^^^^^^^^^^^^^^^^\n" +
		"Null type mismatch: required \'@NonNull Object\' but the provided value is inferred as @Nullable\n"
		:
		"	                         ^^^^\n" + 
		"Null type mismatch: required \'@NonNull Object\' but the provided value is null\n") + 
		"----------\n" +
		"2. ERROR in X.java (at line 6)\n" +
		"	o2 = null;\n" +
		"	     ^^^^\n" +
		"Null type mismatch: required \'@NonNull String\' but the provided value is null\n" +
		"----------\n" +
		"3. WARNING in X.java (at line 7)\n" +
		"	@NonNull Object o3 = p;\n" +
		"	                     ^\n" +
		nullTypeSafety() + "The expression of type 'Object' needs unchecked conversion to conform to \'@NonNull Object\'\n" +
		"----------\n");
}

// assigning potential null to a nonnull local variable - separate decl and assignment
public void test_nonnull_local_002() {
	runNegativeTestWithLibs(
		new String[] {
			"X.java",
			  "import org.eclipse.jdt.annotation.*;\n" +
			  "public class X {\n" +
			  "    void foo(boolean b, Object p) {\n" +
			  "        @NonNull Object o1;\n" +
			  "        o1 = b ? null : new Object();\n" +
			  "        @NonNull String o2;\n" +
			  "        o2 = \"\";\n" +
			  "        o2 = null;\n" +
			  "        @NonNull Object o3;\n" +
			  "        o3 = p;\n" +
			  "    }\n" +
			  "}\n"},
		"----------\n" +
		"1. ERROR in X.java (at line 5)\n" +
		"	o1 = b ? null : new Object();\n" +
		(this.complianceLevel < ClassFileConstants.JDK1_8 ?
		"	     ^^^^^^^^^^^^^^^^^^^^^^^\n" +
		"Null type mismatch: required \'@NonNull Object\' but the provided value is inferred as @Nullable\n"
		:
		"	         ^^^^\n" + 
		"Null type mismatch: required \'@NonNull Object\' but the provided value is null\n") + 
		"----------\n" +
		"2. ERROR in X.java (at line 8)\n" +
		"	o2 = null;\n" +
		"	     ^^^^\n" +
		"Null type mismatch: required \'@NonNull String\' but the provided value is null\n" +
		"----------\n" +
		"3. WARNING in X.java (at line 10)\n" +
		"	o3 = p;\n" +
		"	     ^\n" +
		nullTypeSafety() + "The expression of type 'Object' needs unchecked conversion to conform to \'@NonNull Object\'\n" +
		"----------\n");
}

// a method tries to tighten the type specification, super declares parameter o as @Nullable
// other parameters: s is redefined from not constrained to @Nullable which is OK
//                   third is redefined from not constrained to @NonNull which is bad, too
public void test_parameter_specification_inheritance_001() {
	runConformTestWithLibs(
		new String[] {
			"Lib.java",
			"import org.eclipse.jdt.annotation.*;\n" +
			"public class Lib {\n" +
			"    void foo(String s, @Nullable Object o, Object third) { }\n" +
			"}\n"
		},
		null /*customOptions*/,
		"");
	runNegativeTestWithLibs(
		false, // don't flush
		new String[] {
			"X.java",
			"import org.eclipse.jdt.annotation.*;\n" +
			"public class X extends Lib {\n" +
			"    @Override\n" +
			"    void foo(@Nullable String s, @NonNull Object o, @NonNull Object third) { System.out.print(o.toString()); }\n" +
			"}\n"
		},
		null /*customOptions*/,
		"----------\n" +
		"1. ERROR in X.java (at line 4)\n" +
		"	void foo(@Nullable String s, @NonNull Object o, @NonNull Object third) { System.out.print(o.toString()); }\n" +
		"	                             ^^^^^^^^^^^^^^^\n" +
		"Illegal redefinition of parameter o, inherited method from Lib declares this parameter as @Nullable\n" +
		"----------\n" +
		"2. ERROR in X.java (at line 4)\n" +
		"	void foo(@Nullable String s, @NonNull Object o, @NonNull Object third) { System.out.print(o.toString()); }\n" +
		"	                                                ^^^^^^^^^^^^^^^\n" +
		"Illegal redefinition of parameter third, inherited method from Lib does not constrain this parameter\n" +
		"----------\n");
}
// a method body fails to redeclare the inherited null annotation, super declares parameter as @Nullable
public void test_parameter_specification_inheritance_002() {
	runConformTestWithLibs(
		new String[] {
			"Lib.java",
			"import org.eclipse.jdt.annotation.*;\n" +
			"public class Lib {\n" +
			"    void foo(@Nullable Object o) { }\n" +
			"}\n"
		},
		null,
		"");
	runNegativeTestWithLibs(
		false, // don't flush
		new String[] {
			"X.java",
			"public class X extends Lib {\n" +
			"    @Override\n" +
			"    void foo(Object o) {\n" +
			"        System.out.print(o.toString());\n" +
			"    }\n" +
			"}\n"
		},
		null /*customOptions*/,
		"----------\n" +
		"1. ERROR in X.java (at line 3)\n" +
		"	void foo(Object o) {\n" +
		"	         ^^^^^^\n" +
		"Missing nullable annotation: inherited method from Lib specifies this parameter as @Nullable\n" +
		"----------\n");
}
// a method relaxes the parameter null specification, super interface declares parameter o as @NonNull
// other (first) parameter just repeats the inherited @NonNull
public void test_parameter_specification_inheritance_003() {
	runConformTestWithLibs(
		new String[] {
			"IX.java",
			"import org.eclipse.jdt.annotation.*;\n" +
			"public interface IX {\n" +
			"    void foo(@NonNull String s, @NonNull Object o);\n" +
			"}\n",
			"X.java",
			"import org.eclipse.jdt.annotation.*;\n" +
			"public class X implements IX {\n" +
			"    public void foo(@NonNull String s, @Nullable Object o) { ; }\n" +
			"    void bar() { foo(\"OK\", null); }\n" +
			"}\n"
		},
		getCompilerOptions(),
		"");
}
// a method adds a @NonNull annotation, super interface has no null annotation
// changing other from unconstrained to @Nullable is OK
public void test_parameter_specification_inheritance_004() {
	runConformTestWithLibs(
		new String[] {
			"IX.java",
			"public interface IX {\n" +
			"    void foo(Object o, Object other);\n" +
			"}\n"
		},
		getCompilerOptions(),
		"");
	runNegativeTestWithLibs(
		false, // don't flush
		new String[] {
			"X.java",
			"import org.eclipse.jdt.annotation.*;\n" +
			"public class X implements IX {\n" +
			"    public void foo(@NonNull Object o, @Nullable Object other) { System.out.print(o.toString()); }\n" +
			"}\n"
		},
		null /*customOptions*/,
		"----------\n" +
		"1. ERROR in X.java (at line 3)\n" +
		"	public void foo(@NonNull Object o, @Nullable Object other) { System.out.print(o.toString()); }\n" +
		"	                ^^^^^^^^^^^^^^^\n" +
		"Illegal redefinition of parameter o, inherited method from IX does not constrain this parameter\n" +
		"----------\n");
}
// a method tries to relax the null contract, super declares @NonNull return
public void test_parameter_specification_inheritance_005() {
	runConformTestWithLibs(
		new String[] {
			"Lib.java",
			"import org.eclipse.jdt.annotation.*;\n" +
			"public class Lib {\n" +
			"    @NonNull Object getObject() { return new Object(); }\n" +
			"}\n"
		},
		null /*customOptions*/,
		"");
	runNegativeTestWithLibs(
		false, //dont' flush
		new String[] {
			"X.java",
			"import org.eclipse.jdt.annotation.*;\n" +
			"public class X extends Lib {\n" +
			"    @Override\n" +
			"    @Nullable Object getObject() { return null; }\n" +
			"}\n"
		},
		null /*customOptions*/,
		"----------\n" +
		"1. ERROR in X.java (at line 4)\n" +
		"	@Nullable Object getObject() { return null; }\n" +
		"	^^^^^^^^^^^^^^^^\n" +
		"The return type is incompatible with '@NonNull Object' returned from Lib.getObject() (mismatching null constraints)\n" +
		"----------\n");
}

// super has no constraint for return, sub method confirms the null contract as @Nullable
public void test_parameter_specification_inheritance_006() {
	runConformTestWithLibs(
		new String[] {
			"Lib.java",
			"public class Lib {\n" +
			"    Object getObject() { return null; }\n" +
			"}\n"
		},
		getCompilerOptions(),
		"");
	runConformTestWithLibs(
		false, // don't flush
		new String[] {
			"X.java",
			"import org.eclipse.jdt.annotation.*;\n" +
			"public class X extends Lib {\n" +
			"    @Override\n" +
			"    @Nullable Object getObject() { return null; }\n" +
			"}\n"
		},
		null /*customOptions*/,
		"");
}
// a method body violates the inherited null specification, super declares @NonNull return, missing redeclaration
public void test_parameter_specification_inheritance_007() {
	runConformTestWithLibs(
		new String[] {
			"Lib.java",
			"import org.eclipse.jdt.annotation.*;\n" +
			"public class Lib {\n" +
			"    @NonNull Object getObject() { return new Object(); }\n" +
			"}\n"
		},
		null /*customOptions*/,
		"");
	runNegativeTestWithLibs(
		false, // don't flush
		new String[] {
			"X.java",
			"public class X extends Lib {\n" +
			"    @Override\n" +
			"    Object getObject() { return null; }\n" +
			"}\n"
		},
		null /*customOptions*/,
		"----------\n" +
		"1. ERROR in X.java (at line 3)\n" +
		"	Object getObject() { return null; }\n" +
		"	^^^^^^\n" +
		"The return type is incompatible with '@NonNull Object' returned from Lib.getObject() (mismatching null constraints)\n" +
		"----------\n");
}
//a method body violates the @NonNull return specification (repeated from super)
public void test_parameter_specification_inheritance_007a() {
	runConformTestWithLibs(
		new String[] {
			"Lib.java",
			"import org.eclipse.jdt.annotation.*;\n" +
			"public class Lib {\n" +
			"    @NonNull Object getObject() { return new Object(); }\n" +
			"}\n"
		},
		null /*customOptions*/,
		"");
	runNegativeTestWithLibs(
		false, // don't flush
		new String[] {
			"X.java",
			"import org.eclipse.jdt.annotation.*;\n" +
			"public class X extends Lib {\n" +
			"    @Override\n" +
			"    @NonNull Object getObject() { return null; }\n" +
			"}\n"
		},
		null /*customOptions*/,
		"----------\n" +
		"1. ERROR in X.java (at line 4)\n" +
		"	@NonNull Object getObject() { return null; }\n" +
		"	                                     ^^^^\n" +
		"Null type mismatch: required \'@NonNull Object\' but the provided value is null\n" +
		"----------\n");
}
// a client potentially violates the inherited null specification, super interface declares @NonNull parameter
public void test_parameter_specification_inheritance_008() {
	Map options = getCompilerOptions();
	options.put(JavaCore.COMPILER_PB_NULL_UNCHECKED_CONVERSION, JavaCore.ERROR);
	runConformTestWithLibs(
		new String[] {
			"X.java",
			"import org.eclipse.jdt.annotation.*;\n" +
			"public class X {\n" +
			"    void printObject(@NonNull Object o) { System.out.print(o.toString()); }\n" +
			"}\n"
		},
		null /*customOptions*/,
		"");
	runNegativeTestWithLibs(
		false, // don't flush
		new String[] {
			"XSub.java",
			"public class XSub extends X {\n" +
			"    @Override\n" +
			"    public void printObject(Object o) { super.printObject(o); }\n" +
			"}\n",
			"M.java",
			"public class M{\n" +
			"    void foo(X x, Object o) {\n" +
			"        x.printObject(o);\n" +
			"    }\n" +
			"}\n"
		},
		options,
		"----------\n" +
		"1. WARNING in XSub.java (at line 3)\n" + 
		"	public void printObject(Object o) { super.printObject(o); }\n" + 
		"	                        ^^^^^^\n" + 
		"Missing non-null annotation: inherited method from X specifies this parameter as @NonNull\n" + 
		"----------\n" + 
		"2. ERROR in XSub.java (at line 3)\n" +
		"	public void printObject(Object o) { super.printObject(o); }\n" +
		"	                                                      ^\n" +
		nullTypeSafety() + "The expression of type 'Object' needs unchecked conversion to conform to \'@NonNull Object\'\n" +
		"----------\n" +
		"----------\n" +
		"1. ERROR in M.java (at line 3)\n" +
		"	x.printObject(o);\n" +
		"	              ^\n" +
		nullTypeSafety() + "The expression of type 'Object' needs unchecked conversion to conform to \'@NonNull Object\'\n" +
		"----------\n");
}
// a static method has a more relaxed null contract than a like method in the super class, but no overriding.
public void test_parameter_specification_inheritance_009() {
	runConformTestWithLibs(
		new String[] {
			"Lib.java",
			"import org.eclipse.jdt.annotation.*;\n" +
			"public class Lib {\n" +
			"    @NonNull static Object getObject() { return new Object(); }\n" +
			"}\n",
			"X.java",
			"import org.eclipse.jdt.annotation.*;\n" +
			"public class X extends Lib {\n" +
			"    @Nullable static Object getObject() { return null; }\n" +
			"}\n"
		},
		null /*customOptions*/,
		"");
}
// class default is nonnull, method and its super both use the default
public void test_parameter_specification_inheritance_010() {
	Map customOptions = getCompilerOptions();
	customOptions.put(JavaCore.COMPILER_PB_NULL_UNCHECKED_CONVERSION, JavaCore.ERROR);
	runConformTestWithLibs(
		new String[] {
	"p1/X.java",
			"package p1;\n" +
			"import org.eclipse.jdt.annotation.*;\n" +
			"@NonNullByDefault\n" +
			"public class X {\n" +
			"    protected String getString(String s) {\n" +
			"        if (Character.isLowerCase(s.charAt(0)))\n" +
			"	        return getString(s);\n" +
			"	     return s;\n" +
			"    }\n" +
			"}\n",
	"p1/Y.java",
			"package p1;\n" +
			"import org.eclipse.jdt.annotation.*;\n" +
			"@NonNullByDefault\n" +
			"public class Y extends X {\n" +
			"    @Override\n" +
			"    protected String getString(String s) {\n" +
			"	     return super.getString(s);\n" +
			"    }\n" +
			"}\n",
		},
		customOptions,
		"");
}
// class default is nonnull, method and its super both use the default, super-call passes null
public void test_parameter_specification_inheritance_011() {
	Map customOptions = getCompilerOptions();
	customOptions.put(JavaCore.COMPILER_PB_NULL_UNCHECKED_CONVERSION, JavaCore.ERROR);
	runNegativeTestWithLibs(
		new String[] {
	"p1/X.java",
			"package p1;\n" +
			"import org.eclipse.jdt.annotation.*;\n" +
			"@NonNullByDefault\n" +
			"public class X {\n" +
			"    protected String getString(String s) {\n" +
			"        if (Character.isLowerCase(s.charAt(0)))\n" +
			"	        return getString(s);\n" +
			"	     return s;\n" +
			"    }\n" +
			"}\n",
	"p1/Y.java",
			"package p1;\n" +
			"import org.eclipse.jdt.annotation.*;\n" +
			"@NonNullByDefault\n" +
			"public class Y extends X {\n" +
			"    @Override\n" +
			"    protected String getString(String s) {\n" +
			"	     return super.getString(null);\n" +
			"    }\n" +
			"}\n",
		},
		customOptions,
		"----------\n" +
		"1. ERROR in p1\\Y.java (at line 7)\n" +
		"	return super.getString(null);\n" +
		"	                       ^^^^\n" +
		"Null type mismatch: required \'@NonNull String\' but the provided value is null\n" +
		"----------\n");
}
// methods from two super types have different null contracts.
// sub-class merges both using the weakest common contract
public void test_parameter_specification_inheritance_012() {
	Map customOptions = getCompilerOptions();
	customOptions.put(JavaCore.COMPILER_PB_NULL_UNCHECKED_CONVERSION, JavaCore.ERROR);
	runConformTestWithLibs(
		new String[] {
	"p1/X.java",
			"package p1;\n" +
			"import org.eclipse.jdt.annotation.*;\n" +
			"public class X {\n" +
			"    public @Nullable String getString(String s1, @Nullable String s2, @NonNull String s3) {\n" +
			"	     return s1;\n" +
			"    }\n" +
			"}\n",
	"p1/IY.java",
			"package p1;\n" +
			"import org.eclipse.jdt.annotation.*;\n" +
			"public interface IY {\n" +
			"    @NonNull String getString(@NonNull String s1, @NonNull String s2, @Nullable String s3);\n" +
			"}\n",
	"p1/Y.java",
			"package p1;\n" +
			"import org.eclipse.jdt.annotation.*;\n" +
			"public class Y extends X implements IY {\n" +
			"    @Override\n" +
			"    public @NonNull String getString(@Nullable String s1, @Nullable String s2, @Nullable String s3) {\n" +
			"	     return \"\";\n" +
			"    }\n" +
			"}\n",
		},
		customOptions,
		"");
}
// methods from two super types have different null contracts.
// sub-class overrides this method in non-conforming ways
public void test_parameter_specification_inheritance_013() {
	Map customOptions = getCompilerOptions();
	customOptions.put(JavaCore.COMPILER_PB_NULL_UNCHECKED_CONVERSION, JavaCore.ERROR);
	customOptions.put(JavaCore.COMPILER_PB_NONNULL_PARAMETER_ANNOTATION_DROPPED, JavaCore.IGNORE);
	runNegativeTestWithLibs(
		new String[] {
	"p1/X.java",
			"package p1;\n" +
			"import org.eclipse.jdt.annotation.*;\n" +
			"public class X {\n" +
			"    public @Nullable String getString(String s1, @Nullable String s2, @NonNull String s3) {\n" +
			"	     return s1;\n" +
			"    }\n" +
			"}\n",
	"p1/IY.java",
			"package p1;\n" +
			"import org.eclipse.jdt.annotation.*;\n" +
			"public interface IY {\n" +
			"    @NonNull String getString(@NonNull String s1, @NonNull String s2, @Nullable String s3);\n" +
			"}\n",
	"p1/Y.java",
			"package p1;\n" +
			"import org.eclipse.jdt.annotation.*;\n" +
			"public class Y extends X implements IY {\n" +
			"    @Override\n" +
			"    public @Nullable String getString(String s1, @NonNull String s2, @NonNull String s3) {\n" +
			"	     return \"\";\n" +
			"    }\n" +
			"}\n",
		},
		customOptions,
		"----------\n" +
		"1. ERROR in p1\\Y.java (at line 5)\n" +
		"	public @Nullable String getString(String s1, @NonNull String s2, @NonNull String s3) {\n" +
		"	       ^^^^^^^^^^^^^^^^\n" +
		"The return type is incompatible with '@NonNull String' returned from IY.getString(String, String, String) (mismatching null constraints)\n" +
		// no problem regarding s1: widening @NonNull to unannotated
		"----------\n" +
		"2. ERROR in p1\\Y.java (at line 5)\n" +
		"	public @Nullable String getString(String s1, @NonNull String s2, @NonNull String s3) {\n" +
		"	                                             ^^^^^^^^^^^^^^^\n" +
		"Illegal redefinition of parameter s2, inherited method from X declares this parameter as @Nullable\n" +
		"----------\n" +
		"3. ERROR in p1\\Y.java (at line 5)\n" +
		"	public @Nullable String getString(String s1, @NonNull String s2, @NonNull String s3) {\n" +
		"	                                                                 ^^^^^^^^^^^^^^^\n" +
		"Illegal redefinition of parameter s3, inherited method from IY declares this parameter as @Nullable\n" +
		"----------\n");
}
// methods from two super types have different null contracts.
// sub-class does not override, but should to bridge the incompatibility
public void test_parameter_specification_inheritance_014() {
	Map customOptions = getCompilerOptions();
	customOptions.put(JavaCore.COMPILER_PB_NULL_UNCHECKED_CONVERSION, JavaCore.ERROR);
	runNegativeTestWithLibs(
		new String[] {
	"p1/IY.java",
			"package p1;\n" +
			"import org.eclipse.jdt.annotation.*;\n" +
			"public interface IY {\n" +
			"    public @NonNull String getString1(String s);\n" +
			"    public @NonNull String getString2(String s);\n" +
			"    public String getString3(@Nullable String s);\n" +
			"    public @NonNull String getString4(@Nullable String s);\n" +
			"    public @NonNull String getString5(@Nullable String s);\n" +
			"    public @Nullable String getString6(@NonNull String s);\n" +
			"}\n",
	"p1/X.java",
			"package p1;\n" +
			"import org.eclipse.jdt.annotation.*;\n" +
			"public class X {\n" +
			"    public @Nullable String getString1(String s) {\n" + // incomp. return
			"	     return s;\n" +
			"    }\n" +
			"    public String getString2(String s) {\n" +			 // incomp. return
			"	     return s;\n" +
			"    }\n" +
			"    public String getString3(String s) {\n" +			 // incomp. arg
			"	     return \"\";\n" +
			"    }\n" +
			"    public @NonNull String getString4(@Nullable String s) {\n" +
			"	     return \"\";\n" +
			"    }\n" +
			"    public @NonNull String getString5(@NonNull String s) {\n" + // incomp. arg
			"	     return s;\n" +
			"    }\n" +
			"    public @NonNull String getString6(@Nullable String s) {\n" +
			"	     return \"\";\n" +
			"    }\n" +
			"}\n",
	"p1/Y.java",
			"package p1;\n" +
			"public class Y extends X implements IY {\n" +
			"}\n",
		},
		customOptions,
		(this.complianceLevel < ClassFileConstants.JDK1_8 ?
		"----------\n" +
		"1. ERROR in p1\\Y.java (at line 2)\n" +
		"	public class Y extends X implements IY {\n" +
		"	             ^\n" +
		"The method getString1(String) from X cannot implement the corresponding method from IY due to incompatible nullness constraints\n" +
		"----------\n" +
		"2. ERROR in p1\\Y.java (at line 2)\n" +
		"	public class Y extends X implements IY {\n" +
		"	             ^\n" +
		"The method getString2(String) from X cannot implement the corresponding method from IY due to incompatible nullness constraints\n" +
		"----------\n" +
		"3. ERROR in p1\\Y.java (at line 2)\n" +
		"	public class Y extends X implements IY {\n" +
		"	             ^\n" +
		"The method getString5(String) from X cannot implement the corresponding method from IY due to incompatible nullness constraints\n" +
		"----------\n" +
		"4. ERROR in p1\\Y.java (at line 2)\n" +
		"	public class Y extends X implements IY {\n" +
		"	             ^\n" +
		"The method getString3(String) from X cannot implement the corresponding method from IY due to incompatible nullness constraints\n" +
		"----------\n"
		: // at 1.8 we show null type annotations in the message:
		"----------\n" + 
		"1. ERROR in p1\\Y.java (at line 2)\n" + 
		"	public class Y extends X implements IY {\n" + 
		"	             ^\n" + 
		"The method @Nullable String getString1(String) from X cannot implement the corresponding method from IY due to incompatible nullness constraints\n" + 
		"----------\n" + 
		"2. ERROR in p1\\Y.java (at line 2)\n" + 
		"	public class Y extends X implements IY {\n" + 
		"	             ^\n" + 
		"The method String getString2(String) from X cannot implement the corresponding method from IY due to incompatible nullness constraints\n" + 
		"----------\n" + 
		"3. ERROR in p1\\Y.java (at line 2)\n" + 
		"	public class Y extends X implements IY {\n" + 
		"	             ^\n" + 
		"The method getString5(@NonNull String) from X cannot implement the corresponding method from IY due to incompatible nullness constraints\n" + 
		"----------\n" + 
		"4. ERROR in p1\\Y.java (at line 2)\n" + 
		"	public class Y extends X implements IY {\n" + 
		"	             ^\n" + 
		"The method getString3(String) from X cannot implement the corresponding method from IY due to incompatible nullness constraints\n" + 
		"----------\n"));
}
// a method relaxes the parameter null specification from @NonNull to un-annotated
// see https://bugs.eclipse.org/381443
public void test_parameter_specification_inheritance_015() {
	runWarningTestWithLibs(
		true, // flush
		new String[] {
			"X.java",
			"import org.eclipse.jdt.annotation.*;\n" +
			"public class X {\n" +
			"    void foo(@NonNull String s) { System.out.println(s); }\n" +
			"}\n",
			"XSub.java",
			"public class XSub extends X {\n" +
			"	 @Override\n" +
			"    public void foo(String s) { if (s != null) super.foo(s); }\n" +
			"    void bar() { foo(null); }\n" +
			"}\n"
		}, 
		getCompilerOptions(),
		"----------\n" + 
		"1. WARNING in XSub.java (at line 3)\n" + 
		"	public void foo(String s) { if (s != null) super.foo(s); }\n" + 
		"	                ^^^^^^\n" + 
		"Missing non-null annotation: inherited method from X specifies this parameter as @NonNull\n" + 
		"----------\n");
}

// a method relaxes the parameter null specification from @NonNull to un-annotated
// see https://bugs.eclipse.org/381443
// issue configured as error
public void test_parameter_specification_inheritance_016() {
	Map options = getCompilerOptions();
	options.put(JavaCore.COMPILER_PB_NONNULL_PARAMETER_ANNOTATION_DROPPED, JavaCore.ERROR);
	runNegativeTestWithLibs(
		new String[] {
			"X.java",
			"import org.eclipse.jdt.annotation.*;\n" +
			"public class X {\n" +
			"    void foo(@NonNull String s) { System.out.println(s); }\n" +
			"}\n",
			"XSub.java",
			"public class XSub extends X {\n" +
			"    @Override\n" +
			"    public void foo(String s) { if (s != null) super.foo(s); }\n" +
			"    void bar() { foo(null); }\n" +
			"}\n"
		},
		options,
		"----------\n" +
		"1. ERROR in XSub.java (at line 3)\n" +
		"	public void foo(String s) { if (s != null) super.foo(s); }\n" +
		"	                ^^^^^^\n" +
		"Missing non-null annotation: inherited method from X specifies this parameter as @NonNull\n" +
		"----------\n");
}

// a class inherits two methods with different spec: one non-null param & one unannotated param
// widening reported as warning by default
// see https://bugs.eclipse.org/381443
public void test_parameter_specification_inheritance_017() {
	runWarningTestWithLibs(
		true,
		new String[] {
			"X.java",
			"public class X {\n" +
			"    public void foo(String s) { System.out.println(s); }\n" +
			"}\n",
			"IX.java",
			"import org.eclipse.jdt.annotation.*;\n" +
			"public interface IX {\n" +
			"    void foo(@NonNull String s);\n" +
			"}\n",
			"XSub.java",
			"public class XSub extends X implements IX {\n" +
			"    void bar() { foo(null); }\n" +
			"    static void zork(XSub sub) {\n" +
			"        sub.foo(null);\n" +
			"    }\n" +
			"}\n"
		},
		getCompilerOptions(),
		"----------\n" + 
		"1. WARNING in XSub.java (at line 1)\n" + 
		"	public class XSub extends X implements IX {\n" + 
		"	             ^^^^\n" + 
		"Missing non-null annotation: inherited method from IX specifies this parameter as @NonNull\n" + 
		"----------\n");
}

// a class inherits two methods with different spec: one non-null param & one unannotated param
// opt to accept this widening
// see https://bugs.eclipse.org/381443
public void test_parameter_specification_inheritance_018() {
	Map options = getCompilerOptions();
	options.put(JavaCore.COMPILER_PB_NONNULL_PARAMETER_ANNOTATION_DROPPED, JavaCore.IGNORE);
	runConformTestWithLibs(
		new String[] {
			"X.java",
			"public class X {\n" +
			"    public void foo(String s) { System.out.println(s); }\n" +
			"}\n",
			"IX.java",
			"import org.eclipse.jdt.annotation.*;\n" +
			"public interface IX {\n" +
			"    void foo(@NonNull String s);\n" +
			"}\n",
			"XSub.java",
			"public class XSub extends X implements IX {\n" +
			"    void bar() { foo(null); }\n" +
			"    static void zork(XSub sub) {\n" +
			"        sub.foo(null);\n" +
			"    }\n" +
			"}\n"
		},
		options,
		"");
}

// a nullable return value is dereferenced without a check
public void test_nullable_return_001() {
	runNegativeTestWithLibs(
		new String[] {
			"X.java",
			"import org.eclipse.jdt.annotation.*;\n" +
			"public class X {\n" +
			"    @Nullable Object getObject() { return null; }\n" +
			"    void foo() {\n" +
			"        Object o = getObject();\n" +
			"        System.out.print(o.toString());\n" +
			"    }\n" +
			"}\n"
		},
		"----------\n" +
		"1. ERROR in X.java (at line 6)\n" +
		"	System.out.print(o.toString());\n" +
		"	                 ^\n" +
		"Potential null pointer access: The variable o may be null at this location\n" +
		"----------\n");
}
// a nullable return value is dereferenced without a check, method is read from .class file
public void test_nullable_return_002() {
	runConformTestWithLibs(
		new String[] {
			"Lib.java",
			"import org.eclipse.jdt.annotation.*;\n" +
			"public class Lib {\n" +
			"    @Nullable Object getObject() { return null; }\n" +
			"}\n"
		},
		null /*customOptions*/,
		"");
	runNegativeTestWithLibs(
		false, // don't flush
		new String[] {
			"X.java",
			"public class X {\n" +
			"    void foo(Lib l) {\n" +
			"        Object o = l.getObject();\n" +
			"        System.out.print(o.toString());\n" +
			"    }\n" +
			"}\n"
		},
		null /*customOptions*/,
		"----------\n" +
		"1. ERROR in X.java (at line 4)\n" +
		"	System.out.print(o.toString());\n" +
		"	                 ^\n" +
		"Potential null pointer access: The variable o may be null at this location\n" +
		"----------\n");
}
// a non-null return value is checked for null, method is read from .class file
public void test_nonnull_return_001() {
	runConformTestWithLibs(
		new String[] {
			"Lib.java",
			"import org.eclipse.jdt.annotation.*;\n" +
			"public class Lib {\n" +
			"    @NonNull Object getObject() { return new Object(); }\n" +
			"}\n"
		},
		null /*customOptions*/,
		"");
	runNegativeTestWithLibs(
		false, // don't flush
		new String[] {
			"X.java",
			"public class X {\n" +
			"    void foo(Lib l) {\n" +
			"        Object o = l.getObject();\n" +
			"        if (o != null)\n" +
			"            System.out.print(o.toString());\n" +
			"    }\n" +
			"}\n"
		},
		null /*customOptions*/,
		"----------\n" +
		"1. ERROR in X.java (at line 4)\n" +
		"	if (o != null)\n" +
		"	    ^\n" +
		"Redundant null check: The variable o cannot be null at this location\n" + // no immediate type annotation
		"----------\n");
}
// a non-null method returns null
public void test_nonnull_return_003() {
	runNegativeTestWithLibs(
		new String[] {
			"X.java",
			"import org.eclipse.jdt.annotation.*;\n" +
			"public class X {\n" +
			"    @NonNull Object getObject(boolean b) {\n" +
			"        if (b)\n" +
			"            return null;\n" + // definite specification violation despite enclosing "if"
			"        return new Object();\n" +
			"    }\n" +
			"}\n"
		},
		"----------\n" +
		"1. ERROR in X.java (at line 5)\n" +
		"	return null;\n" +
		"	       ^^^^\n" +
		"Null type mismatch: required \'@NonNull Object\' but the provided value is null\n" +
		"----------\n");
}
// a non-null method potentially returns null
public void test_nonnull_return_004() {
	runNegativeTestWithLibs(
		new String[] {
			"X.java",
			"import org.eclipse.jdt.annotation.*;\n" +
			"public class X {\n" +
			"    @NonNull Object getObject(@Nullable Object o) {\n" +
			"        return o;\n" + // 'o' is only potentially null
			"    }\n" +
			"}\n"
		},
		null /*customOptions*/,
		"----------\n" +
		"1. ERROR in X.java (at line 4)\n" +
		"	return o;\n" +
		"	       ^\n" +
		mismatch_NonNull_Nullable("Object") +
		"----------\n");
}
// a non-null method returns its non-null argument
public void test_nonnull_return_005() {
	runConformTestWithLibs(
		new String[] {
			"X.java",
			"import org.eclipse.jdt.annotation.*;\n" +
			"public class X {\n" +
			"    @NonNull Object getObject(@NonNull Object o) {\n" +
			"        return o;\n" +
			"    }\n" +
			"}\n"
		},
		null, // options
		"");
}
//a non-null method has insufficient nullness info for its return value
public void test_nonnull_return_006() {
	runWarningTestWithLibs(
		true, // flush
		new String[] {
			"X.java",
			"import org.eclipse.jdt.annotation.*;\n" +
			"public class X {\n" +
			"    @NonNull Object getObject(Object o) {\n" +
			"        return o;\n" +
			"    }\n" +
			"}\n"
		},
		getCompilerOptions(),
		"----------\n" +
		"1. WARNING in X.java (at line 4)\n" +
		"	return o;\n" +
		"	       ^\n" +
		nullTypeSafety() + "The expression of type 'Object' needs unchecked conversion to conform to \'@NonNull Object\'\n" +
		"----------\n");
}
// a result from a nullable method is directly dereferenced
public void test_nonnull_return_007() {
	runNegativeTestWithLibs(
		new String[] {
			"X.java",
			"import org.eclipse.jdt.annotation.*;\n" +
			"public class X {\n" +
			"    @Nullable Object getObject() {\n" +
			"        return null;\n" +
			"    }\n" +
			"    void test() {\n" +
			"        getObject().toString();\n" +
			"    }\n" +
			"}\n"
		},
		"----------\n" +
		"1. ERROR in X.java (at line 7)\n" +
		"	getObject().toString();\n" +
		"	^^^^^^^^^^^\n" +
		"Potential null pointer access: The method getObject() may return null\n" +
		"----------\n");
}
// a result from a nonnull method is directly checked for null: redundant
public void test_nonnull_return_008() {
	Map customOptions = getCompilerOptions();
	customOptions.put(JavaCore.COMPILER_PB_REDUNDANT_NULL_CHECK, JavaCore.ERROR);
	runNegativeTestWithLibs(
		new String[] {
			"X.java",
			"import org.eclipse.jdt.annotation.*;\n" +
			"public class X {\n" +
			"    @NonNull Object getObject() {\n" +
			"        return new Object();\n" +
			"    }\n" +
			"    void test() {\n" +
			"        if (getObject() == null)\n" +
			"		     throw new RuntimeException();\n" +
			"    }\n" +
			"}\n"
		},
		customOptions,
		"----------\n" +
		"1. ERROR in X.java (at line 7)\n" +
		"	if (getObject() == null)\n" +
		"	    ^^^^^^^^^^^\n" +
		checkAlwaysFalse_method_cannot_return_null("getObject()", "Object") +
		"----------\n" + 
		"2. WARNING in X.java (at line 8)\n" + 
		"	throw new RuntimeException();\n" + 
		"	^^^^^^^^^^^^^^^^^^^^^^^^^^^^^\n" + 
		"Dead code\n" + 
		"----------\n");
}
// a result from a nonnull method is directly checked for null (from local): redundant
public void test_nonnull_return_009() {
	Map customOptions = getCompilerOptions();
	customOptions.put(JavaCore.COMPILER_PB_REDUNDANT_NULL_CHECK, JavaCore.ERROR);
	runNegativeTestWithLibs(
		new String[] {
			"X.java",
			"import org.eclipse.jdt.annotation.*;\n" +
			"public class X {\n" +
			"    @NonNull Object getObject() {\n" +
			"        return new Object();\n" +
			"    }\n" +
			"    void test() {\n" +
			"        Object left = null;\n" +
			"        if (left != getObject())\n" +
			"		     throw new RuntimeException();\n" +
			"    }\n" +
			"}\n"
		},
		customOptions,
		"----------\n" +
		"1. ERROR in X.java (at line 8)\n" +
		"	if (left != getObject())\n" +
		"	    ^^^^\n" +
		"Redundant null check: The variable left can only be null at this location\n" +
		"----------\n" +
		"2. ERROR in X.java (at line 8)\n" +
		"	if (left != getObject())\n" +
		"	            ^^^^^^^^^^^\n" +
		redundantCheck_method_cannot_return_null("getObject()", "Object") +
		"----------\n");
}
// a result from a nonnull method is directly checked for null (from local): not redundant due to loop
public void test_nonnull_return_009a() {
	Map customOptions = getCompilerOptions();
	customOptions.put(JavaCore.COMPILER_PB_REDUNDANT_NULL_CHECK, JavaCore.ERROR);
	runConformTestWithLibs(
		new String[] {
			"X.java",
			"import org.eclipse.jdt.annotation.*;\n" +
			"public class X {\n" +
			"    @NonNull Object getObject() {\n" +
			"        return new Object();\n" +
			"    }\n" +
			"    void test() {\n" +
			"        Object left = null;\n" +
			"        for (int i=0; i<3; i++) {\n" +
			"            if (left != getObject())\n" +
			"	    	     throw new RuntimeException();\n" +
			"            left = new Object();\n" +
			"        }\n" +
			"    }\n" +
			"}\n"
		},
		customOptions,
		"");
}
// a result from a nonnull method is directly checked for null (from local): redundant despite loop
// disabled because only one of two desirable errors is raised
// need to integrate @NonNull expressions (MessageSend and more) into deferred analysis by FlowContext
public void _test_nonnull_return_009b() {
	Map customOptions = getCompilerOptions();
	customOptions.put(JavaCore.COMPILER_PB_REDUNDANT_NULL_CHECK, JavaCore.ERROR);
	runConformTestWithLibs(
		new String[] {
			"X.java",
			"import org.eclipse.jdt.annotation.*;\n" +
			"public class X {\n" +
			"    @NonNull Object getObject() {\n" +
			"        return new Object();\n" +
			"    }\n" +
			"    void test() {\n" +
			"        Object left = null;\n" +
			"        for (int i=0; i<3; i++) {\n" +
			"            if (left != getObject())\n" +
			"	    	     throw new RuntimeException();\n" +
			"            // left remains null\n" +
			"        }\n" +
			"    }\n" +
			"}\n"
		},
		customOptions,
		"----------\n" +
		"1. ERROR in X.java (at line 9)\n" +
		"	if (left != getObject())\n" +
		"	    ^^^^\n" +
		redundant_check_canonlynull("The variable left", "Object") +
		"----------\n" +
		"2. ERROR in X.java (at line 9)\n" +
		"	if (left != getObject())\n" +
		"	            ^^^^^^^^^^^\n" +
		"Redundant null check: The method getObject() cannot return null\n" +
		"----------\n");
}
// a result from a nullable method is assigned and checked for null (from local): not redundant
// see also Bug 336428 - [compiler][null] bogus warning "redundant null check" in condition of do {} while() loop
public void test_nonnull_return_010() {
	Map customOptions = getCompilerOptions();
	customOptions.put(JavaCore.COMPILER_PB_REDUNDANT_NULL_CHECK, JavaCore.ERROR);
	runNegativeTestWithLibs(
		new String[] {
			"X.java",
			"import org.eclipse.jdt.annotation.*;\n" +
			"public class X {\n" +
			"    @Nullable X getX() {\n" +
			"        return new X();\n" +
			"    }\n" +
			"    void test() {\n" +
			"        X left = this;\n" +
			"        do {\n" +
			"            if (left == null) \n" +
			"	   	         throw new RuntimeException();\n" +
			"        } while ((left = left.getX()) != null);\n" + // no warning/error here!
			"    }\n" +
			"}\n"
		},
		customOptions,
		"----------\n" +
		"1. ERROR in X.java (at line 9)\n" +
		"	if (left == null) \n" +
		"	    ^^^^\n" +
		"Null comparison always yields false: The variable left cannot be null at this location\n" +
		"----------\n");
}
// a non-null method returns a checked-for null value, but that branch is dead code
public void test_nonnull_return_011() {
	Map customOptions = getCompilerOptions();
	customOptions.put(JavaCore.COMPILER_PB_NULL_UNCHECKED_CONVERSION, JavaCore.ERROR);
	runNegativeTestWithLibs(
		new String[] {
			"X.java",
			"import org.eclipse.jdt.annotation.*;\n" +
			"@NonNullByDefault\n" +
			"public class X {\n" +
			"    Object getObject(Object dubious) {\n" +
			"        if (dubious == null)\n" + // redundant
			"            return dubious;\n" + // definitely null, but not reported inside dead code
			"        return new Object();\n" +
			"    }\n" +
			"}\n"
		},
		customOptions,
		"----------\n" +
		"1. ERROR in X.java (at line 5)\n" +
		"	if (dubious == null)\n" +
		"	    ^^^^^^^\n" +
		((this.complianceLevel < ClassFileConstants.JDK1_8)
			? "Null comparison always yields false: The variable dubious is specified as @NonNull\n"
			: "Redundant null check: comparing '@NonNull Object' against null\n" ) +
		"----------\n" +
		"2. WARNING in X.java (at line 6)\n" +
		"	return dubious;\n" +
		"	^^^^^^^^^^^^^^^\n" +
		"Dead code\n" +
		"----------\n");
}
// a non-null method returns a definite null from a conditional expression
// requires the fix for Bug 354554 - [null] conditional with redundant condition yields weak error message
// TODO(SH): ENABLE!
public void _test_nonnull_return_012() {
	Map customOptions = getCompilerOptions();
	customOptions.put(JavaCore.COMPILER_PB_NULL_UNCHECKED_CONVERSION, JavaCore.ERROR);
	runNegativeTestWithLibs(
		new String[] {
			"X.java",
			"import org.eclipse.jdt.annotation.*;\n" +
			"@NonNullByDefault\n" +
			"public class X {\n" +
			"    Object getObject(Object dubious) {\n" +
			"        return dubious == null ? dubious : null;\n" +
			"    }\n" +
			"}\n"
		},
		customOptions,
		"----------\n" +
		"1. ERROR in X.java (at line 5)\n" +
		"	return dubious == null ? dubious : null;\n" +
		"	       ^^^^^^^\n" +
		"Null comparison always yields false: The variable dubious cannot be null at this location\n" +
		"----------\n" +
		"2. ERROR in X.java (at line 5)\n" +
		"	return dubious == null ? dubious : null;\n" +
		"	       ^^^^^^^^^^^^^^^^^^^^^^^^^^^^^^^^\n" +
		"Null type mismatch: required \'@NonNull Object\' but the provided value is null\n" +
		"----------\n");
}
// don't apply any default annotations to return void
public void test_nonnull_return_013() {
	Map customOptions = getCompilerOptions();
	customOptions.put(JavaCore.COMPILER_PB_NULL_UNCHECKED_CONVERSION, JavaCore.ERROR);
	runConformTestWithLibs(
		new String[] {
			"X.java",
			"import org.eclipse.jdt.annotation.*;\n" +
			"@NonNullByDefault\n" +
			"public class X {\n" +
			"    void getObject() {}\n" +
			"}\n",
			"Y.java",
			"public class Y extends X {\n" +
			"    @Override\n" +
			"    void getObject() {}\n" + // don't complain, void takes no (default) annotation
			"}\n"
		},
		customOptions,
		"");
}
// bug 365835: [compiler][null] inconsistent error reporting.
public void test_nonnull_return_014() {
	runNegativeTestWithLibs(
		new String[] {
			"X.java",
			"import org.eclipse.jdt.annotation.NonNull;\n" + 
			"\n" + 
			"public class X {\n" + 
			"	@NonNull\n" + 
			"	public Object foo(Object x, int y) {\n" + 
			"		@NonNull Object local;\n" + 
			"		while (true) {\n" + 
			"			if (y == 4) {\n" + 
			"				local = x;  // error\n" + 
			"				return x;   // only a warning.\n" + 
			"			}\n" + 
			"			x = null;\n" + 
			"		}\n" + 
			"	}\n" + 
			"}"
		},
		"----------\n" + 
		"1. ERROR in X.java (at line 9)\n" + 
		"	local = x;  // error\n" + 
		"	        ^\n" + 
		"Null type mismatch: required \'@NonNull Object\' but the provided value is inferred as @Nullable\n" + 
		"----------\n" + 
		"2. ERROR in X.java (at line 10)\n" + 
		"	return x;   // only a warning.\n" + 
		"	       ^\n" + 
		"Null type mismatch: required \'@NonNull Object\' but the provided value is inferred as @Nullable\n" + 
		"----------\n");
}
// suppress an error regarding null-spec violation
public void test_suppress_001() {
	Map customOptions = getCompilerOptions();
	customOptions.put(JavaCore.COMPILER_PB_SUPPRESS_OPTIONAL_ERRORS, JavaCore.ENABLED);
	runConformTestWithLibs(
			new String[] {
				"X.java",
				"import org.eclipse.jdt.annotation.*;\n" +
				"public class X {\n" +
				"    @SuppressWarnings(\"null\")\n" +
				"    @NonNull Object getObject(@Nullable Object o) {\n" +
				"        return o;\n" + // 'o' is only potentially null
				"    }\n" +
				"}\n"
			},
			customOptions,
			"");
}
// mixed use of fully qualified name / explicit import
public void test_annotation_import_001() {
	Map customOptions = getCompilerOptions();
	customOptions.put(JavaCore.COMPILER_NULLABLE_ANNOTATION_NAME, "org.foo.Nullable");
	customOptions.put(JavaCore.COMPILER_NONNULL_ANNOTATION_NAME, "org.foo.NonNull");
	runConformTestWithLibs(
		new String[] {
			CUSTOM_NULLABLE_NAME,
			CUSTOM_NULLABLE_CONTENT,
			CUSTOM_NONNULL_NAME,
			CUSTOM_NONNULL_CONTENT,
			"Lib.java",
			"public class Lib {\n" +
			"    @org.foo.NonNull Object getObject() { return new Object(); }\n" + 	// FQN
			"}\n",
			"X.java",
			"import org.foo.NonNull;\n" +											// explicit import
			"public class X {\n" +
			"    @NonNull Object getObject(@NonNull Lib l) {\n" +
			"        return l.getObject();\n" +
			"    }\n" +
			"}\n"
		},
		customOptions,
		"");
}

// use of explicit imports throughout
public void test_annotation_import_002() {
	Map customOptions = getCompilerOptions();
	customOptions.put(JavaCore.COMPILER_NULLABLE_ANNOTATION_NAME, "org.foo.Nullable");
	customOptions.put(JavaCore.COMPILER_NONNULL_ANNOTATION_NAME, "org.foo.NonNull");
	runConformTest(
		new String[] {
			CUSTOM_NULLABLE_NAME,
			CUSTOM_NULLABLE_CONTENT,
			CUSTOM_NONNULL_NAME,
			CUSTOM_NONNULL_CONTENT,
			"Lib.java",
			"import org.foo.NonNull;\n" +
			"public class Lib {\n" +
			"    @NonNull Object getObject() { return new Object(); }\n" +
			"}\n",
			"X.java",
			"import org.foo.NonNull;\n" +
			"public class X {\n" +
			"    @NonNull Object getObject(@org.foo.Nullable String dummy, @NonNull Lib l) {\n" +
			"        Object o = l.getObject();" +
			"        return o;\n" +
			"    }\n" +
			"}\n"
		},
		customOptions,
		"");
}
// explicit import of existing annotation types
// using a Lib without null specifications
public void test_annotation_import_005() {
	Map customOptions = getCompilerOptions();
	customOptions.put(JavaCore.COMPILER_PB_NULL_UNCHECKED_CONVERSION, JavaCore.ERROR);
	customOptions.put(JavaCore.COMPILER_NULLABLE_ANNOTATION_NAME, "org.foo.MayBeNull");
	customOptions.put(JavaCore.COMPILER_NONNULL_ANNOTATION_NAME, "org.foo.MustNotBeNull");
	runNegativeTest(
		true/*shouldFlushOutputDirectory*/,
		new String[] {
			"org/foo/MayBeNull.java",
			"package org.foo;\n" +
			"import java.lang.annotation.*;\n" +
			"@Retention(RetentionPolicy.CLASS)\n" +
			targetTypeUseIfAvailable() +
			"public @interface MayBeNull {}\n",

			"org/foo/MustNotBeNull.java",
			"package org.foo;\n" +
			"import java.lang.annotation.*;\n" +
			"@Retention(RetentionPolicy.CLASS)\n" +
			targetTypeUseIfAvailable() +
			"public @interface MustNotBeNull {}\n",

			"Lib.java",
			"public class Lib {\n" +
			"    public Object getObject() { return new Object(); }\n" +
			"}\n",
			"X.java",
			"import org.foo.*;\n" +
			"public class X {\n" +
			"    @MustNotBeNull Object getObject(@MustNotBeNull Lib l) {\n" +
			"        return l.getObject();\n" +
			"    }\n" +
			"}\n",

		},
		null /*no libs*/,
		customOptions,
		"----------\n" +
		"1. ERROR in X.java (at line 4)\n" +
		"	return l.getObject();\n" +
		"	       ^^^^^^^^^^^^^\n" +
		nullTypeSafety() + "The expression of type 'Object' needs unchecked conversion to conform to \'@MustNotBeNull Object\'\n" +
		"----------\n",
		JavacTestOptions.Excuse.EclipseWarningConfiguredAsError);
}
// a non-null method returns a value obtained from an unannotated method, missing annotation types
public void test_annotation_import_006() {
	Map customOptions = getCompilerOptions();
	customOptions.put(JavaCore.COMPILER_PB_NULL_UNCHECKED_CONVERSION, JavaCore.ERROR);
	customOptions.put(JavaCore.COMPILER_NULLABLE_ANNOTATION_NAME, "org.foo.MayBeNull");
	customOptions.put(JavaCore.COMPILER_NONNULL_ANNOTATION_NAME, "org.foo.MustNotBeNull");
	runNegativeTest(
		true/*shouldFlushOutputDirectory*/,
		new String[] {
			"Lib.java",
			"public class Lib {\n" +
			"    Object getObject() { return new Object(); }\n" +
			"}\n",
			"X.java",
			"public class X {\n" +
			"    @MustNotBeNull Object getObject(@MustNotBeNull Lib l) {\n" +
			"        return l.getObject();\n" +
			"    }\n" +
			"}\n"
		},
		null /* no libs */,
		customOptions,
		"----------\n" +
		"1. ERROR in X.java (at line 2)\n" +
		"	@MustNotBeNull Object getObject(@MustNotBeNull Lib l) {\n" +
		"	 ^^^^^^^^^^^^^\n" +
		"MustNotBeNull cannot be resolved to a type\n" +
		"----------\n" +
		"2. ERROR in X.java (at line 2)\n" +
		"	@MustNotBeNull Object getObject(@MustNotBeNull Lib l) {\n" +
		"	                                 ^^^^^^^^^^^^^\n" +
		"MustNotBeNull cannot be resolved to a type\n" +
		"----------\n",
		JavacTestOptions.DEFAULT);
}

// a null annotation is illegally used on a class:
public void test_illegal_annotation_001() {
	runNegativeTestWithLibs(
		new String[] {
			"X.java",
			"import org.eclipse.jdt.annotation.*;\n" +
			"@NonNull public class X {\n" +
			"}\n"
		},
		"----------\n" +
		"1. ERROR in X.java (at line 2)\n" +
		"	@NonNull public class X {\n" +
		"	^^^^^^^^\n" +
		((this.complianceLevel < ClassFileConstants.JDK1_8)
		? "The annotation @NonNull is disallowed for this location\n"
		: "The nullness annotation 'NonNull' is not applicable at this location\n") +
		"----------\n");
}
// this test has been removed:
// setting default to nullable, default applies to a parameter
// public void test_default_nullness_001()

// a null annotation is illegally defined by its simple name
// disabled because specific error is not currently raised
public void _test_illegal_annotation_002() {
	Map customOptions = getCompilerOptions();
	customOptions.put(JavaCore.COMPILER_NONNULL_ANNOTATION_NAME, "NichtNull");
	runNegativeTestWithLibs(
		new String[] {
			"X.java",
			"public class X {\n" +
			"}\n"
		},
		customOptions,
		"----------\n" +
		"1. ERROR in X.java (at line 1)\n" +
		"	public class X {\n" +
		"	^\n" +
		"Cannot use the unqualified name \'NichtNull\' as an annotation name for null specification\n" +
		"----------\n");
}

// a null annotation is illegally used on a void method:
public void test_illegal_annotation_003() {
	runNegativeTest(
		new String[] {
			"X.java",
			"import org.eclipse.jdt.annotation.*;\n" +
			"public class X {\n" +
			"	@NonNull void foo() {}\n" +
			"}\n"
		},
		"----------\n" +
		"1. ERROR in X.java (at line 3)\n" +
		"	@NonNull void foo() {}\n" +
		"	^^^^^^^^\n" + 
		((this.complianceLevel < ClassFileConstants.JDK1_8)
			? "The nullness annotation @NonNull is not applicable for the primitive type void\n"
			: "Type annotation is illegal for a method that returns void\n") +
		"----------\n",
		this.LIBS,
		false/*shouldFlush*/);
}

// a null annotation is illegally used on an int method:
public void test_illegal_annotation_003b() {
	runNegativeTestWithLibs(
		new String[] {
			"X.java",
			"import org.eclipse.jdt.annotation.*;\n" +
			"public class X {\n" +
			"	@NonNull int foo() { return 1; }\n" +
			"}\n"
		},
		"----------\n" +
		"1. ERROR in X.java (at line 3)\n" +
		"	@NonNull int foo() { return 1; }\n" +
		"	^^^^^^^^\n" + 
		"The nullness annotation @NonNull is not applicable for the primitive type int\n" +
		"----------\n");
}

// a null annotation is illegally used on a primitive type parameter
public void test_illegal_annotation_004() {
	runNegativeTestWithLibs(
		new String[] {
			"X.java",
			"import org.eclipse.jdt.annotation.*;\n" +
			"public class X {\n" +
			"	void foo(@Nullable int i) {}\n" +
			"}\n"
		},
		"----------\n" +
		"1. ERROR in X.java (at line 3)\n" +
		"	void foo(@Nullable int i) {}\n" +
		"	         ^^^^^^^^^\n" +
		"The nullness annotation @Nullable is not applicable for the primitive type int\n" +
		"----------\n");
}

// a null annotation is illegally used on a primitive type local var
public void test_illegal_annotation_005() {
	runNegativeTestWithLibs(
		new String[] {
			"X.java",
			"import org.eclipse.jdt.annotation.*;\n" +
			"public class X {\n" +
			"	int foo() {\n" +
			"       @Nullable int i = 3;\n" +
			"       return i;\n" +
			"   }\n" +
			"}\n"
		},
		"----------\n" +
		"1. ERROR in X.java (at line 4)\n" +
		"	@Nullable int i = 3;\n" +
		"	^^^^^^^^^\n" +
		"The nullness annotation @Nullable is not applicable for the primitive type int\n" +
		"----------\n");
}

// a configured annotation type does not exist
// see https://bugs.eclipse.org/bugs/show_bug.cgi?id=186342#c133
public void test_illegal_annotation_006() {
	Map customOptions = getCompilerOptions();
	customOptions.put(JavaCore.COMPILER_NULLABLE_ANNOTATION_NAME, "nullAnn.Nullable");
	runNegativeTest(
		new String[] {
			"p/Test.java",
			"package p;\n" +
			"import nullAnn.*;  // 1 \n" +
			"\n" +
			"public class Test { \n" +
			"\n" +
			"        void foo(@nullAnn.Nullable  Object o) {   // 2\n" +
			"            o.toString();           \n" +
			"        }\n" +
			"}"
		},
		"----------\n" +
		"1. ERROR in p\\Test.java (at line 2)\n" +
		"	import nullAnn.*;  // 1 \n" +
		"	       ^^^^^^^\n" +
		"The import nullAnn cannot be resolved\n" +
		"----------\n" +
		"2. ERROR in p\\Test.java (at line 6)\n" +
		"	void foo(@nullAnn.Nullable  Object o) {   // 2\n" +
		"	          ^^^^^^^\n" +
		"nullAnn cannot be resolved to a type\n" +
		"----------\n",
		this.LIBS,
		true, // flush
		customOptions);
}

// a configured annotation type does not exist
// see https://bugs.eclipse.org/bugs/show_bug.cgi?id=186342#c186
public void test_illegal_annotation_007() {
	Map customOptions = getCompilerOptions();
	runNegativeTest(
		new String[] {
			"p/Test.java",
			"package p;\n" +
			"import org.eclipse.jdt.annotation.*;\n" +
			"interface TestInt{\n" +
			"	@NonNull Object foo();\n" +
			"}\n" +
			"\n" +
			"public class Test { \n" +
			"	void bar() {" +
			"		new TestInt() {\n" +
			"        	@org public Object foo() {\n" +
			"        	}\n" +
			"		};\n" +
			"	}\n" +
			"}"
		},
		"----------\n" + 
		"1. ERROR in p\\Test.java (at line 9)\n" + 
		"	@org public Object foo() {\n" + 
		"	 ^^^\n" + 
		"org cannot be resolved to a type\n" + 
		"----------\n" + 
		"2. ERROR in p\\Test.java (at line 9)\n" + 
		"	@org public Object foo() {\n" + 
		"	            ^^^^^^\n" + 
		"The return type is incompatible with '@NonNull Object' returned from TestInt.foo() (mismatching null constraints)\n" + 
		"----------\n",
		this.LIBS,
		true, // flush
		customOptions);
}

// a null annotation is illegally used on a constructor:
public void test_illegal_annotation_008() {
	runNegativeTestWithLibs(
		new String[] {
			"X.java",
			"import org.eclipse.jdt.annotation.*;\n" +
			"public class X {\n" +
			"	@NonNull X() {}\n" +
			"}\n"
		},
		"----------\n" +
		"1. ERROR in X.java (at line 3)\n" +
		"	@NonNull X() {}\n" +
		"	^^^^^^^^\n" +
		((this.complianceLevel < ClassFileConstants.JDK1_8)
		 ? "The annotation @NonNull is disallowed for this location\n"
		 : "The nullness annotation 'NonNull' is not applicable at this location\n" ) +
		"----------\n");
}

public void test_default_nullness_002() {
	Map customOptions = getCompilerOptions();
//	customOptions.put(CompilerOptions.OPTION_ReportPotentialNullSpecViolation, JavaCore.ERROR);
// This option currently does nothing:
//	customOptions.put(JavaCore.COMPILER_NONNULL_IS_DEFAULT, JavaCore.ENABLED);
	runNegativeTestWithLibs(
		new String[] {
			"X.java",
			"import org.eclipse.jdt.annotation.*;\n" +
			"@NonNullByDefault\n" +
			"public class X {\n" +
			"    Object getObject(@Nullable Object o) {\n" +
			"        return new Object();\n" +
			"    }\n" +
			"}\n",
			"Y.java",
			"import org.eclipse.jdt.annotation.*;\n" +
			"@NonNullByDefault\n" +
			"public class Y extends X {\n" +
			"    @Override\n" +
			"    @Nullable Object getObject(Object o) {\n" + // complain illegal return redef and inherited annot is not repeated
			"        return o;\n" +
			"    }\n" +
			"}\n",
		},
		customOptions,
		// main error:
		"----------\n" +
		"1. ERROR in Y.java (at line 5)\n" +
		"	@Nullable Object getObject(Object o) {\n" +
		"	^^^^^^^^^^^^^^^^\n" +
		"The return type is incompatible with '@NonNull Object' returned from X.getObject(Object) (mismatching null constraints)\n" +
		"----------\n" +
		// additional error:
		"2. ERROR in Y.java (at line 5)\n" +
		"	@Nullable Object getObject(Object o) {\n" +
		"	                           ^^^^^^\n" +
		"Illegal redefinition of parameter o, inherited method from X declares this parameter as @Nullable\n" +
		"----------\n");
}

public void test_default_nullness_002_custom() {
	Runner runner = new Runner();
	runner.customOptions = getCompilerOptions();
	runner.customOptions.put(JavaCore.COMPILER_NULLABLE_ANNOTATION_NAME, "org.foo.Nullable");
	runner.customOptions.put(JavaCore.COMPILER_NONNULL_BY_DEFAULT_ANNOTATION_NAME, "org.foo.NonNullByDefault");
	runner.testFiles =
		new String[] {
			CUSTOM_NULLABLE_NAME,
			CUSTOM_NULLABLE_CONTENT,
			CUSTOM_NNBD_NAME,
			CUSTOM_NNBD_CONTENT,
			"X.java",
			"import org.foo.*;\n" +
			"@NonNullByDefault\n" +
			"public class X {\n" +
			"    Object getObject(@Nullable Object o) {\n" +
			"        return new Object();\n" +
			"    }\n" +
			"}\n",
			"Y.java",
			"import org.foo.*;\n" +
			"@NonNullByDefault\n" +
			"public class Y extends X {\n" +
			"    @Override\n" +
			"    @Nullable Object getObject(Object o) {\n" + // complain illegal return redef and inherited annot is not repeated
			"        return o;\n" +
			"    }\n" +
			"}\n",
		};
	runner.expectedCompilerLog =
		// main error:
		"----------\n" +
		"1. ERROR in Y.java (at line 5)\n" +
		"	@Nullable Object getObject(Object o) {\n" +
		"	^^^^^^^^^^^^^^^^\n" +
		"The return type is incompatible with '@NonNull Object' returned from X.getObject(Object) (mismatching null constraints)\n" +
		"----------\n" +
		// additional error:
		"2. ERROR in Y.java (at line 5)\n" +
		"	@Nullable Object getObject(Object o) {\n" +
		"	                           ^^^^^^\n" +
		"Illegal redefinition of parameter o, inherited method from X declares this parameter as @Nullable\n" +
		"----------\n";
	runner.runNegativeTest();
}

// package default is non-null
public void test_default_nullness_003() {
	Map customOptions = getCompilerOptions();
//	customOptions.put(CompilerOptions.OPTION_ReportPotentialNullSpecViolation, JavaCore.ERROR);
	runNegativeTestWithLibs(
		new String[] {
	"p1/X.java",
			"package p1;\n" +
			"import org.eclipse.jdt.annotation.*;\n" +
			"@NonNullByDefault\n" +
			"public class X {\n" +
			"    protected Object getObject(@Nullable Object o) {\n" +
			"        return new Object();\n" +
			"    }\n" +
			"}\n",
	"p2/package-info.java",
			"@org.eclipse.jdt.annotation.NonNullByDefault\n" +
			"package p2;\n",
	"p2/Y.java",
			"package p2;\n" +
			"import org.eclipse.jdt.annotation.*;\n" +
			"public class Y extends p1.X {\n" +
			"    @Override\n" +
			"    protected @Nullable Object getObject(@Nullable Object o) {\n" +
			"        bar(o);\n" +
			"        return o;\n" +
			"    }\n" +
			"	 void bar(Object o2) { }\n" + // parameter is nonnull per package default
			"}\n"
		},
		customOptions,
		"----------\n" +
		"1. ERROR in p2\\Y.java (at line 5)\n" +
		"	protected @Nullable Object getObject(@Nullable Object o) {\n" +
		"	          ^^^^^^^^^^^^^^^^\n" +
		"The return type is incompatible with '@NonNull Object' returned from X.getObject(Object) (mismatching null constraints)\n" +
		"----------\n" +
		"2. ERROR in p2\\Y.java (at line 6)\n" +
		"	bar(o);\n" +
		"	    ^\n" +
		mismatch_NonNull_Nullable("Object") +
		"----------\n");
}
// package level default is consumed from package-info.class, similarly for type level default
public void test_default_nullness_003a() {
	Map customOptions = getCompilerOptions();
//	customOptions.put(CompilerOptions.OPTION_ReportPotentialNullSpecViolation, JavaCore.ERROR);
	runConformTestWithLibs(
		new String[] {
	"p1/X.java",
			"package p1;\n" +
			"import org.eclipse.jdt.annotation.*;\n" +
			"@NonNullByDefault\n" +
			"public class X {\n" +
			"    protected Object getObject(@Nullable Object o) {\n" +
			"        return new Object();\n" +
			"    }\n" +
			"	 protected void bar(Object o2) { }\n" + // parameter is nonnull per type default
			"}\n",
	"p2/package-info.java",
			"@org.eclipse.jdt.annotation.NonNullByDefault\n" +
			"package p2;\n",
			},
			customOptions,
			"");
	// check if default is visible from package-info.class.
	runNegativeTestWithLibs(
		false, // don't flush
		new String[] {
	"p2/Y.java",
			"package p2;\n" +
			"import org.eclipse.jdt.annotation.*;\n" +
			"public class Y extends p1.X {\n" +
			"    @Override\n" +
			"    protected @Nullable Object getObject(@Nullable Object o) {\n" + // can't override inherited default nonnull
			"        bar(o);\n" + // parameter is nonnull in super class's .class file
			"        accept(o);\n" +
			"        return o;\n" +
			"    }\n" +
			"    void accept(Object a) {}\n" + // governed by package level default
			"}\n"
		},
		customOptions,
		"----------\n" +
		"1. ERROR in p2\\Y.java (at line 5)\n" +
		"	protected @Nullable Object getObject(@Nullable Object o) {\n" +
		"	          ^^^^^^^^^^^^^^^^\n" +
		"The return type is incompatible with '@NonNull Object' returned from X.getObject(Object) (mismatching null constraints)\n" +
		"----------\n" +
		"2. ERROR in p2\\Y.java (at line 6)\n" +
		"	bar(o);\n" +
		"	    ^\n" +
		mismatch_NonNull_Nullable("Object") +
		"----------\n" +
		"3. ERROR in p2\\Y.java (at line 7)\n" +
		"	accept(o);\n" +
		"	       ^\n" +
		mismatch_NonNull_Nullable("Object") +
		"----------\n");
}
// same as test_default_nullness_003a, but default-induced annotations are combined with explicit ones (not null related)
public void test_default_nullness_003b() {
	Map customOptions = getCompilerOptions();
	runConformTestWithLibs(
		new String[] {
	"p1/Annot.java",
			"package p1;\n" +
			"import static java.lang.annotation.ElementType.*;\n" +
			"import java.lang.annotation.*;\n" +
			"@Retention(RetentionPolicy.CLASS)\n" +
			"@Target({METHOD,PARAMETER})\n" +
			"public @interface Annot {}\n",
	"p1/X.java",
			"package p1;\n" +
			"import org.eclipse.jdt.annotation.*;\n" +
			"@NonNullByDefault\n" +
			"public class X {\n" +
			"    protected @Annot Object getObject(@Annot @Nullable Object o) {\n" +
			"        return new Object();\n" +
			"    }\n" +
			"	 protected @Annot void bar(@Annot Object o2) { }\n" + // parameter is nonnull per type default
			"}\n",
	"p2/package-info.java",
			"@org.eclipse.jdt.annotation.NonNullByDefault\n" +
			"package p2;\n",
			},
			customOptions,
			"");
	// check if default is visible from package-info.class.
	runNegativeTestWithLibs(
		false, // don't flush
		new String[] {
	"p2/Y.java",
			"package p2;\n" +
			"import org.eclipse.jdt.annotation.*;\n" +
			"public class Y extends p1.X {\n" +
			"    @Override\n" +
			"    protected @Nullable Object getObject(@Nullable Object o) {\n" + // can't override inherited default nonnull
			"        bar(o);\n" + // parameter is nonnull in super class's .class file
			"        accept(o);\n" +
			"        return o;\n" +
			"    }\n" +
			"    void accept(@p1.Annot Object a) {}\n" + // governed by package level default
			"}\n"
		},
		customOptions,
		"----------\n" +
		"1. ERROR in p2\\Y.java (at line 5)\n" +
		"	protected @Nullable Object getObject(@Nullable Object o) {\n" +
		"	          ^^^^^^^^^^^^^^^^\n" +
		"The return type is incompatible with '@NonNull Object' returned from X.getObject(Object) (mismatching null constraints)\n" +
		"----------\n" +
		"2. ERROR in p2\\Y.java (at line 6)\n" +
		"	bar(o);\n" +
		"	    ^\n" +
		mismatch_NonNull_Nullable("Object") +
		"----------\n" +
		"3. ERROR in p2\\Y.java (at line 7)\n" +
		"	accept(o);\n" +
		"	       ^\n" +
		mismatch_NonNull_Nullable("Object") +
		"----------\n");
}
// package level default is consumed from package-info.class, similarly for type level default - fine tuned default
public void test_default_nullness_003c() {
	if (this.complianceLevel < ClassFileConstants.JDK1_8) return; // uses version 2.0 of @NonNullByDefault
	Map customOptions = getCompilerOptions();
	runConformTestWithLibs(
		new String[] {
	"p1/X.java",
			"package p1;\n" +
			"import org.eclipse.jdt.annotation.*;\n" +
			"@NonNullByDefault\n" +
			"public class X {\n" +
			"    protected Object getObject(@Nullable Object o) {\n" +
			"        return new Object();\n" +
			"    }\n" +
			"	 protected void bar(Object o2) { }\n" + // parameter is nonnull per type default
			"}\n",
	"p2/package-info.java",
			"@org.eclipse.jdt.annotation.NonNullByDefault({org.eclipse.jdt.annotation.DefaultLocation.PARAMETER})\n" +
			"package p2;\n",
			},
			customOptions,
			"");
	// check if default is visible from package-info.class.
	runNegativeTestWithLibs(
		false, // don't flush
		new String[] {
	"p2/Y.java",
			"package p2;\n" +
			"import org.eclipse.jdt.annotation.*;\n" +
			"public class Y extends p1.X {\n" +
			"    @Override\n" +
			"    protected @Nullable Object getObject(@Nullable Object o) {\n" + // can't override inherited default nonnull
			"        bar(o);\n" + // parameter is nonnull in super class's .class file
			"        @NonNull Object nno = accept(o); // 2xERR\n" +
			"        return o;\n" +
			"    }\n" +
			"    Object accept(Object a) { return a; }\n" + // governed by package level default (only the parameter!)
			"}\n"
		},
		customOptions,
		"----------\n" +
		"1. ERROR in p2\\Y.java (at line 5)\n" + 
		"	protected @Nullable Object getObject(@Nullable Object o) {\n" + 
		"	          ^^^^^^^^^^^^^^^^\n" + 
		"The return type is incompatible with '@NonNull Object' returned from X.getObject(Object) (mismatching null constraints)\n" + 
		"----------\n" + 
		"2. ERROR in p2\\Y.java (at line 6)\n" + 
		"	bar(o);\n" + 
		"	    ^\n" + 
		"Null type mismatch (type annotations): required \'@NonNull Object\' but this expression has type \'@Nullable Object\'\n" + 
		"----------\n" + 
		"3. WARNING in p2\\Y.java (at line 7)\n" + 
		"	@NonNull Object nno = accept(o); // 2xERR\n" + 
		"	                      ^^^^^^^^^\n" + 
		"Null type safety (type annotations): The expression of type \'Object\' needs unchecked conversion to conform to \'@NonNull Object\'\n" + 
		"----------\n" + 
		"4. ERROR in p2\\Y.java (at line 7)\n" + 
		"	@NonNull Object nno = accept(o); // 2xERR\n" + 
		"	                             ^\n" + 
		"Null type mismatch (type annotations): required \'@NonNull Object\' but this expression has type \'@Nullable Object\'\n" + 
		"----------\n");
}
// don't apply type-level default to non-reference type
public void test_default_nullness_004() {
	Map customOptions = getCompilerOptions();
//	customOptions.put(CompilerOptions.OPTION_ReportPotentialNullSpecViolation, JavaCore.ERROR);
	runConformTestWithLibs(
		new String[] {
	"p1/X.java",
			"package p1;\n" +
			"import org.eclipse.jdt.annotation.*;\n" +
			"@NonNullByDefault\n" +
			"public class X {\n" +
			"    protected Object getObject(boolean o) {\n" +
			"        return new Object();\n" +
			"    }\n" +
			"}\n",
	"p2/Y.java",
			"package p2;\n" +
			"import org.eclipse.jdt.annotation.*;\n" +
			"public class Y extends p1.X {\n" +
			"    @Override\n" +
			"    protected @NonNull Object getObject(boolean o) {\n" +
			"        return o ? this : new Object();\n" +
			"    }\n" +
			"}\n"
		},
		customOptions,
		"");
}
// package default is non-null
// see also Bug 354536 - compiling package-info.java still depends on the order of compilation units
public void test_default_nullness_005() {
	Map customOptions = getCompilerOptions();
//	customOptions.put(CompilerOptions.OPTION_ReportPotentialNullSpecViolation, JavaCore.ERROR);
	customOptions.put(JavaCore.COMPILER_NONNULL_ANNOTATION_NAME, "org.foo.NonNull");
	customOptions.put(JavaCore.COMPILER_NULLABLE_ANNOTATION_NAME, "org.foo.Nullable");
	runNegativeTestWithLibs(
		new String[] {
	"p1/X.java",
			"package p1;\n" +
			"public class X {\n" +
			"    class Inner {" +
			"        protected Object getObject(String s) {\n" +
			"            return null;\n" +
			"        }\n" +
			"    }\n" +
			"}\n",
	"p1/package-info.java",
			"@org.eclipse.jdt.annotation.NonNullByDefault\n" +
			"package p1;\n",
	CUSTOM_NONNULL_NAME,
			CUSTOM_NONNULL_CONTENT,
	CUSTOM_NULLABLE_NAME,
			CUSTOM_NULLABLE_CONTENT
		},
		customOptions,
		"----------\n" +
		"1. ERROR in p1\\X.java (at line 4)\n" +
		"	return null;\n" +
		"	       ^^^^\n" +
		"Null type mismatch: required \'@NonNull Object\' but the provided value is null\n" +
		"----------\n");
}
// package default is non-null, package-info.java read before the annotation type
// compile order: beginToCompile(X.Inner) triggers reading of package-info.java before the annotation type was read
public void test_default_nullness_006() {
	Map customOptions = getCompilerOptions();
//	customOptions.put(CompilerOptions.OPTION_ReportPotentialNullSpecViolation, JavaCore.ERROR);
	customOptions.put(JavaCore.COMPILER_NONNULL_ANNOTATION_NAME, "org.foo.NonNull");
	customOptions.put(JavaCore.COMPILER_NULLABLE_ANNOTATION_NAME, "org.foo.Nullable");
	runNegativeTestWithLibs(
		new String[] {
	"p1/package-info.java",
			"@org.eclipse.jdt.annotation.NonNullByDefault\n" +
			"package p1;\n",
	"p1/X.java",
			"package p1;\n" +
			"public class X {\n" +
			"    class Inner {" +
			"        protected Object getObject(String s) {\n" +
			"            return null;\n" +
			"        }\n" +
			"    }\n" +
			"}\n",
	CUSTOM_NONNULL_NAME,
			CUSTOM_NONNULL_CONTENT,
	CUSTOM_NULLABLE_NAME,
			CUSTOM_NULLABLE_CONTENT
		},
		customOptions,
		"----------\n" +
		"1. ERROR in p1\\X.java (at line 4)\n" +
		"	return null;\n" +
		"	       ^^^^\n" +
		"Null type mismatch: required \'@NonNull Object\' but the provided value is null\n" +
		"----------\n");
}
// global default nonnull, but return may be null
// DISABLED due to dysfunctional global default after Bug 366063 - Compiler should not add synthetic @NonNull annotations
public void _test_default_nullness_007() {
	Map customOptions = getCompilerOptions();
//	customOptions.put(CompilerOptions.OPTION_ReportPotentialNullSpecViolation, JavaCore.ERROR);
//	customOptions.put(JavaCore.COMPILER_NONNULL_IS_DEFAULT, JavaCore.ENABLED);
	runNegativeTestWithLibs(
		new String[] {
			"X.java",
			"import org.eclipse.jdt.annotation.*;\n" +
			"public class X {\n" +
			"    @Nullable Object dangerous() {\n" +
			"        return null;\n" +
			"    }\n" +
			"    Object broken() {\n" +
			"        return dangerous();\n" +
			"    }\n" +
			"}\n",

		},
		customOptions,
		"----------\n" +
		"1. ERROR in X.java (at line 7)\n" +
		"	return dangerous();\n" +
		"	       ^^^^^^^^^^^\n" +
		"Null type mismatch: required \'@NonNull Object\' but the provided value is inferred as @Nullable\n" +
		"----------\n");
}

// cancel type level default to comply with super specification
public void test_default_nullness_008() {
	Map customOptions = getCompilerOptions();
//	customOptions.put(CompilerOptions.OPTION_ReportPotentialNullSpecViolation, JavaCore.ERROR);
	runConformTestWithLibs(
		new String[] {
	"p1/X.java",
			"package p1;\n" +
			"public class X {\n" +
			"    protected Object getObject(Object o) {\n" +
			"        return new Object();\n" +
			"    }\n" +
			"}\n",
	"p2/Y.java",
			"package p2;\n" +
			"import org.eclipse.jdt.annotation.*;\n" +
			"@NonNullByDefault\n" +
			"public class Y extends p1.X {\n" +
			"    @Override\n" +
			cancenNonNullByDefault() +
			"    protected Object getObject(Object o) {\n" +
			"        if (o.toString().length() == 0)\n" + // dereference without a warning
			"	        return null;\n" + // return null without a warning
			"        return o.toString();\n" +
			"    }\n" +
			"}\n"
		},
		customOptions,
		"");
}

// cancel outer type level default to comply with super specification
public void test_default_nullness_009() {
	Map customOptions = getCompilerOptions();
//	customOptions.put(CompilerOptions.OPTION_ReportPotentialNullSpecViolation, JavaCore.ERROR);
	runNegativeTestWithLibs(
		new String[] {
	"p1/X.java",
			"package p1;\n" +
			"public class X {\n" +
			"    protected Object getObject(Object o) {\n" +
			"        return new Object();\n" +
			"    }\n" +
			"}\n",
	"p2/Y.java",
			"package p2;\n" +
			"import org.eclipse.jdt.annotation.*;\n" +
			"@NonNullByDefault\n" +
			"public class Y { \n" +
			cancenNonNullByDefault() +
			"    static class Z extends p1.X {\n" +
			"        @Override\n" +
			"        protected Object getObject(Object o) {\n" +
			"            if (o.toString().length() == 0) {\n" +
			"                o = null;\n" + // assign null without a warning
			"                bar(o); // error: arg is declared @NonNull\n" +
			"	             return null;\n" +
			"            }\n" +
			"            return o.toString();\n" +
			"        }\n" +
			"        String bar(@NonNull Object o) {\n" +
			"            return getObject(o).toString();" +
			"        }\n" +
			"    }\n" +
			"}\n"
		},
		customOptions,
		"----------\n" +
		"1. ERROR in p2\\Y.java (at line 11)\n" +
		"	bar(o); // error: arg is declared @NonNull\n" +
		"	    ^\n" +
		"Null type mismatch: required \'@NonNull Object\' but the provided value is null\n" +
		"----------\n");
}
// non-null declarations are redundant within a default scope.
public void test_default_nullness_010() {
	Map customOptions = getCompilerOptions();
//	customOptions.put(CompilerOptions.OPTION_ReportPotentialNullSpecViolation, JavaCore.ERROR);
	runWarningTestWithLibs(
		true, // flush
		new String[] {
			"p2/Y.java",
			"package p2;\n" +
			"import org.eclipse.jdt.annotation.*;\n" +
			"@NonNullByDefault\n" +
			"public class Y {\n" +
			"    protected @NonNull Object getObject(@NonNull Object o) {\n" +
			"        return o;\n" +
			"    }\n" +
			"}\n"
		},
		customOptions,
		"----------\n" +
		"1. WARNING in p2\\Y.java (at line 5)\n" +
		"	protected @NonNull Object getObject(@NonNull Object o) {\n" +
		"	          ^^^^^^^^^^^^^^^\n" +
		"The nullness annotation is redundant with a default that applies to this location\n" +
		"----------\n" +
		"2. WARNING in p2\\Y.java (at line 5)\n" +
		"	protected @NonNull Object getObject(@NonNull Object o) {\n" +
		"	                                    ^^^^^^^^^^^^^^^^^\n" +
		"The nullness annotation is redundant with a default that applies to this location\n" +
		"----------\n");
}
// package-info declares nonnull-by-default
// special compile order due to import of type from that package
// cf. https://bugs.eclipse.org/bugs/show_bug.cgi?id=186342#add_comment
public void test_default_nullness_011() {
	runNegativeTestWithLibs(
		new String[] {
			"Main.java",
			"import p1.C;\n" +
			"public class Main {\n" +
			"    void test(@org.eclipse.jdt.annotation.NonNull Object o) {\n" +
			"        o = null;\n" +
			"        new C(null);\n" +
			"    }\n" +
			"}\n",
			"p1/C.java",
			"package p1;\n" +
			"@org.eclipse.jdt.annotation.NonNullByDefault\n" +
			"public class C {\n" +
			"    public C (Object o) {}\n" +
			"}\n",
			"p1/package-info.java",
			"@org.eclipse.jdt.annotation.NonNullByDefault\n" +
			"package p1;\n"
		},
		"----------\n" + 
		"1. ERROR in Main.java (at line 4)\n" + 
		"	o = null;\n" + 
		"	    ^^^^\n" + 
		"Null type mismatch: required \'@NonNull Object\' but the provided value is null\n" + 
		"----------\n" + 
		"2. ERROR in Main.java (at line 5)\n" + 
		"	new C(null);\n" + 
		"	      ^^^^\n" + 
		"Null type mismatch: required \'@NonNull Object\' but the provided value is null\n" + 
		"----------\n" + 
		"----------\n" + 
		"1. WARNING in p1\\C.java (at line 2)\n" + 
		"	@org.eclipse.jdt.annotation.NonNullByDefault\n" + 
		"	^^^^^^^^^^^^^^^^^^^^^^^^^^^^^^^^^^^^^^^^^^^^\n" + 
		"Nullness default is redundant with a default specified for the enclosing package p1\n" + 
		"----------\n");
}
// Bug 365836 - [compiler][null] Incomplete propagation of null defaults.
public void test_default_nullness_012() {
	runNegativeTestWithLibs(
		new String[] {
			"X.java",
			"import org.eclipse.jdt.annotation.NonNullByDefault;\n" + 
			"import org.eclipse.jdt.annotation.Nullable;\n" + 
			"\n" + 
			"public class X {\n" + 
			"    @NonNullByDefault \n" + 
			"    public void foo(@Nullable String [] args) {\n" + 
			"        class local {\n" + 
			"            void zoo(Object o) {\n" + 
			"            }\n" + 
			"        };\n" + 
			"        new local().zoo(null); // defaults applying from foo\n" + 
			"    }\n" + 
			"}"
		},
		"----------\n" + 
		"1. ERROR in X.java (at line 11)\n" + 
		"	new local().zoo(null); // defaults applying from foo\n" + 
		"	                ^^^^\n" + 
		"Null type mismatch: required \'@NonNull Object\' but the provided value is null\n" + 
		"----------\n");
}
// Bug 365836 - [compiler][null] Incomplete propagation of null defaults.
public void test_default_nullness_013() {
	runNegativeTestWithLibs(
		new String[] {
			"X.java",
			"import org.eclipse.jdt.annotation.NonNullByDefault;\n" + 
			"import org.eclipse.jdt.annotation.Nullable;\n" + 
			"\n" +
			"@SuppressWarnings(\"unused\")\n" +
			"public class X {\n" + 
			"    @NonNullByDefault \n" + 
			"    public void foo(@Nullable String [] args) {\n" + 
			"        class local {\n" +
			"            class Deeply {\n" + 
			"                Object zoo() {\n" +
			"                    return null; // defaults applying from foo\n" +
			"                }\n" + 
			"            }\n" + 
			"        };\n" + 
			"    }\n" + 
			"}"
		},
		"----------\n" + 
		"1. ERROR in X.java (at line 11)\n" + 
		"	return null; // defaults applying from foo\n" + 
		"	       ^^^^\n" + 
		"Null type mismatch: required \'@NonNull Object\' but the provided value is null\n" + 
		"----------\n");
}
// bug 367154 - [compiler][null] Problem in propagating null defaults.
public void test_default_nullness_014() {
	runNegativeTestWithLibs(
		new String[] {
			"X.java",
			"import org.eclipse.jdt.annotation.NonNullByDefault;\n" + 
			"import org.eclipse.jdt.annotation.Nullable;\n" + 
			"\n" + 
			"@SuppressWarnings(\"unused\")\n" + 
			"public class X {\n" + 
			"\n" + 
			"    public void foo(@Nullable String [] args) {\n" + 
			"        @NonNullByDefault\n" + 
			"        class local {\n" + 
			"            class Deeply {\n" + 
			"                Object zoo() {\n" + 
			"                    return null;  // expect error here\n" + 
			"                }\n" + 
			"            }\n" + 
			"        };\n" + 
			"    }\n" + 
			"}"
		},
		"----------\n" + 
		"1. ERROR in X.java (at line 12)\n" + 
		"	return null;  // expect error here\n" + 
		"	       ^^^^\n" + 
		"Null type mismatch: required \'@NonNull Object\' but the provided value is null\n" + 
		"----------\n");
}
// bug 367154 - [compiler][null] Problem in propagating null defaults.
// initializer involved
public void test_default_nullness_015() {
	runNegativeTestWithLibs(
		new String[] {
			"X.java",
			"import org.eclipse.jdt.annotation.NonNullByDefault;\n" + 
			"import org.eclipse.jdt.annotation.Nullable;\n" + 
			"\n" + 
			"@SuppressWarnings(\"unused\")\n" + 
			"@NonNullByDefault\n" + 
			"public class X {\n" + 
			"    {\n" + 
			"        class local {\n" + 
			"            class Deeply {\n" + 
			"                Object zoo() {\n" + 
			"                    return null;  // expect error here\n" + 
			"                }\n" + 
			"            }\n" + 
			"        };\n" + 
			"    }\n" + 
			"}"
		},
		"----------\n" + 
		"1. ERROR in X.java (at line 11)\n" + 
		"	return null;  // expect error here\n" + 
		"	       ^^^^\n" + 
		"Null type mismatch: required \'@NonNull Object\' but the provided value is null\n" + 
		"----------\n");
}

// default nullness applied to fields, class-level:
public void test_default_nullness_016() {
	runNegativeTestWithLibs(
		new String[] {
			"X.java",
			"import org.eclipse.jdt.annotation.*;\n" +
			"@NonNullByDefault\n" +
			"public class X {\n" +
			"    Object foo;\n" +
			"    void doFoo() {\n" +
			"        foo = null;\n" +
			"    }\n" +
			"    class Inner {\n" +
			"        Object iFoo;\n" +
			"        void diFoo(@Nullable Object arg) {\n" +
			"            iFoo = arg;\n" +
			"        }\n" +
			"    }\n" +
			"}\n",
		},
		"----------\n" + 
		"1. ERROR in X.java (at line 4)\n" + 
		"	Object foo;\n" + 
		"	       ^^^\n" + 
		"The @NonNull field foo may not have been initialized\n" + 
		"----------\n" + 
		"2. ERROR in X.java (at line 6)\n" + 
		"	foo = null;\n" + 
		"	      ^^^^\n" + 
		"Null type mismatch: required \'@NonNull Object\' but the provided value is null\n" + 
		"----------\n" + 
		"3. ERROR in X.java (at line 9)\n" + 
		"	Object iFoo;\n" + 
		"	       ^^^^\n" + 
		"The @NonNull field iFoo may not have been initialized\n" + 
		"----------\n" + 
		"4. ERROR in X.java (at line 11)\n" + 
		"	iFoo = arg;\n" + 
		"	       ^^^\n" + 
		mismatch_NonNull_Nullable("Object") + 
		"----------\n");
}

// default nullness applied to fields, method level applied to local class + redundant annotation
public void test_default_nullness_017() {
	Map options = getCompilerOptions();
	options.put(JavaCore.COMPILER_PB_UNUSED_PRIVATE_MEMBER, JavaCore.IGNORE);
	runNegativeTestWithLibs(
		new String[] {
			"X.java",
			"import org.eclipse.jdt.annotation.*;\n" +
			"public class X {\n" +
			"    @NonNullByDefault\n" +
			"    Object doFoo() {\n" +
			"        class Local {\n" +
			"            Object foo;\n" +
			"            @NonNull Object goo;\n" +
			"        };" +
			"        return new Local();\n" +
			"    }\n" +
			"}\n",
		},
		options,
		"----------\n" + 
		"1. ERROR in X.java (at line 6)\n" + 
		"	Object foo;\n" + 
		"	       ^^^\n" + 
		"The @NonNull field foo may not have been initialized\n" + 
		"----------\n" + 
		"2. WARNING in X.java (at line 7)\n" + 
		"	@NonNull Object goo;\n" + 
		"	^^^^^^^^^^^^^^^\n" + 
		"The nullness annotation is redundant with a default that applies to this location\n" + 
		"----------\n" + 
		"3. ERROR in X.java (at line 7)\n" + 
		"	@NonNull Object goo;\n" + 
		"	                ^^^\n" + 
		"The @NonNull field goo may not have been initialized\n" + 
		"----------\n");
}

// package case
public void test_nullness_default_018() {
	Map customOptions = getCompilerOptions();
	customOptions.put(JavaCore.COMPILER_PB_MISSING_NONNULL_BY_DEFAULT_ANNOTATION, JavaCore.WARNING);
	customOptions.put(JavaCore.COMPILER_PB_UNUSED_WARNING_TOKEN, JavaCore.ERROR);
	runConformTestWithLibs(
		new String[] {
			"pack/NullWarn.java",
			"package pack;\n" +
			"@SuppressWarnings(\"null\")\n" + 
			"public class NullWarn {\n" + 
			"\n" + 
			"    // Some code\n" + 
			"\n" + 
			"}\n"
		},
		customOptions,
		"");
	
}

// type case (inside default package)
public void test_nullness_default_018b() {
	Map customOptions = getCompilerOptions();
	customOptions.put(JavaCore.COMPILER_PB_MISSING_NONNULL_BY_DEFAULT_ANNOTATION, JavaCore.WARNING);
	customOptions.put(JavaCore.COMPILER_PB_UNUSED_WARNING_TOKEN, JavaCore.ERROR);
	runConformTestWithLibs(
		new String[] {
			"NullWarn.java",
			"@SuppressWarnings(\"null\")\n" + 
			"public class NullWarn {\n" + 
			"\n" + 
			"    // Some code\n" + 
			"\n" + 
			"}\n"
		},
		customOptions,
		"");
	
}

// redundant default annotations - class vs. inner class
public void test_redundant_annotation_01() {
	Map customOptions = getCompilerOptions();
//	customOptions.put(CompilerOptions.OPTION_ReportPotentialNullSpecViolation, JavaCore.ERROR);
	runWarningTestWithLibs(
		true,
		new String[] {
			"p2/Y.java",
			"package p2;\n" +
			"import org.eclipse.jdt.annotation.*;\n" +
			"@NonNullByDefault\n" +
			"public class Y {\n" +
			"    @NonNullByDefault class Inner {\n" +
			"        @NonNullByDefault class DeepInner {}\n" +
			"    }\n" +
			"    class Inner2 {\n" +
			"        @NonNullByDefault class DeepInner2 {\n" +
			"        }\n" +
			"        void foo() {\n" +
			"            @SuppressWarnings(\"unused\") @NonNullByDefault class Local {}\n" +
			"        }\n" +
			"    }\n" +
			"}\n" +
			"@NonNullByDefault class V {}\n",
			"p3/package-info.java",
			"@org.eclipse.jdt.annotation.NonNullByDefault package p3;\n",
			"p3/Z.java",
			"package p3;\n" +
			"import org.eclipse.jdt.annotation.*;\n" +
			"@NonNullByDefault\n" +
			"public class Z {\n" +
			"}\n" +
			"class X {\n" +
			"    @NonNullByDefault class Inner {}\n" +
			"    class Inner2 {\n" +
			"        @NonNullByDefault class DeepInner {}\n" +
			"    }\n" +
			"}\n"
		},
		customOptions,
		"----------\n" + 
		"1. WARNING in p2\\Y.java (at line 5)\n" +
		"	@NonNullByDefault class Inner {\n" +
		"	^^^^^^^^^^^^^^^^^\n" +
		"Nullness default is redundant with a default specified for the enclosing type Y\n" +
		"----------\n" +
		"2. WARNING in p2\\Y.java (at line 6)\n" +
		"	@NonNullByDefault class DeepInner {}\n" +
		"	^^^^^^^^^^^^^^^^^\n" +
		"Nullness default is redundant with a default specified for the enclosing type Y.Inner\n" +
		"----------\n" +
		"3. WARNING in p2\\Y.java (at line 9)\n" +
		"	@NonNullByDefault class DeepInner2 {\n" +
		"	^^^^^^^^^^^^^^^^^\n" +
		"Nullness default is redundant with a default specified for the enclosing type Y\n" +
		"----------\n" +
		"4. WARNING in p2\\Y.java (at line 12)\n" +
		"	@SuppressWarnings(\"unused\") @NonNullByDefault class Local {}\n" +
		"	                            ^^^^^^^^^^^^^^^^^\n" +
		"Nullness default is redundant with a default specified for the enclosing type Y\n" +
		"----------\n" +
		"----------\n" +
		"1. WARNING in p3\\Z.java (at line 3)\n" +
		"	@NonNullByDefault\n" +
		"	^^^^^^^^^^^^^^^^^\n" +
		"Nullness default is redundant with a default specified for the enclosing package p3\n" +
		"----------\n" +
		"2. WARNING in p3\\Z.java (at line 7)\n" +
		"	@NonNullByDefault class Inner {}\n" +
		"	^^^^^^^^^^^^^^^^^\n" +
		"Nullness default is redundant with a default specified for the enclosing package p3\n" +
		"----------\n" +
		"3. WARNING in p3\\Z.java (at line 9)\n" +
		"	@NonNullByDefault class DeepInner {}\n" +
		"	^^^^^^^^^^^^^^^^^\n" +
		"Nullness default is redundant with a default specified for the enclosing package p3\n" +
		"----------\n");
}

// redundant default annotations - class vs. method
public void test_redundant_annotation_02() {
	Map customOptions = getCompilerOptions();
	runWarningTestWithLibs(
		true,
		new String[] {
			"p2/Y.java",
			"package p2;\n" +
			"import org.eclipse.jdt.annotation.*;\n" +
			"@NonNullByDefault\n" +
			"public class Y {\n" +
			"    @NonNullByDefault void foo() {}\n" +
			"}\n" +
			"class Z {\n" +
			"    @NonNullByDefault void bar() {\n" +
			"         @NonNullByDefault @SuppressWarnings(\"unused\") class Zork {\n" +
			"             @NonNullByDefault void fubar() {}\n" +
			"         }\n" +
			"    }\n" +
			"    @NonNullByDefault void zink() {\n" +
			"         @SuppressWarnings(\"unused\") class Bork {\n" +
			"             @NonNullByDefault void jubar() {}\n" +
			"         }\n" +
			"    }\n" +
			"}\n"
		},
		customOptions,
		"----------\n" +
		"1. WARNING in p2\\Y.java (at line 5)\n" +
		"	@NonNullByDefault void foo() {}\n" +
		"	^^^^^^^^^^^^^^^^^\n" +
		"Nullness default is redundant with a default specified for the enclosing type Y\n" +
		"----------\n" +
		"2. WARNING in p2\\Y.java (at line 9)\n" +
		"	@NonNullByDefault @SuppressWarnings(\"unused\") class Zork {\n" +
		"	^^^^^^^^^^^^^^^^^\n" +
		"Nullness default is redundant with a default specified for the enclosing method bar()\n" +
		"----------\n" +
		"3. WARNING in p2\\Y.java (at line 10)\n" +
		"	@NonNullByDefault void fubar() {}\n" +
		"	^^^^^^^^^^^^^^^^^\n" +
		"Nullness default is redundant with a default specified for the enclosing type Zork\n" +
		"----------\n" +
		"4. WARNING in p2\\Y.java (at line 15)\n" +
		"	@NonNullByDefault void jubar() {}\n" +
		"	^^^^^^^^^^^^^^^^^\n" +
		"Nullness default is redundant with a default specified for the enclosing method zink()\n" +
		"----------\n");
}

//redundant default annotations - class vs. method - generics
public void test_redundant_annotation_02g() {
	Map customOptions = getCompilerOptions();
	runWarningTestWithLibs(
		true,
		new String[] {
			"p2/Y.java",
			"package p2;\n" +
			"import org.eclipse.jdt.annotation.*;\n" +
			"@NonNullByDefault\n" +
			"public class Y<TY> {\n" +
			"    @NonNullByDefault <TF> void foo(TF arg) {}\n" +
			"}\n" +
			"class Z {\n" +
			"    @NonNullByDefault <TB> void bar() {\n" +
			"         @NonNullByDefault @SuppressWarnings(\"unused\") class Zork {\n" +
			"             @NonNullByDefault void fubar(TB arg) {}\n" +
			"         }\n" +
			"    }\n" +
			"}\n"
		},
		customOptions,
		"----------\n" + 
		"1. WARNING in p2\\Y.java (at line 5)\n" + 
		"	@NonNullByDefault <TF> void foo(TF arg) {}\n" + 
		"	^^^^^^^^^^^^^^^^^\n" + 
		"Nullness default is redundant with a default specified for the enclosing type Y<TY>\n" + 
		"----------\n" + 
		"2. WARNING in p2\\Y.java (at line 9)\n" + 
		"	@NonNullByDefault @SuppressWarnings(\"unused\") class Zork {\n" + 
		"	^^^^^^^^^^^^^^^^^\n" + 
		"Nullness default is redundant with a default specified for the enclosing method bar()\n" + 
		"----------\n" + 
		"3. WARNING in p2\\Y.java (at line 10)\n" + 
		"	@NonNullByDefault void fubar(TB arg) {}\n" + 
		"	^^^^^^^^^^^^^^^^^\n" + 
		"Nullness default is redundant with a default specified for the enclosing type Zork\n" + 
		"----------\n");
}

// test missing default nullness annotation for types in default package
public void test_missing_default_annotation_01() {
	Map customOptions = getCompilerOptions();
	customOptions.put(JavaCore.COMPILER_PB_MISSING_NONNULL_BY_DEFAULT_ANNOTATION, JavaCore.ERROR);
	runNegativeTestWithLibs(
		new String[] {
			"Lib.java",
			"public class Lib {\n" +
			"    Object getObject() { return new Object(); }\n" +
			"}\n",
			"X.java",
			"public class X {\n" +
			"	 class XInner{}\n" +  // don't warn for inner types
			"    Object getObject(Lib l) {\n" +
			"        return l.getObject();\n" +
			"    }\n" +
			"}\n"
		},
		customOptions,
		"----------\n" + 
		"1. ERROR in Lib.java (at line 1)\n" + 
		"	public class Lib {\n" + 
		"	             ^^^\n" + 
		"A default nullness annotation has not been specified for the type Lib\n" + 
		"----------\n" + 
		"----------\n" + 
		"1. ERROR in X.java (at line 1)\n" + 
		"	public class X {\n" + 
		"	             ^\n" + 
		"A default nullness annotation has not been specified for the type X\n" + 
		"----------\n");
}

// test missing default nullness annotation for a package with package-info
public void test_missing_default_annotation_02() {
	Map customOptions = getCompilerOptions();
	customOptions.put(JavaCore.COMPILER_PB_MISSING_NONNULL_BY_DEFAULT_ANNOTATION, JavaCore.ERROR);
	runNegativeTestWithLibs(
		new String[] {
			"p2/package-info.java",
			"package p2;\n",
			"p2/Y.java",
			"package p2;\n" +
			"import org.eclipse.jdt.annotation.*;\n" +
			"@NonNullByDefault\n" +
			"public class Y {\n" +
			"   void foo() {}\n" +
			"}\n",
			"p3/package-info.java",
			"@org.eclipse.jdt.annotation.NonNullByDefault package p3;\n",
			"p3/Z.java",
			"package p3;\n" +
			"import org.eclipse.jdt.annotation.*;\n" +
			"public class Z {\n" +
			"    @NonNullByDefault void bar() {}\n" +
			"}\n",
		},
		customOptions,
		"----------\n" + 
		"1. ERROR in p2\\package-info.java (at line 1)\n" + 
		"	package p2;\n" + 
		"	        ^^\n" + 
		"A default nullness annotation has not been specified for the package p2\n" + 
		"----------\n" + 
		"----------\n" + 
		"1. WARNING in p3\\Z.java (at line 4)\n" + 
		"	@NonNullByDefault void bar() {}\n" + 
		"	^^^^^^^^^^^^^^^^^\n" + 
		"Nullness default is redundant with a default specified for the enclosing package p3\n" + 
		"----------\n");
}

// redundant default annotations - class vs. inner class
// ensure that disabling null annotations also disables this diagnostic
public void test_redundant_annotation_04() {
	Map customOptions = getCompilerOptions();
	customOptions.put(JavaCore.COMPILER_ANNOTATION_NULL_ANALYSIS, JavaCore.DISABLED);
	runConformTestWithLibs(
		new String[] {
			"p2/Y.java",
			"package p2;\n" +
			"import org.eclipse.jdt.annotation.*;\n" +
			"@NonNullByDefault\n" +
			"public class Y {\n" +
			"    @NonNullByDefault class Inner {\n" +
			"        @NonNullByDefault class DeepInner {}\n" +
			"    }\n" +
			"    class Inner2 {\n" +
			"        @NonNullByDefault class DeepInner2 {\n" +
			"        }\n" +
			"        @NonNullByDefault void foo(@Nullable @NonNull Object arg) {\n" +
			"            @NonNullByDefault class Local {}\n" +
			"        }\n" +
			"    }\n" +
			"}\n" +
			"@NonNullByDefault class V {}\n",
			"p3/package-info.java",
			"@org.eclipse.jdt.annotation.NonNullByDefault package p3;\n",
			"p3/Z.java",
			"package p3;\n" +
			"import org.eclipse.jdt.annotation.*;\n" +
			"@NonNullByDefault\n" +
			"public class Z {\n" +
			"}\n" +
			"class X {\n" +
			"    @NonNullByDefault class Inner {}\n" +
			"    class Inner2 {\n" +
			"        @NonNullByDefault class DeepInner {}\n" +
			"    }\n" +
			"}\n"
		},
		customOptions,
		"");
}

// contradictory null annotations
public void test_contradictory_annotations_01() {
	Map customOptions = getCompilerOptions();
	runNegativeTestWithLibs(
		new String[] {
			"p2/Y.java",
			"package p2;\n" +
			"import org.eclipse.jdt.annotation.*;\n" +
			"public class Y {\n" +
			"    void foo(@NonNull @Nullable Object o) {}\n" +
			"    @Nullable @NonNull Object bar() {\n" +
			"        @NonNull @Nullable Object o = null;\n" +
			"        return o;\n" +
			"    }\n" +
			"}\n" +
			"class Z {\n" +
			"    @NonNullByDefault void bar() {}\n" +
			"}\n"
		},
		customOptions,
		"----------\n" + 
		"1. ERROR in p2\\Y.java (at line 4)\n" + 
		"	void foo(@NonNull @Nullable Object o) {}\n" + 
		"	                  ^^^^^^^^^\n" + 
		"Contradictory null specification; only one of @NonNull and @Nullable can be specified at any location\n" + 
		"----------\n" + 
		"2. ERROR in p2\\Y.java (at line 5)\n" + 
		"	@Nullable @NonNull Object bar() {\n" + 
		"	          ^^^^^^^^\n" + 
		"Contradictory null specification; only one of @NonNull and @Nullable can be specified at any location\n" + 
		"----------\n" + 
		"3. ERROR in p2\\Y.java (at line 6)\n" + 
		"	@NonNull @Nullable Object o = null;\n" + 
		"	         ^^^^^^^^^\n" + 
		"Contradictory null specification; only one of @NonNull and @Nullable can be specified at any location\n" + 
		"----------\n");
}

// contradictory null annotations on a field
public void test_contradictory_annotations_02() {
	Map customOptions = getCompilerOptions();
	runNegativeTestWithLibs(
		new String[] {
			"p2/Y.java",
			"package p2;\n" +
			"import org.eclipse.jdt.annotation.*;\n" +
			"public class Y {\n" +
			"    @NonNull @Nullable Object o;\n" +
			"}\n"
		},
		customOptions,
		"----------\n" + 
		"1. ERROR in p2\\Y.java (at line 4)\n" + 
		"	@NonNull @Nullable Object o;\n" + 
		"	         ^^^^^^^^^\n" + 
		"Contradictory null specification; only one of @NonNull and @Nullable can be specified at any location\n" + 
		"----------\n");
}

// contradictory null annotations on a field - array type
public void test_contradictory_annotations_03() {
	Map customOptions = getCompilerOptions();
	runNegativeTestWithLibs(
		new String[] {
			"p2/Y.java",
			"package p2;\n" +
			"import org.eclipse.jdt.annotation.*;\n" +
			"public class Y {\n" +
			"    @NonNull @Nullable Object[] o;\n" +
			"}\n"
		},
		customOptions,
		"----------\n" + 
		"1. ERROR in p2\\Y.java (at line 4)\n" + 
		"	@NonNull @Nullable Object[] o;\n" + 
		"	         ^^^^^^^^^\n" + 
		"Contradictory null specification; only one of @NonNull and @Nullable can be specified at any location\n" + 
		"----------\n");
}

// a nonnull variable is dereferenced in a loop
public void test_nonnull_var_in_constrol_structure_1() {
	Map customOptions = getCompilerOptions();
//	customOptions.put(CompilerOptions.OPTION_ReportPotentialNullSpecViolation, JavaCore.ERROR);
// This option currently does nothing:
//	customOptions.put(JavaCore.COMPILER_NONNULL_IS_DEFAULT, JavaCore.ENABLED);
	runNegativeTestWithLibs(
		new String[] {
			"X.java",
			"import org.eclipse.jdt.annotation.*;\n" +
			"@NonNullByDefault\n" +
			"public class X {\n" +
			"    void print4(@NonNull String s) {\n" +
			"        for (int i=0; i<4; i++)\n" +
			"             print(s);\n" +
			"    }\n" +
			"    void print5(@Nullable String s) {\n" +
			"        for (int i=0; i<5; i++)\n" +
			"             print(s);\n" +
			"    }\n" +
			"    void print6(boolean b) {\n" +
			"        String s = b ? null : \"\";\n" +
			"        for (int i=0; i<5; i++)\n" +
			"             print(s);\n" +
			"    }\n" +
			"    void print(@NonNull String s) {\n" +
			"        System.out.print(s);\n" +
			"    }\n" +
			"}\n",

		},
		customOptions,
		"----------\n" +
		"1. WARNING in X.java (at line 4)\n" +
		"	void print4(@NonNull String s) {\n" +
		"	            ^^^^^^^^^^^^^^^^^\n" +
		"The nullness annotation is redundant with a default that applies to this location\n" +
		"----------\n" +
		"2. ERROR in X.java (at line 10)\n" +
		"	print(s);\n" +
		"	      ^\n" +
		mismatch_NonNull_Nullable("String") +
		"----------\n" +
		"3. ERROR in X.java (at line 15)\n" +
		"	print(s);\n" +
		"	      ^\n" +
		"Null type mismatch: required \'@NonNull String\' but the provided value is inferred as @Nullable\n" +
		"----------\n" +
		"4. WARNING in X.java (at line 17)\n" +
		"	void print(@NonNull String s) {\n" +
		"	           ^^^^^^^^^^^^^^^^^\n" +
		"The nullness annotation is redundant with a default that applies to this location\n" +
		"----------\n");
}
// a nonnull variable is dereferenced in a finally block
public void test_nonnull_var_in_constrol_structure_2() {
	Map customOptions = getCompilerOptions();
//	customOptions.put(CompilerOptions.OPTION_ReportPotentialNullSpecViolation, JavaCore.ERROR);
// This option currently does nothing:
//	customOptions.put(JavaCore.COMPILER_NONNULL_IS_DEFAULT, JavaCore.ENABLED);
	runNegativeTestWithLibs(
		new String[] {
			"X.java",
			"import org.eclipse.jdt.annotation.*;" +
			"@NonNullByDefault\n" +
			"public class X {\n" +
			"    void print4(String s) {\n" +
			"        try { /*empty*/ } finally {\n" +
			"             print(s);\n" +
			"        }\n" +
			"    }\n" +
			"    void print5(@Nullable String s) {\n" +
			"        try { /*empty*/ } finally {\n" +
			"             print(s);\n" +
			"        }\n" +
			"    }\n" +
			"    void print6(boolean b) {\n" +
			"        String s = b ? null : \"\";\n" +
			"        try { /*empty*/ } finally {\n" +
			"             print(s);\n" +
			"        }\n" +
			"    }\n" +
			"    void print(String s) {\n" +
			"        System.out.print(s);\n" +
			"    }\n" +
			"}\n",

		},
		customOptions,
		"----------\n" +
		"1. ERROR in X.java (at line 10)\n" +
		"	print(s);\n" +
		"	      ^\n" +
		mismatch_NonNull_Nullable("String") +
		"----------\n" +
		"2. ERROR in X.java (at line 16)\n" +
		"	print(s);\n" +
		"	      ^\n" +
		"Null type mismatch: required \'@NonNull String\' but the provided value is inferred as @Nullable\n" +
		"----------\n");
}
// a nonnull variable is dereferenced in a finally block inside a loop
public void test_nonnull_var_in_constrol_structure_3() {
	Map customOptions = getCompilerOptions();
	customOptions.put(JavaCore.COMPILER_PB_REDUNDANT_NULL_ANNOTATION, JavaCore.IGNORE);
	runNegativeTestWithLibs(
		new String[] {
			"X.java",
			"import org.eclipse.jdt.annotation.*;\n" +
			"public class X {\n" +
			"    void print4(@NonNull String s) {\n" +
			"        for (int i=0; i<4; i++)\n" +
			"            try { /*empty*/ } finally {\n" +
			"                 print(s);\n" +
			"            }\n" +
			"    }\n" +
			"    void print5(@Nullable String s) {\n" +
			"        for (int i=0; i<5; i++)\n" +
			"            try { /*empty*/ } finally {\n" +
			"                 print(s);\n" +
			"            }\n" +
			"    }\n" +
			"    void print6(boolean b) {\n" +
			"        String s = b ? null : \"\";\n" +
			"        for (int i=0; i<4; i++)\n" +
			"            try { /*empty*/ } finally {\n" +
			"                 print(s);\n" +
			"            }\n" +
			"    }\n" +
			"    void print(@NonNull String s) {\n" +
			"        System.out.print(s);\n" +
			"    }\n" +
			"}\n",

		},
		customOptions,
		"----------\n" +
		"1. ERROR in X.java (at line 12)\n" +
		"	print(s);\n" +
		"	      ^\n" +
		mismatch_NonNull_Nullable("String") +
		"----------\n" +
		"2. ERROR in X.java (at line 19)\n" +
		"	print(s);\n" +
		"	      ^\n" +
		"Null type mismatch: required \'@NonNull String\' but the provided value is inferred as @Nullable\n" +
		"----------\n");
}
// witness for an AIOOBE in FlowContext.recordExpectedType()
public void test_message_send_in_control_structure_01() {
	Map customOptions = getCompilerOptions();
	customOptions.put(JavaCore.COMPILER_PB_NULL_UNCHECKED_CONVERSION, JavaCore.IGNORE);
	customOptions.put(JavaCore.COMPILER_PB_POTENTIAL_NULL_REFERENCE, JavaCore.WARNING);
	runNegativeTestWithLibs(
		new String[] {
			"p/Scope.java",
			"package p;\n" +
			"@org.eclipse.jdt.annotation.NonNullByDefault\n" +
			"public abstract class Scope {\n" +
			"	public ReferenceBinding findMemberType(char[] typeName, ReferenceBinding enclosingType) {\n" +
			"		ReferenceBinding enclosingSourceType = enclosingSourceType();\n" +
			"		PackageBinding currentPackage = getCurrentPackage();\n" +
			"		CompilationUnitScope unitScope = compilationUnitScope();\n" +
			"		ReferenceBinding memberType = enclosingType.getMemberType(typeName);\n" +
			"		ReferenceBinding currentType = enclosingType;\n" +
			"		ReferenceBinding[] interfacesToVisit = null;\n" +
			"		while (true) {\n" +
			"			ReferenceBinding[] itsInterfaces = currentType.superInterfaces();\n" +
			"			if (itsInterfaces != null) {\n" +
			"				if (interfacesToVisit == null) {\n" +
			"					interfacesToVisit = itsInterfaces;\n" +
			"				}\n" +
			"			}\n" +
			"			unitScope.recordReference(currentType, typeName);\n" +
			"			\n" +
			"			if ((memberType = currentType.getMemberType(typeName)) != null) {\n" +
			"				if (enclosingSourceType == null\n" +
			"					? memberType.canBeSeenBy(currentPackage)\n" +
			"					: memberType.canBeSeenBy(enclosingType, enclosingSourceType)) {\n" +
			"						return memberType;\n" +
			"				}\n" +
			"			}\n" +
			"		}\n" +
			"	}\n" +
			"	private CompilationUnitScope compilationUnitScope() {\n" +
			"		return compilationUnitScope();\n" +
			"	}\n" +
			"	private PackageBinding getCurrentPackage() {\n" +
			"		return getCurrentPackage();\n" +
			"	}\n" +
			"	private ReferenceBinding enclosingSourceType() {\n" +
			"		return enclosingSourceType();\n" +
			"	}\n" +
			"}\n",
			"p/CompilationUnitScope.java",
			"package p;\n" +
			"@org.eclipse.jdt.annotation.NonNullByDefault\n" +
			"public class CompilationUnitScope {\n" +
			"    void recordReference(ReferenceBinding rb, char[] name) {}\n" +
			"}\n",
			"p/PackageBinding.java",
			"package p;\n" +
			"@org.eclipse.jdt.annotation.NonNullByDefault\n" +
			"public class PackageBinding {\n" +
			"}\n",
			"p/ReferenceBinding.java",
			"package p;\n" +
			"@org.eclipse.jdt.annotation.NonNullByDefault\n" +
			"public class ReferenceBinding {\n" +
			"    ReferenceBinding getMemberType(char[] name) { return this; }\n" +
			"    ReferenceBinding[] superInterfaces() { return new ReferenceBinding[0]; }\n" +
			"    boolean canBeSeenBy(PackageBinding ob) { return true; }\n" +
			"    boolean canBeSeenBy(ReferenceBinding rb, ReferenceBinding rb2) { return true; }\n" +
			"}\n"
		},
		customOptions,
		"----------\n" +
		"1. ERROR in p\\Scope.java (at line 13)\n" +
		"	if (itsInterfaces != null) {\n" +
		"	    ^^^^^^^^^^^^^\n" +
		"Redundant null check: The variable itsInterfaces cannot be null at this location\n" +
		"----------\n" +
		"2. ERROR in p\\Scope.java (at line 20)\n" +
		"	if ((memberType = currentType.getMemberType(typeName)) != null) {\n" +
		"	    ^^^^^^^^^^^^^^^^^^^^^^^^^^^^^^^^^^^^^^^^^^^^^^^^^^\n" +
		"Redundant null check: The variable memberType cannot be null at this location\n" +
		"----------\n" +
		"3. ERROR in p\\Scope.java (at line 21)\n" +
		"	if (enclosingSourceType == null\n" +
		"	    ^^^^^^^^^^^^^^^^^^^\n" +
		"Null comparison always yields false: The variable enclosingSourceType cannot be null at this location\n" +
		"----------\n");
}

// Bug 370930 - NonNull annotation not considered for enhanced for loops
public void test_message_send_in_control_structure_02() {
	runWarningTestWithLibs(
		true, // flush
		new String[] {
			"Bug370930.java",
			"import org.eclipse.jdt.annotation.*;\n" +
			"import java.util.*;\n" +
			"public class Bug370930 {\n" +
			"	void loop(Collection<String> list) {\n" + 
			"		for(@NonNull String s: list) { // warning here: insufficient info on elements\n" + 
			"			expectNonNull(s); // no warning here\n" + 
			"		}\n" + 
			"	}\n" + 
			"	\n" + 
			"	void expectNonNull(@NonNull String s) {}\n" +
			"}\n"
		},
		getCompilerOptions(),
		"----------\n" + 
		"1. WARNING in Bug370930.java (at line 5)\n" + 
		"	for(@NonNull String s: list) { // warning here: insufficient info on elements\n" + 
		"	                       ^^^^\n" +
		nullTypeSafety() + "The expression of type 'String' needs unchecked conversion to conform to \'@NonNull String\'\n" +
		"----------\n");
}
//Bug 370930 - NonNull annotation not considered for enhanced for loops over array
public void test_message_send_in_control_structure_02a() {
	runWarningTestWithLibs(
		true, // flush
		new String[] {
			"Bug370930.java",
			"import org.eclipse.jdt.annotation.*;\n" +
			"public class Bug370930 {\n" +
			"	void loop(String[] array) {\n" + 
			"		for(@NonNull String s: array) { // warning here: insufficient info on elements\n" + 
			"			expectNonNull(s); // no warning here\n" + 
			"		}\n" + 
			"	}\n" + 
			"	\n" + 
			"	void expectNonNull(@NonNull String s) {}\n" +
			"}\n"
		},
		getCompilerOptions(),
		"----------\n" + 
		"1. WARNING in Bug370930.java (at line 4)\n" + 
		"	for(@NonNull String s: array) { // warning here: insufficient info on elements\n" + 
		"	                       ^^^^^\n" + 
		nullTypeSafety() + "The expression of type 'String' needs unchecked conversion to conform to \'@NonNull String\'\n" +
		"----------\n");
}
//Bug 370930 - NonNull annotation not considered for enhanced for loops
public void test_message_send_in_control_structure_03() {
	runNegativeTestWithLibs(
		new String[] {
			"Bug370930.java",
			"import org.eclipse.jdt.annotation.*;\n" +
			"import java.util.*;\n" +
			"public class Bug370930 {\n" +
			"	void loop(Collection<String> list) {\n" + 
			"		for(@Nullable String s: list) {\n" + 
			"			expectNonNull(s); // warning here\n" + 
			"		}\n" + 
			"	}\n" + 
			"	\n" + 
			"	void expectNonNull(@NonNull String s) {}\n" +
			"}\n"
		},
		"----------\n" + 
		"1. ERROR in Bug370930.java (at line 6)\n" + 
		"	expectNonNull(s); // warning here\n" + 
		"	              ^\n" + 
		mismatch_NonNull_Nullable("String") + 
		"----------\n");
}
public void test_assignment_expression_1() {
	Map customOptions = getCompilerOptions();
	customOptions.put(JavaCore.COMPILER_PB_REDUNDANT_NULL_CHECK, JavaCore.ERROR);
	runConformTestWithLibs(
		new String[] {
			"X.java",
			"import org.eclipse.jdt.annotation.*;\n" +
			"public class X {\n" +
			"	@Nullable Object foo() {\n" +
			"		Object o = null;\n" +
			"		boolean keepLooking = true;\n" +
			"		while(keepLooking) {\n" +
			"			if ((o=getO()) != null) {\n" +
			"				return o;\n" +
			"			}\n" +
			"		}\n" +
			"		return null;\n" +
			"	}\n" +
			"\n" +
			"	private @Nullable Object getO() {\n" +
			"		return new Object();\n" +
			"	}\n" +
			"}\n",

		},
		customOptions,
		"");	
}
// a nonnull variable is dereferenced in a method of a nested type
public void test_nesting_1() {
	Map customOptions = getCompilerOptions();
//	customOptions.put(CompilerOptions.OPTION_ReportPotentialNullSpecViolation, JavaCore.ERROR);
// This option currently does nothing:
//	customOptions.put(JavaCore.COMPILER_NONNULL_IS_DEFAULT, JavaCore.ENABLED);
	runNegativeTestWithLibs(
		new String[] {
			"X.java",
			"import org.eclipse.jdt.annotation.*;\n" +
			"@NonNullByDefault\n" +
			"public class X {\n" +
			"    void print4(final String s1) {\n" +
			"        for (int i=0; i<3; i++)\n" +
			"            new Runnable() {\n" +
			"                public void run() {\n" +
			"                     print(s1);\n" +
			"                }\n" +
			"            }.run();\n" +
			"    }\n" +
			"    void print8(final @Nullable String s2) {\n" +
			"        for (int i=0; i<3; i++)\n" +
			"            new Runnable() {\n" +
			"                public void run() {\n" +
			"                     print(s2);\n" +
			"                }\n" +
			"            }.run();\n" +
			"    }\n" +
			"    void print16(boolean b) {\n" +
			"        final String s3 = b ? null : \"\";\n" +
			"        for (int i=0; i<3; i++)\n" +
			"            new Runnable() {\n" +
			"                public void run() {\n" +
			"                     @NonNull String s3R = s3;\n" +
			"                }\n" +
			"            }.run();\n" +
			"    }\n" +
			"    void print(String s) {\n" +
			"        System.out.print(s);\n" +
			"    }\n" +
			"}\n",

		},
		customOptions,
		"----------\n" +
		"1. ERROR in X.java (at line 16)\n" +
		"	print(s2);\n" +
		"	      ^^\n" +
		mismatch_NonNull_Nullable("String") +
		"----------\n" +
		"2. ERROR in X.java (at line 25)\n" +
		"	@NonNull String s3R = s3;\n" +
		"	                      ^^\n" +
		"Null type mismatch: required \'@NonNull String\' but the provided value is inferred as @Nullable\n" +
		"----------\n");
}
// Test a regression incurred to the OT/J based implementation
// by the fix in Bug 360328 - [compiler][null] detect null problems in nested code (local class inside a loop)
public void test_constructor_with_nested_class() {
	runConformTestWithLibs(
		new String[] {
			"X.java",
			"public class X {\n" +
			"    final Object o1;\n" +
			"    final Object o2;\n" +
			"    public X() {\n" +
			"         this.o1 = new Object() {\n" +
			"             @Override\n" +
			"             public String toString() { return \"O1\"; }\n" +
			"         };\n" +
			"         this.o2 = new Object();" +
			"    }\n" +
			"}\n"
		},
		null,//options
		"");
}
// test analysis disablement, binary type contains annotation
public void test_options_01() {
	Map customOptions = getCompilerOptions();
	customOptions.put(JavaCore.COMPILER_PB_NULL_UNCHECKED_CONVERSION, JavaCore.ERROR);
	runConformTestWithLibs(
			new String[] {
				"ContainingInner2.java",
				"public class ContainingInner2 {\n" + 
				"    public ContainingInner2 (@org.eclipse.jdt.annotation.NonNull Object o) {\n" + 
				"    }\n" + 
				"    public class Inner {\n" + 
				"        public <T> Inner (@org.eclipse.jdt.annotation.NonNull T o) {\n" + 
				"        }\n" + 
				"    }\n" + 
				"}\n",
			},
			null /*customOptions*/,
			"");
	customOptions.put(JavaCore.COMPILER_ANNOTATION_NULL_ANALYSIS, JavaCore.DISABLED);
	runConformTestWithLibs(
		false, // flush directory
		new String[] {
			"X.java",
			"public class X {\n" +
			"	 void create() {\n" +
			"          ContainingInner2 container = new ContainingInner2(null);\n" +
			"	       ContainingInner2.Inner inner = container.new Inner(null);\n" +
			"    }\n" +
		  	"}\n"},
		customOptions,
		""  /* compiler output */);
}
// test illegally trying to ignore null spec violations
public void test_options_02() {
	Map customOptions = getCompilerOptions();
	customOptions.put(JavaCore.COMPILER_PB_NULL_SPECIFICATION_VIOLATION, JavaCore.IGNORE); // has no effect
	runNegativeTestWithLibs(
		new String[] {
			"Test.java",
			"public class Test {\n" +
			"    public void foo(@org.eclipse.jdt.annotation.NonNull Object o) {\n" +
			"        o = null;\n" +
			"        Object p = o;\n" +
			"        if (p == null)\n" +
			"            p.toString();\n" +
			"    }\n" + 
			"}\n",
		},
		customOptions,
		"----------\n" + 
		"1. ERROR in Test.java (at line 3)\n" + 
		"	o = null;\n" + 
		"	    ^^^^\n" + 
		"Null type mismatch: required \'@NonNull Object\' but the provided value is null\n" + 
		"----------\n" + 
		"2. ERROR in Test.java (at line 5)\n" + 
		"	if (p == null)\n" + 
		"	    ^\n" + 
		"Null comparison always yields false: The variable p cannot be null at this location\n" + 
		"----------\n" + 
		"3. WARNING in Test.java (at line 6)\n" + 
		"	p.toString();\n" + 
		"	^^^^^^^^^^^^\n" + 
		"Dead code\n" + 
		"----------\n");
}
// test setting null spec violations to "warning"
public void test_options_03() {
	Map customOptions = getCompilerOptions();
	customOptions.put(JavaCore.COMPILER_PB_NULL_SPECIFICATION_VIOLATION, JavaCore.WARNING); // OK
	runNegativeTestWithLibs(
		new String[] {
			"Test.java",
			"public class Test {\n" +
			"    public void foo(@org.eclipse.jdt.annotation.NonNull Object o) {\n" +
			"        o = null;\n" +
			"        Object p = o;\n" +
			"        if (p == null)\n" +
			"            p.toString();\n" +
			"    }\n" + 
			"}\n",
		},
		customOptions,
		"----------\n" + 
		"1. WARNING in Test.java (at line 3)\n" + 
		"	o = null;\n" + 
		"	    ^^^^\n" + 
		"Null type mismatch: required \'@NonNull Object\' but the provided value is null\n" + 
		"----------\n" + 
		"2. ERROR in Test.java (at line 5)\n" + 
		"	if (p == null)\n" + 
		"	    ^\n" + 
		"Null comparison always yields false: The variable p cannot be null at this location\n" + 
		"----------\n" + 
		"3. WARNING in Test.java (at line 6)\n" + 
		"	p.toString();\n" + 
		"	^^^^^^^^^^^^\n" + 
		"Dead code\n" + 
		"----------\n");
}
// access to a non-null field
// https://bugs.eclipse.org/bugs/show_bug.cgi?id=331649
public void test_nonnull_field_1() {
	runConformTestWithLibs(
		new String[] {
			"X.java",
			"import org.eclipse.jdt.annotation.*;\n" +
			"public class X {\n" +
			"    @NonNull Object o = new Object();\n" +
			"    public String oString() {\n" +
			"         return o.toString();\n" +
			"    }\n" +
			"}\n"
		},
		null /*customOptions*/,
		"");
}

// a non-null field is not properly initialized
// https://bugs.eclipse.org/bugs/show_bug.cgi?id=331649
public void test_nonnull_field_2() {
	runNegativeTestWithLibs(
		new String[] {
			"X.java",
			"import org.eclipse.jdt.annotation.*;\n" +
			"public class X {\n" +
			"    @NonNull Object o;\n" +
			"    public String oString() {\n" +
			"         return o.toString();\n" +
			"    }\n" +
			"}\n"
		},
		null /*customOptions*/,
		"----------\n" +
		"1. ERROR in X.java (at line 3)\n" +
		"	@NonNull Object o;\n" +
		"	                ^\n" +
		"The @NonNull field o may not have been initialized\n" +
		"----------\n");
}

// a non-null field is not properly initialized - explicit constructor
// https://bugs.eclipse.org/bugs/show_bug.cgi?id=331649
public void test_nonnull_field_2a() {
	runNegativeTestWithLibs(
		new String[] {
			"X.java",
			"import org.eclipse.jdt.annotation.*;\n" +
			"public class X {\n" +
			"    @NonNull Object o;\n" +
			"    X (boolean b) { // only potentially initialized\n" +
			"        if (b)\n" +
			"            o = this;\n" +
			"    }\n" +
			"    X (@NonNull Object other) {\n" + // no problem
			"        o = other;\n" +
			"    }\n" +
			"    public String oString() {\n" +
			"        return o.toString();\n" +
			"    }\n" +
			"}\n"
		},
		null /*customOptions*/,
		"----------\n" + 
		"1. ERROR in X.java (at line 4)\n" + 
		"	X (boolean b) { // only potentially initialized\n" + 
		"	^^^^^^^^^^^^^\n" + 
		"The @NonNull field o may not have been initialized\n" + 
		"----------\n");
}

// a non-null field is not properly initialized - explicit constructor - incomplete switch
// https://bugs.eclipse.org/bugs/show_bug.cgi?id=331649
public void test_nonnull_field_2b() {
	runNegativeTestWithLibs(
		new String[] {
			"X.java",
			"import org.eclipse.jdt.annotation.*;\n" +
			"enum Color { BLACK, GREEN }\n" +
			"public class X {\n" +
			"    @NonNull Object o;\n" +
			"    X (Color c) { // only potentially initialized\n" +
			"        switch (c) {\n" +
			"            case BLACK: o = this; break;\n" +
			"            case GREEN: o = new Object(); break;\n" +
			"        }\n" +
			"    }\n" +
			"    public String oString() {\n" +
			"        return o.toString();\n" +
			"    }\n" +
			"}\n"
		},
		null /*customOptions*/,
		"----------\n" + 
		"1. ERROR in X.java (at line 5)\n" + 
		"	X (Color c) { // only potentially initialized\n" + 
		"	^^^^^^^^^^^\n" + 
		"The @NonNull field o may not have been initialized. Note that a problem regarding missing \'default:\' on \'switch\' has been suppressed, which is perhaps related to this problem\n" + 
		"----------\n");
}

// a non-null static field is not properly initialized
// https://bugs.eclipse.org/bugs/show_bug.cgi?id=331649
public void test_nonnull_field_2c() {
	runNegativeTestWithLibs(
		new String[] {
			"X.java",
			"import org.eclipse.jdt.annotation.*;\n" +
			"public class X {\n" +
			"    static @NonNull Object o;\n" +
			"    static {\n" +
			"        if (new Object().hashCode() == 42)\n" +
			"            o = new Object();\n" +
			"    }\n" +
			"}\n"
		},
		null /*customOptions*/,
		"----------\n" + 
		"1. ERROR in X.java (at line 3)\n" + 
		"	static @NonNull Object o;\n" + 
		"	                       ^\n" + 
		"The @NonNull field o may not have been initialized\n" + 
		"----------\n");
}

// a non-null static field is properly initialized
// https://bugs.eclipse.org/bugs/show_bug.cgi?id=331649
public void test_nonnull_field_2d() {
	runConformTestWithLibs(
		new String[] {
			"X.java",
			"import org.eclipse.jdt.annotation.*;\n" +
			"public class X {\n" +
			"    static @NonNull Object o;\n" +
			"    static {\n" +
			"         o = new Object();\n" +
			"    }\n" +
			"}\n"
		},
		null /*customOptions*/,
		"");
}

// a non-null field is properly initialized - using this.f reference
// https://bugs.eclipse.org/bugs/show_bug.cgi?id=331649
public void test_nonnull_field_2e() {
	runConformTestWithLibs(
		new String[] {
			"X.java",
			"import org.eclipse.jdt.annotation.*;\n" +
			"public class X<T> {\n" +
			"    @NonNull Object f;\n" +
			"    {\n" +
			"         this.f = new Object();\n" +
			"    }\n" +
			"}\n"
		},
		null /*customOptions*/,
		"");
}

// a non-null field is initialized to null
// https://bugs.eclipse.org/bugs/show_bug.cgi?id=331649
public void test_nonnull_field_3() {
	runNegativeTestWithLibs(
		new String[] {
			"X.java",
			"import org.eclipse.jdt.annotation.*;\n" +
			"public class X {\n" +
			"    @NonNull Object o = null;\n" +
			"    public String oString() {\n" +
			"         return o.toString();\n" +
			"    }\n" +
			"}\n"
		},
		null /*customOptions*/,
		"----------\n" + 
		"1. ERROR in X.java (at line 3)\n" + 
		"	@NonNull Object o = null;\n" + 
		"	                    ^^^^\n" + 
		"Null type mismatch: required \'@NonNull Object\' but the provided value is null\n" + 
		"----------\n");
}
// a non-null field is assigned to null
// https://bugs.eclipse.org/bugs/show_bug.cgi?id=331649
public void test_nonnull_field_4() {
	runNegativeTestWithLibs(
		new String[] {
			"X.java",
			"import org.eclipse.jdt.annotation.*;\n" +
			"public class X {\n" +
			"    @NonNull Object o = new Object();\n" +
			"    void breakIt1() {\n" +
			"         o = null;\n" +
			"    }\n" +
			"    void breakIt2() {\n" +
			"         this.o = null;\n" +
			"    }\n" +
			"}\n"
		},
		null /*customOptions*/,
		"----------\n" + 
		"1. ERROR in X.java (at line 5)\n" + 
		"	o = null;\n" + 
		"	    ^^^^\n" + 
		"Null type mismatch: required \'@NonNull Object\' but the provided value is null\n" + 
		"----------\n" + 
		"2. ERROR in X.java (at line 8)\n" + 
		"	this.o = null;\n" + 
		"	         ^^^^\n" + 
		"Null type mismatch: required \'@NonNull Object\' but the provided value is null\n" + 
		"----------\n");
}
// a non-null field is checked for null
// https://bugs.eclipse.org/bugs/show_bug.cgi?id=331649
public void test_nonnull_field_5() {
	runNegativeTestWithLibs(
		new String[] {
			"X.java",
			"import org.eclipse.jdt.annotation.*;\n" +
			"public class X {\n" +
			"    @NonNull Object o = new Object();\n" +
			"    boolean checkIt1() {\n" +
			"         return o == null;\n" +
			"    }\n" +
			"    boolean checkIt() {\n" +
			"         return this.o != null;\n" +
			"    }\n" +
			"}\n"
		},
		null /*customOptions*/,
		"----------\n" + 
		"1. ERROR in X.java (at line 5)\n" + 
		"	return o == null;\n" + 
		"	       ^\n" + 
		checkAlwaysFalse_nonnull("The field o", "Object") +
		"----------\n" + 
		"2. ERROR in X.java (at line 8)\n" + 
		"	return this.o != null;\n" + 
		"	            ^\n" +
		redundant_check_nonnull("The field o", "@NonNull Object") +
		"----------\n");
}

// a non-null field is checked for null twice - method call inbetween
// https://bugs.eclipse.org/bugs/show_bug.cgi?id=331649
public void test_nonnull_field_6() {
	runNegativeTestWithLibs(
		new String[] {
			"X.java",
			"import org.eclipse.jdt.annotation.*;\n" +
			"public class X {\n" +
			"    @NonNull Object o = new Object();\n" +
			"    boolean checkIt1() {\n" +
			"         if (o != null)\n" +
			"             System.out.print(\"not null\");\n" +
			"         System.out.print(\"continue\");\n" +
			"         return this.o == null;\n" +
			"    }\n" +
			"}\n"
		},
		null /*customOptions*/,
		"----------\n" + 
		"1. ERROR in X.java (at line 5)\n" + 
		"	if (o != null)\n" + 
		"	    ^\n" + 
		redundant_check_nonnull("The field o", "@NonNull Object") + 
		"----------\n" + 
		"2. ERROR in X.java (at line 8)\n" + 
		"	return this.o == null;\n" + 
		"	            ^\n" + 
		checkAlwaysFalse_nonnull("The field o", "Object") +
		"----------\n");
}

// a non-null field is accessed via a qualified name reference - static field
// https://bugs.eclipse.org/bugs/show_bug.cgi?id=331649
public void test_nonnull_field_7() {
	runNegativeTestWithLibs(
		new String[] {
			"X.java",
			"import org.eclipse.jdt.annotation.*;\n" +
			"class Objects {\n" +
			"    static @NonNull Object o = new Object();\n" +
			"}\n" +
			"public class X {\n" +
			"    @NonNull Object getIt1() {\n" +
			"         if (Objects.o != null) // redundant\n" +
			"             System.out.print(\"not null\");\n" +
			"         System.out.print(\"continue\");\n" +
			"         return Objects.o;\n" +
			"    }\n" +
			"    @NonNull Object getIt2() {\n" +
			"         if (null != Objects.o) // redundant\n" +
			"             System.out.print(\"not null\");\n" +
			"         System.out.print(\"continue\");\n" +
			"         return Objects.o;\n" +
			"    }\n" +
			"    String getIt3() {\n" +
			"         return Objects.o.toString();\n" +
			"    }\n" +
			"}\n"
		},
		null /*customOptions*/,
		"----------\n" + 
		"1. ERROR in X.java (at line 7)\n" + 
		"	if (Objects.o != null) // redundant\n" + 
		"	            ^\n" + 
		redundant_check_nonnull("The field o", "@NonNull Object") + 
		"----------\n" + 
		"2. ERROR in X.java (at line 13)\n" + 
		"	if (null != Objects.o) // redundant\n" + 
		"	                    ^\n" + 
		redundant_check_nonnull("The field o", "@NonNull Object") + 
		"----------\n");
}

// a non-null field is accessed via a qualified name reference - instance field
// https://bugs.eclipse.org/bugs/show_bug.cgi?id=331649
public void test_nonnull_field_8() {
	runNegativeTestWithLibs(
		new String[] {
			"X.java",
			"import org.eclipse.jdt.annotation.*;\n" +
			"class Objects {\n" +
			"    @NonNull Object o = new Object();\n" +
			"}\n" +
			"public class X {\n" +
			"    @NonNull Object getIt1(@NonNull Objects objs) {\n" +
			"         if (objs.o == null) // always false\n" +
			"             System.out.print(\"not null\");\n" +
			"         System.out.print(\"continue\");\n" +
			"         return objs.o;\n" +
			"    }\n" +
			"    String getIt2(@NonNull Objects objs) {\n" +
			"         return objs.o.toString();\n" +
			"    }\n" +
			"}\n"
		},
		null /*customOptions*/,
		"----------\n" + 
		"1. ERROR in X.java (at line 7)\n" + 
		"	if (objs.o == null) // always false\n" + 
		"	         ^\n" + 
		checkAlwaysFalse_nonnull("The field o", "Object") + 
		"----------\n" + 
		"2. WARNING in X.java (at line 8)\n" + 
		"	System.out.print(\"not null\");\n" + 
		"	^^^^^^^^^^^^^^^^^^^^^^^^^^^^\n" + 
		"Dead code\n" + 
		"----------\n");
}

// a non-null field is accessed via an indirect field reference - instance field
// https://bugs.eclipse.org/bugs/show_bug.cgi?id=331649
public void test_nonnull_field_9() {
	runNegativeTestWithLibs(
		new String[] {
			"X.java",
			"import org.eclipse.jdt.annotation.*;\n" +
			"class Objects {\n" +
			"    @NonNull Object o = new Object();\n" +
			"}\n" +
			"public class X {\n" +
			"    Objects objs = new Objects();\n" +
			"    @NonNull Object getIt1() {\n" +
			"         if (this.objs.o != null) // redundant\n" +
			"             System.out.print(\"not null\");\n" +
			"         System.out.print(\"continue\");\n" +
			"         if (getObjs().o != null) // redundant\n" +
			"             System.out.print(\"not null\");\n" +
			"         return this.objs.o;\n" +
			"    }\n" +
			"    Objects getObjs() { return this.objs; }\n" +
			"    String getIt2() {\n" +
			"         return this.objs.o.toString();\n" +
			"    }\n" +
			"}\n"
		},
		null /*customOptions*/,
		"----------\n" + 
		"1. ERROR in X.java (at line 8)\n" + 
		"	if (this.objs.o != null) // redundant\n" + 
		"	              ^\n" + 
		redundant_check_nonnull("The field o", "@NonNull Object") + 
		"----------\n" + 
		"2. ERROR in X.java (at line 11)\n" + 
		"	if (getObjs().o != null) // redundant\n" + 
		"	              ^\n" +
		redundant_check_nonnull("The field o", "@NonNull Object") + 
		"----------\n");
}

// trying to assign null to a nonnull field via a single / a qualified name reference
// https://bugs.eclipse.org/bugs/show_bug.cgi?id=331649
public void test_nonnull_field_11() {
	runNegativeTestWithLibs(
		new String[] {
			"X.java",
			"import org.eclipse.jdt.annotation.*;\n" +
			"class Objects {\n" +
			"    @NonNull Object o = new Object();\n" +
			"    void test0(@Nullable Object x) {\n" +
			"         o = x;\n" +
			"    }\n" +
			"}\n" +
			"public class X {\n" +
			"    void test(@NonNull Objects objs) {\n" +
			"         objs.o = null;\n" +
			"    }\n" +
			"}\n"
		},
		null /*customOptions*/,
		"----------\n" + 
		"1. ERROR in X.java (at line 5)\n" + 
		"	o = x;\n" + 
		"	    ^\n" + 
		mismatch_NonNull_Nullable("Object") + 
		"----------\n" + 
		"2. ERROR in X.java (at line 10)\n" + 
		"	objs.o = null;\n" + 
		"	         ^^^^\n" + 
		"Null type mismatch: required \'@NonNull Object\' but the provided value is null\n" + 
		"----------\n");
}

// @NonNull is applied to a field with primitive type
// https://bugs.eclipse.org/bugs/show_bug.cgi?id=331649
public void test_nonnull_field_12() {
	runNegativeTestWithLibs(
		new String[] {
			"X.java",
			"import org.eclipse.jdt.annotation.*;\n" +
			"public class X {\n" +
			"    @NonNull int o = 1;\n" +
			"}\n"
		},
		null /*customOptions*/,
		"----------\n" + 
		"1. ERROR in X.java (at line 3)\n" + 
		"	@NonNull int o = 1;\n" + 
		"	^^^^^^^^\n" + 
		"The nullness annotation @NonNull is not applicable for the primitive type int\n" + 
		"----------\n");
}

// A final field is initialized to non-null, treat as effectively @NonNull
// https://bugs.eclipse.org/bugs/show_bug.cgi?id=331649
public void _test_nonnull_field_13() {
	// withdrawn as of https://bugs.eclipse.org/331649#c75
	runConformTestWithLibs(
		new String[] {
			"X.java",
			"import org.eclipse.jdt.annotation.*;\n" +
			"public class X {\n" +
			"    final String s1 = \"\";\n" +
			"    @NonNull String s2;\n" +
			"    X() {\n" +
			"        s2 = s1;\n" +
			"    }\n" +
			"}\n"
		},
		null /*customOptions*/,
		"");
}

// A field in a different CU is implicitly @NonNull (by type default) - that class is read from binary
// Assignment to other @NonNull field should not raise a warning
// https://bugs.eclipse.org/bugs/show_bug.cgi?id=331649
public void test_nonnull_field_14() {
	runConformTestWithLibs(
		new String[] {
			"p1/X.java",
			"package p1;\n" +
			"import org.eclipse.jdt.annotation.*;\n" +
			"@NonNullByDefault\n" +
			"public class X {\n" +
			"    public String s1 = \"\";\n" +
			"}\n",
		},
		null /*customOptions*/,
		"");
	runConformTestWithLibs(
			false /*flush*/,
			new String[] {
			"p2/Y.java",
			"package p2;\n" +
			"import org.eclipse.jdt.annotation.*;\n" +
			"import p1.X;\n" +
			"public class Y {\n" +
			"    @NonNull String s2 = \"\";\n" +
			"    void foo(X other) {\n" +
			"        s2 = other.s1;\n" +
			"    }\n" +
			"}\n"
		},
		null /*customOptions*/,
		"");
}

// A field in a different CU is implicitly @NonNull (by package default) - that class is read from binary
// Assignment to other @NonNull field should not raise a warning
// https://bugs.eclipse.org/bugs/show_bug.cgi?id=331649
public void test_nonnull_field_14b() {
	runConformTestWithLibs(
		new String[] {
			"p1/package-info.java",
			"@org.eclipse.jdt.annotation.NonNullByDefault\n" +
			"package p1;\n",
			"p1/X.java",
			"package p1;\n" +
			"public class X {\n" +
			"    public String s1 = \"\";\n" +
			"}\n",
		},
		null /*customOptions*/,
		"");
	runConformTestWithLibs(
			false /*flush*/,
			new String[] {
			"p2/Y.java",
			"package p2;\n" +
			"import org.eclipse.jdt.annotation.*;\n" +
			"import p1.X;\n" +
			"public class Y {\n" +
			"    @NonNull String s2 = \"\";\n" +
			"    void foo(X other) {\n" +
			"        s2 = other.s1;\n" +
			"    }\n" +
			"}\n"
		},
		null /*customOptions*/,
		"");
}

// A @NonNull field is assumed to be initialized by the injection framework
// [compiler] Null analysis for fields does not take @com.google.inject.Inject into account
// https://bugs.eclipse.org/bugs/show_bug.cgi?id=400421
public void test_nonnull_field_15() {
	runConformTestWithLibs(
		new String[] {
			GOOGLE_INJECT_NAME,
			GOOGLE_INJECT_CONTENT,
			"X.java",
			"import org.eclipse.jdt.annotation.*;\n" +
			"import com.google.inject.Inject;\n" +
			"public class X {\n" +
			"    @NonNull @Inject Object o;\n" +
			"    @NonNullByDefault class Inner {\n" +
			"        @Inject String s;\n" +
			"    }\n" +
			"}\n",
		},
		null /*customOptions*/,
		"");
}

// Injection is optional, don't rely on the framework
// [compiler] Null analysis for fields does not take @com.google.inject.Inject into account
// https://bugs.eclipse.org/bugs/show_bug.cgi?id=400421
public void test_nonnull_field_16() {
	runNegativeTestWithLibs(
		new String[] {
			GOOGLE_INJECT_NAME,
			GOOGLE_INJECT_CONTENT,
			"X.java",
			"import org.eclipse.jdt.annotation.*;\n" +
			"import com.google.inject.Inject;\n" +
			"public class X {\n" +
			"    @Inject(optional=true) @NonNull Object o;\n" +
			"    @NonNullByDefault class Inner {\n" +
			"        @Inject(optional=true) String s;\n" +
			"        @Inject(optional=false) String t;\n" + // don't complain here
			"    }\n" +
			"}\n",
		},
		null /*customOptions*/,
		"----------\n" + 
		"1. ERROR in X.java (at line 4)\n" + 
		"	@Inject(optional=true) @NonNull Object o;\n" + 
		"	                                       ^\n" + 
		"The @NonNull field o may not have been initialized\n" + 
		"----------\n" + 
		"2. ERROR in X.java (at line 6)\n" + 
		"	@Inject(optional=true) String s;\n" + 
		"	                              ^\n" + 
		"The @NonNull field s may not have been initialized\n" + 
		"----------\n");
}

// Using javax.inject.Inject, slight variations
// [compiler] Null analysis for fields does not take @com.google.inject.Inject into account
// https://bugs.eclipse.org/bugs/show_bug.cgi?id=400421
public void test_nonnull_field_17() {
	runNegativeTestWithLibs(
		new String[] {
			JAVAX_INJECT_NAME,
			JAVAX_INJECT_CONTENT,
			"X.java",
			"import org.eclipse.jdt.annotation.*;\n" +
			"import javax.inject.Inject;\n" +
			"public class X {\n" +
			"    @NonNull @Inject static String s; // warn since injection of static field is less reliable\n" + // variation: static field
			"    @NonNull @Inject @Deprecated Object o;\n" +
			"    public X() {}\n" + // variation: with explicit constructor
			"}\n",
		},
		null /*customOptions*/,
		"----------\n" + 
		"1. ERROR in X.java (at line 4)\n" + 
		"	@NonNull @Inject static String s; // warn since injection of static field is less reliable\n" + 
		"	                               ^\n" + 
		"The @NonNull field s may not have been initialized\n" + 
		"----------\n");
}

// access to a nullable field - field reference
// https://bugs.eclipse.org/bugs/show_bug.cgi?id=331649
public void test_nullable_field_1() {
	runNegativeTestWithLibs(
		new String[] {
			"X.java",
			"import org.eclipse.jdt.annotation.*;\n" +
			"public class X {\n" +
			"    @Nullable Object o = new Object();\n" +
			"    public String oString() {\n" +
			"         return this.o.toString();\n" +
			"    }\n" +
			"}\n"
		},
		null /*customOptions*/,
		"----------\n" + 
		"1. ERROR in X.java (at line 5)\n" + 
		"	return this.o.toString();\n" + 
		"	            ^\n" +
		potNPE_nullable("The field o") + 
		"----------\n");
}
// access to a nullable field - single name reference
// https://bugs.eclipse.org/bugs/show_bug.cgi?id=331649
public void test_nullable_field_2() {
	runNegativeTestWithLibs(
		new String[] {
			"X.java",
			"import org.eclipse.jdt.annotation.*;\n" +
			"public class X {\n" +
			"    @Nullable Object o = new Object();\n" +
			"    public String oString() {\n" +
			"         return o.toString();\n" +
			"    }\n" +
			"}\n"
		},
		null /*customOptions*/,
		"----------\n" + 
		"1. ERROR in X.java (at line 5)\n" + 
		"	return o.toString();\n" + 
		"	       ^\n" + 
		potNPE_nullable("The field o") +
		"----------\n");
}
// access to a nullable field - qualified name reference
// https://bugs.eclipse.org/bugs/show_bug.cgi?id=331649
public void test_nullable_field_3() {
	runNegativeTestWithLibs(
		new String[] {
			"X.java",
			"import org.eclipse.jdt.annotation.*;\n" +
			"public class X {\n" +
			"    @Nullable Object o = new Object();\n" +
			"    @Nullable X other;\n" +
			"    public String oString() {\n" +
			"         return other.o.toString();\n" +
			"    }\n" +
			"}\n"
		},
		null /*customOptions*/,
		"----------\n" +
		"1. ERROR in X.java (at line 6)\n" +
		"	return other.o.toString();\n" +
		"	       ^^^^^\n" +
		potNPE_nullable("The field other") +
		"----------\n" +
		"2. ERROR in X.java (at line 6)\n" +
		"	return other.o.toString();\n" +
		"	             ^\n" +
		potNPE_nullable("The field o") +
		"----------\n");
}
// access to a nullable field - qualified name reference - multiple segments
// https://bugs.eclipse.org/bugs/show_bug.cgi?id=331649
public void test_nullable_field_3m() {
	runNegativeTestWithLibs(
		new String[] {
			"X.java",
			"import org.eclipse.jdt.annotation.*;\n" +
			"public class X {\n" +
			"    @Nullable Object o = new Object();\n" +
			"    @Nullable X other;\n" +
			"    public String oString() {\n" +
			"         return other.other.o.toString();\n" +
			"    }\n" +
			"}\n"
		},
		null /*customOptions*/,
		"----------\n" +
		"1. ERROR in X.java (at line 6)\n" +
		"	return other.other.o.toString();\n" +
		"	       ^^^^^\n" +
		potNPE_nullable("The field other") +
		"----------\n" +
		"2. ERROR in X.java (at line 6)\n" +
		"	return other.other.o.toString();\n" +
		"	             ^^^^^\n" +
		potNPE_nullable("The field other") +
		"----------\n" +
		"3. ERROR in X.java (at line 6)\n" +
		"	return other.other.o.toString();\n" +
		"	                   ^\n" +
		potNPE_nullable("The field o") +
		"----------\n");
}
// access to a nullable field - dereference after check
// https://bugs.eclipse.org/bugs/show_bug.cgi?id=331649
public void test_nullable_field_4() {
	// currently no flow analysis for fields is implemented,
	// but the direct sequence of null-check + dereference is optionally supported as a special case
	Map options = getCompilerOptions();
	options.put(JavaCore.COMPILER_PB_SYNTACTIC_NULL_ANALYSIS_FOR_FIELDS, JavaCore.ENABLED);
	runNegativeTestWithLibs(
		new String[] {
			"X.java",
			"import org.eclipse.jdt.annotation.*;\n" +
			"public class X {\n" +
			"    @Nullable Object o = new Object();\n" +
			"    public String oString() {\n" +
			"         if (this.o != null)\n" +
			"             return this.o.toString();\n" + // silent after check
			"         if (o != null)\n" +
			"             return o.toString();\n" + // silent after check
			"         return \"\";\n" +
			"    }\n" +
			"    public String oString2() {\n" +
			"         String local = o.toString();\n" +
			"         if (this.o != null) {\n" +
			"             this.toString();\n" + // method call wipes null info
			"             return this.o.toString(); // warn here\n" +
			"         }\n" +
			"         return \"\";\n" +
			"    }\n" +
			"}\n"
		},
		options /*customOptions*/,
		"----------\n" + 
		"1. ERROR in X.java (at line 12)\n" + 
		"	String local = o.toString();\n" + 
		"	               ^\n" + 
		potNPE_nullable("The field o") + 
		"----------\n" + 
		"2. ERROR in X.java (at line 15)\n" + 
		"	return this.o.toString(); // warn here\n" + 
		"	            ^\n" + 
		potNPE_nullable("The field o") + 
		"----------\n");
}

// access to a nullable field - intermediate component in a QNR
// https://bugs.eclipse.org/bugs/show_bug.cgi?id=331649
public void test_nullable_field_5() {
	runNegativeTestWithLibs(
		new String[] {
			"X.java",
			"import org.eclipse.jdt.annotation.*;\n" +
			"public class X {\n" +
			"    @NonNull Y y = new Y();\n" +
			"    public String oString() {\n" +
			"         return y.z.o.toString(); // pot.NPE on z\n" +
			"    }\n" +
			"}\n",
			"Y.java",
			"import org.eclipse.jdt.annotation.*;\n" +
			"public class Y {\n" +
			"    @Nullable Z z = new Z();\n" +
			"}\n",
			"Z.java",
			"import org.eclipse.jdt.annotation.*;\n" +
			"public class Z {\n" +
			"    @NonNull Object o = new Object();\n" +
			"}\n"
		},
		null /*customOptions*/,
		"----------\n" + 
		"1. ERROR in X.java (at line 5)\n" + 
		"	return y.z.o.toString(); // pot.NPE on z\n" + 
		"	         ^\n" +
		potNPE_nullable("The field z") + 
		"----------\n");
}

// access to a nullable field - intermediate component in a QNR - inverse of test_nullable_field_5
// https://bugs.eclipse.org/bugs/show_bug.cgi?id=331649
public void test_nullable_field_6() {
	runNegativeTestWithLibs(
		new String[] {
			"X.java",
			"import org.eclipse.jdt.annotation.*;\n" +
			"public class X {\n" +
			"    @Nullable Y y = new Y();\n" +
			"    public String oString() {\n" +
			"         return y.z.o.toString(); // pot.NPE on y and o\n" +
			"    }\n" +
			"}\n",
			"Y.java",
			"import org.eclipse.jdt.annotation.*;\n" +
			"public class Y {\n" +
			"    @NonNull Z z = new Z();\n" +
			"}\n",
			"Z.java",
			"import org.eclipse.jdt.annotation.*;\n" +
			"public class Z {\n" +
			"    Object dummy;\n" + // ensure different interal fieldId
			"    @Nullable Object o = new Object();\n" +
			"}\n"
		},
		null /*customOptions*/,
		"----------\n" + 
		"1. ERROR in X.java (at line 5)\n" + 
		"	return y.z.o.toString(); // pot.NPE on y and o\n" + 
		"	       ^\n" + 
		potNPE_nullable("The field y") + 
		"----------\n" + 
		"2. ERROR in X.java (at line 5)\n" + 
		"	return y.z.o.toString(); // pot.NPE on y and o\n" + 
		"	           ^\n" + 
		potNPE_nullable("The field o") + 
		"----------\n");
}

// access to a nullable field - intermediate component in a double field reference
// https://bugs.eclipse.org/bugs/show_bug.cgi?id=331649
public void test_nullable_field_7() {
	runNegativeTestWithLibs(
		new String[] {
			"X.java",
			"import org.eclipse.jdt.annotation.*;\n" +
			"public class X {\n" +
			"    @Nullable Y y = new Y();\n" +
			"    public String oString() {\n" +
			"         return this.y.o.toString(); // pot.NPE on y and o\n" +
			"    }\n" +
			"}\n",
			"Y.java",
			"import org.eclipse.jdt.annotation.*;\n" +
			"public class Y {\n" +
			"    @Nullable Object o = new Object();\n" +
			"}\n"
		},
		null /*customOptions*/,
		"----------\n" + 
		"1. ERROR in X.java (at line 5)\n" + 
		"	return this.y.o.toString(); // pot.NPE on y and o\n" + 
		"	            ^\n" +
		potNPE_nullable("The field y") + 
		"----------\n" + 
		"2. ERROR in X.java (at line 5)\n" + 
		"	return this.y.o.toString(); // pot.NPE on y and o\n" + 
		"	              ^\n" +
		potNPE_nullable("The field o") + 
		"----------\n");
}

// static access to a nullable field - qualified name reference
// https://bugs.eclipse.org/bugs/show_bug.cgi?id=331649
public void test_nullable_field_8() {
	runConformTestWithLibs(
		new String[] {
			"X.java",
			"import org.eclipse.jdt.annotation.*;\n" +
			"public class X {\n" +
			"    @Nullable static final Object o = null;\n" +
			"    public void foo() {\n" +
			"         if (X.o == null){\n" +
			"				System.out.println(X.o);\n" +
			"		  }\n" +
			"    }\n" +
			"}\n"
		},
		null /*customOptions*/,
		"");
}

// illegal use of @Nullable for a field of primitive type
// https://bugs.eclipse.org/bugs/show_bug.cgi?id=331649
public void test_nullable_field_9() {
	runNegativeTestWithLibs(
			new String[] {
				"X.java",
				"import org.eclipse.jdt.annotation.*;\n" +
				"public class X {\n" +
				"    @Nullable int i;\n" +
				"}\n"
			},
			null /*customOptions*/,
			"----------\n" + 
			"1. ERROR in X.java (at line 3)\n" + 
			"	@Nullable int i;\n" + 
			"	^^^^^^^^^\n" + 
			"The nullness annotation @Nullable is not applicable for the primitive type int\n" + 
			"----------\n");	
}

// protected access to nullable fields - different kinds of references
// https://bugs.eclipse.org/bugs/show_bug.cgi?id=331649
public void test_nullable_field_10a() {
	Map options = getCompilerOptions();
	options.put(JavaCore.COMPILER_PB_SYNTACTIC_NULL_ANALYSIS_FOR_FIELDS, JavaCore.ENABLED);
	runConformTestWithLibs(
		new String[] {
			"X.java",
			"import org.eclipse.jdt.annotation.*;\n" +
			"public class X {\n" +
			"    @Nullable Object o1, o2, o3;\n" +
			"    @NonNull X x = new X();\n" +
			"    public void foo(X other) {\n" +
			"         if (other.o1 != null){\n" +						// qualified reference -> block
			"             System.out.println(other.o1.toString());\n" +
			"         }\n" +
			"         if (this.o2 != null)\n" + 						// field reference -> statement
			"             System.out.println(o2.toString());\n" +
			"         if (this.o2 != null)\n" + 						// identical field references
			"             System.out.println(this.o2.toString());\n" +
			"         System.out.println (null != o3 ? o3.toString() : \"nothing\");\n" + // ternary
			"         if (this.x.o1 != null)\n" +						// nested field reference ...
			"             System.out.println(x.o1.toString());\n" + 	// ... equiv qualified name reference
			"         if (x.o1 != null)\n" +							// qualified name reference ...
			"             System.out.println(this.x.o1.toString());\n" +// ... equiv nested field reference
			"         if (this.x.o1 != null)\n" +						// identical nested field references
			"             System.out.println(this.x.o1.toString());\n" +
			"    }\n" +
			"}\n"
		},
		options,
		"");
}

// protected access to nullable fields - different kinds of references - option not enabled
// https://bugs.eclipse.org/bugs/show_bug.cgi?id=331649
public void test_nullable_field_10b() {
	Map options = getCompilerOptions();
	options.put(JavaCore.COMPILER_PB_SYNTACTIC_NULL_ANALYSIS_FOR_FIELDS, JavaCore.DISABLED);
	runNegativeTestWithLibs(
		new String[] {
			"X.java",
			"import org.eclipse.jdt.annotation.*;\n" +
			"public class X {\n" +
			"    @Nullable Object o1, o2, o3;\n" +
			"    @NonNull X x = new X();\n" +
			"    public void foo(X other) {\n" +
			"         if (other.o1 != null){\n" +						// qualified reference -> block
			"             System.out.println(other.o1.toString());\n" +
			"         }\n" +
			"         if (this.o2 != null)\n" + 						// field reference -> statement
			"             System.out.println(o2.toString());\n" +
			"         if (this.o2 != null)\n" + 						// identical field references
			"             System.out.println(this.o2.toString());\n" +
			"         System.out.println (null != o3 ? o3.toString() : \"nothing\");\n" + // ternary
			"         if (this.x.o1 != null)\n" +						// nested field reference ...
			"             System.out.println(x.o1.toString());\n" + 	// ... equiv qualified name reference
			"         if (x.o1 != null)\n" +							// qualified name reference ...
			"             System.out.println(this.x.o1.toString());\n" +// ... equiv nested field reference
			"         if (this.x.o1 != null)\n" +						// identical nested field references
			"             System.out.println(this.x.o1.toString());\n" +
			"    }\n" +
			"}\n"
		},
		options,
		"----------\n" + 
		"1. ERROR in X.java (at line 7)\n" + 
		"	System.out.println(other.o1.toString());\n" + 
		"	                         ^^\n" + 
		potNPE_nullable("The field o1") + 
		"----------\n" + 
		"2. ERROR in X.java (at line 10)\n" + 
		"	System.out.println(o2.toString());\n" + 
		"	                   ^^\n" + 
		potNPE_nullable("The field o2") + 
		"----------\n" + 
		"3. ERROR in X.java (at line 12)\n" + 
		"	System.out.println(this.o2.toString());\n" + 
		"	                        ^^\n" + 
		potNPE_nullable("The field o2") + 
		"----------\n" + 
		"4. ERROR in X.java (at line 13)\n" + 
		"	System.out.println (null != o3 ? o3.toString() : \"nothing\");\n" + 
		"	                                 ^^\n" + 
		potNPE_nullable("The field o3") + 
		"----------\n" + 
		"5. ERROR in X.java (at line 15)\n" + 
		"	System.out.println(x.o1.toString());\n" + 
		"	                     ^^\n" + 
		potNPE_nullable("The field o1") + 
		"----------\n" + 
		"6. ERROR in X.java (at line 17)\n" + 
		"	System.out.println(this.x.o1.toString());\n" + 
		"	                          ^^\n" + 
		potNPE_nullable("The field o1") + 
		"----------\n" + 
		"7. ERROR in X.java (at line 19)\n" + 
		"	System.out.println(this.x.o1.toString());\n" + 
		"	                          ^^\n" + 
		potNPE_nullable("The field o1") + 
		"----------\n");
}

// protected access to nullable fields - different boolean operators
// https://bugs.eclipse.org/bugs/show_bug.cgi?id=331649
public void test_nullable_field_10c() {
	Map options = getCompilerOptions();
	options.put(JavaCore.COMPILER_PB_SYNTACTIC_NULL_ANALYSIS_FOR_FIELDS, JavaCore.ENABLED);
	runNegativeTestWithLibs(
		new String[] {
			"X.java",
			"import org.eclipse.jdt.annotation.*;\n" +
			"public class X {\n" +
			"    @Nullable Object o1, o2, o3;\n" +
			"    public void foo(X other) {\n" +
			"         if (o1 != null && o2 != null & o3 != null) \n" + // conjunction: OK
			"             System.out.println(o2.toString());\n" +
			"         if (o1 != null || o2 != null || o3 != null) \n" +
			"             System.out.println(o2.toString()); // warn here: disjunktion is no protection\n" +
			"         if (!(o1 != null)) \n" +
			"             System.out.println(o1.toString()); // warn here: negated inequality is no protection\n" +
			"         if (!(o1 == null || o2 == null)) \n" +
			"             System.out.println(o1.toString()); // don't warn here\n" +
			"         if (!(o1 == null && o2 == null)) \n" +
			"             System.out.println(o2.toString()); // warn here: negated conjunction is no protection\n" +
			"         if (!(!(o1 == null))) \n" +
			"             System.out.println(o1.toString()); // warn here: double negation is no protection\n" +
			"         if (!(!(o1 != null && o2 != null))) \n" +
			"             System.out.println(o1.toString()); // don't warn here\n" +
			"    }\n" +
			"}\n"
		},
		options,
		"----------\n" +
		"1. ERROR in X.java (at line 8)\n" +
		"	System.out.println(o2.toString()); // warn here: disjunktion is no protection\n" +
		"	                   ^^\n" +
		potNPE_nullable("The field o2") +
		"----------\n" +
		"2. ERROR in X.java (at line 10)\n" +
		"	System.out.println(o1.toString()); // warn here: negated inequality is no protection\n" +
		"	                   ^^\n" +
		potNPE_nullable("The field o1") +
		"----------\n" +
		"3. ERROR in X.java (at line 14)\n" +
		"	System.out.println(o2.toString()); // warn here: negated conjunction is no protection\n" +
		"	                   ^^\n" +
		potNPE_nullable("The field o2") +
		"----------\n" +
		"4. ERROR in X.java (at line 16)\n" +
		"	System.out.println(o1.toString()); // warn here: double negation is no protection\n" +
		"	                   ^^\n" +
		potNPE_nullable("The field o1") +
		"----------\n");
}

// protected access to nullable fields - assignment as expression
// https://bugs.eclipse.org/bugs/show_bug.cgi?id=331649
public void test_nullable_field_10d() {
	Map options = getCompilerOptions();
	options.put(JavaCore.COMPILER_PB_SYNTACTIC_NULL_ANALYSIS_FOR_FIELDS, JavaCore.ENABLED);
	runNegativeTestWithLibs(
		new String[] {
			"X.java",
			"import org.eclipse.jdt.annotation.*;\n" +
			"public class X {\n" +
			"    @Nullable Object o1;\n" +
			"    public void foo(@NonNull X other, X last) {\n" +
			"         o1 = other;\n" +		// reference test case: assignment as statement
			"         if (o1 == last) \n" +	// no expiry
			"             System.out.println(o1.toString());\n" +
			"         if ((o1 = other) == last) \n" + // no expiry
			"             System.out.println(o1.toString());\n" +
			"         if ((o1 = other) == last) {\n" +
			"             o1 = null;\n" + // expire here
			"             System.out.println(o1.toString()); // info is expired\n" +
			"         }\n" +
			"    }\n" +
			"}\n"
		},
		options,
		"----------\n" + 
		"1. ERROR in X.java (at line 12)\n" + 
		"	System.out.println(o1.toString()); // info is expired\n" + 
		"	                   ^^\n" + 
		potNPE_nullable("The field o1") + 
		"----------\n");
}

// protected access to nullable fields - distinguish local and field
// https://bugs.eclipse.org/bugs/show_bug.cgi?id=331649
public void test_nullable_field_10e() {
	Map options = getCompilerOptions();
	options.put(JavaCore.COMPILER_PB_SYNTACTIC_NULL_ANALYSIS_FOR_FIELDS, JavaCore.ENABLED);
	runNegativeTestWithLibs(
		new String[] {
			"X.java",
			"import org.eclipse.jdt.annotation.*;\n" +
			"class Y {\n" +
			"    @Nullable Object o2;\n" +
			"    void bar(Object o2) {\n" +
			"        if (o2 != null)\n" +
			"            System.out.println(this.o2.toString()); // field access is not protected\n" +
			"    }\n" +
			"}\n" +
			"public class X {\n" +
			"    @NonNull Y o1 = new Y();\n" +
			"    public void foo() {\n" +
			"         Y o1 = new Y();\n" +
			"         if (o1.o2 != null) \n" +	// check via local
			"             System.out.println(this.o1.o2.toString()); // field access via other field not protected\n" +
			"         if (this.o1.o2 != null) \n" +	// check via field
			"             System.out.println(o1.o2.toString()); // field access via local not protected\n" +
			"    }\n" +
			"}\n"
		},
		options,
		"----------\n" + 
		"1. WARNING in X.java (at line 4)\n" + 
		"	void bar(Object o2) {\n" + 
		"	                ^^\n" + 
		"The parameter o2 is hiding a field from type Y\n" + 
		"----------\n" + 
		"2. ERROR in X.java (at line 6)\n" + 
		"	System.out.println(this.o2.toString()); // field access is not protected\n" + 
		"	                        ^^\n" + 
		potNPE_nullable("The field o2") + 
		"----------\n" + 
		"3. WARNING in X.java (at line 12)\n" + 
		"	Y o1 = new Y();\n" + 
		"	  ^^\n" + 
		"The local variable o1 is hiding a field from type X\n" + 
		"----------\n" + 
		"4. ERROR in X.java (at line 14)\n" + 
		"	System.out.println(this.o1.o2.toString()); // field access via other field not protected\n" + 
		"	                           ^^\n" + 
		potNPE_nullable("The field o2") + 
		"----------\n" + 
		"5. ERROR in X.java (at line 16)\n" + 
		"	System.out.println(o1.o2.toString()); // field access via local not protected\n" + 
		"	                      ^^\n" + 
		potNPE_nullable("The field o2") + 
		"----------\n");
}

// protected access to nullable fields - duplicate comparison
// https://bugs.eclipse.org/bugs/show_bug.cgi?id=331649
public void test_nullable_field_10f() {
	Map options = getCompilerOptions();
	options.put(JavaCore.COMPILER_PB_SYNTACTIC_NULL_ANALYSIS_FOR_FIELDS, JavaCore.ENABLED);
	runNegativeTestWithLibs(
		new String[] {
			"X.java",
			"import org.eclipse.jdt.annotation.*;\n" +
			"public class X {\n" +
			"    @Nullable Object o1;\n" +
			"    public void foo(X other) {\n" +
			"         if (o1 != null && o1 != null) // second term is redundant\n" +
			"             System.out.println(o1.toString());\n" +
			"         if (o1 != null)\n" +
			"             if (o1 != null) // this if is redundant\n" +
			"                 System.out.println(o1.toString());\n" +
			"    }\n" +
			"}\n"
		},
		options,
		"----------\n" + 
		"1. ERROR in X.java (at line 5)\n" + 
		"	if (o1 != null && o1 != null) // second term is redundant\n" + 
		"	                  ^^\n" + 
		"Redundant null check: The field o1 cannot be null at this location (ignoring concurrency)\n" + 
		"----------\n" + 
		"2. ERROR in X.java (at line 8)\n" + 
		"	if (o1 != null) // this if is redundant\n" + 
		"	    ^^\n" + 
		"Redundant null check: The field o1 cannot be null at this location (ignoring concurrency)\n" + 
		"----------\n");
}

// combined test from comment 20 in https://bugs.eclipse.org/bugs/show_bug.cgi?id=331649
public void test_nullable_field_11() {
	Map options = getCompilerOptions();
	options.put(JavaCore.COMPILER_PB_SYNTACTIC_NULL_ANALYSIS_FOR_FIELDS, JavaCore.ENABLED);
	runConformTestWithLibs(
			new String[] {
				"X.java",
				"import org.eclipse.jdt.annotation.*;\n" +
				"class X {\n" + 
				"    @Nullable Object o;\n" + 
				"    public @NonNull Object foo(X x) {\n" + 
				"    	return  x.o != null ? x.o : new Object();\n" + 
				"	 }\n" + 
				"    public void goo(X x) {\n" + 
				"    	if (x.o != null) {\n" + 
				"    		x.o.toString();\n" + 
				"    	}\n" + 
				"    }\n" + 
				"    public void boo(X x) {\n" + 
				"    	if (x.o instanceof String) {\n" + 
				"    		x.o.toString();\n" + 
				"    	}\n" + 
				"    }\n" + 
				"    public void zoo(X x) {\n" + 
				"    	x.o = new Object();\n" + 
				"    	System.out.println(\"hashCode of new Object = \" + x.o.hashCode());\n" + 
				"    }\n" + 
				"    public void doo(X x) {\n" + 
				"    	x.o = foo(x); // foo is guaranteed to return @NonNull Object.\n" + 
				"    	System.out.println(\"hashCode of new Object = \" + x.o.hashCode());\n" + 
				"    }\n" + 
				"}\n"
			},
			options,
			"");
}

// combined test from comment 20 in https://bugs.eclipse.org/bugs/show_bug.cgi?id=331649
//  - version with 'this' field references
public void test_nullable_field_11a() {
	Map options = getCompilerOptions();
	options.put(JavaCore.COMPILER_PB_SYNTACTIC_NULL_ANALYSIS_FOR_FIELDS, JavaCore.ENABLED);
	runConformTestWithLibs(
			new String[] {
				"X.java",
				"import org.eclipse.jdt.annotation.*;\n" +
				"class X {\n" + 
				"    @Nullable Object o;\n" + 
				"    public @NonNull Object foo() {\n" + 
				"    	return  o != null ? o : new Object();\n" + 
				"    }\n" + 
				"    public void goo() {\n" + 
				"    	if (o != null) {\n" + 
				"    		o.toString();\n" + 
				"    	}\n" + 
				"    }\n" + 
				"    public void boo() {\n" + 
				"    	if (o instanceof String) {\n" + 
				"    		o.toString();\n" + 
				"    	}\n" + 
				"    }\n" + 
				"    public void zoo() {\n" + 
				"    	o = new Object();\n" + 
				"    	System.out.println(\"hashCode of new Object = \" + o.hashCode());\n" + 
				"    }\n" + 
				"    public void doo() {\n" + 
				"    	o = foo(); // foo is guaranteed to return @NonNull Object.\n" + 
				"    	System.out.println(\"hashCode of new Object = \" + o.hashCode());\n" + 
				"    }\n" + 
				"}\n"
			},
			options,
			"");
}

// protected access to nullable field - expiration of information
// https://bugs.eclipse.org/bugs/show_bug.cgi?id=331649
public void test_nullable_field_12() {
	Map options = getCompilerOptions();
	options.put(JavaCore.COMPILER_PB_SYNTACTIC_NULL_ANALYSIS_FOR_FIELDS, JavaCore.ENABLED);
	runNegativeTestWithLibs(
		new String[] {
			"X.java",
			"import org.eclipse.jdt.annotation.*;\n" +
			"public class X {\n" +
			"    @Nullable Object o1, o2, o3, o4;\n" +
			"    public void foo(X other) {\n" +
			"         if (other.o1 != null){\n" +
			"				System.out.println(goo()+other.o1.toString()); // warn here: expired by call to goo()\n" +
			"		  }\n" +
			"         Object x = o2 != null ? o2 : o1;\n" +
			"         System.out.println(o2.toString()); // warn here: not protected\n" +
			"         if (o3 != null) /*nop*/;\n" +
			"         System.out.println(o3.toString()); // warn here: expired by empty statement\n" +
			"         if (o4 != null && hoo())\n" +
			"             System.out.println(o4.toString()); // warn here: expired by call to hoo()\n" +
			"    }\n" +
			"    String goo() { return \"\"; }\n" +
			"    boolean hoo() { return false; }\n" +
			"}\n"
		},
		options,
		"----------\n" + 
		"1. ERROR in X.java (at line 6)\n" + 
		"	System.out.println(goo()+other.o1.toString()); // warn here: expired by call to goo()\n" + 
		"	                               ^^\n" + 
		potNPE_nullable("The field o1") + 
		"----------\n" + 
		"2. ERROR in X.java (at line 9)\n" + 
		"	System.out.println(o2.toString()); // warn here: not protected\n" +
		"	                   ^^\n" + 
		potNPE_nullable("The field o2") +
		"----------\n" +
		"3. ERROR in X.java (at line 11)\n" + 
		"	System.out.println(o3.toString()); // warn here: expired by empty statement\n" + 
		"	                   ^^\n" + 
		potNPE_nullable("The field o3") + 
		"----------\n" + 
		"4. ERROR in X.java (at line 13)\n" + 
		"	System.out.println(o4.toString()); // warn here: expired by call to hoo()\n" + 
		"	                   ^^\n" + 
		potNPE_nullable("The field o4") + 
		"----------\n");
}

// example from comment 47
// https://bugs.eclipse.org/bugs/show_bug.cgi?id=331649
public void test_nullable_field_13() {
	Map options = getCompilerOptions();
	options.put(JavaCore.COMPILER_PB_SYNTACTIC_NULL_ANALYSIS_FOR_FIELDS, JavaCore.ENABLED);
	runNegativeTestWithLibs(
		new String[] {
			"X.java",
			"import org.eclipse.jdt.annotation.*;\n" +
			"public class X {\n" +
			"    @Nullable Object o1;\n" +
			"    @NonNull Object o2 = new Object();\n" +
			"    public void foo(X other) {\n" +
			"         if (other.o1 == null){\n" +
			"				this.o2 = other.o1; // warn here: assign @Nullable to @NonNull\n" +
			"		  }\n" +
			"    }\n" +
			"}\n"
		},
		options,
		"----------\n" + 
		"1. ERROR in X.java (at line 7)\n" + 
		"	this.o2 = other.o1; // warn here: assign @Nullable to @NonNull\n" + 
		"	          ^^^^^^^^\n" + 
		mismatch_NonNull_Nullable("Object") + 
		"----------\n");
}

// access to a nullable field - protected by check against a @NonNull value
// https://bugs.eclipse.org/bugs/show_bug.cgi?id=331649
public void test_nullable_field_14() {
	Map options = getCompilerOptions();
	options.put(JavaCore.COMPILER_PB_SYNTACTIC_NULL_ANALYSIS_FOR_FIELDS, JavaCore.ENABLED);
	runConformTestWithLibs(
		new String[] {
			"X.java",
			"import org.eclipse.jdt.annotation.*;\n" +
			"public class X {\n" +
			"    @Nullable Object o = new Object();\n" +
			"    public String oString(@NonNull Object a) {\n" +
			"         if (this.o == a)\n" +
			"             return this.o.toString();\n" + // silent after check
			"         return \"\";\n" +
			"    }\n" +
			"}\n"
		},
		options,
		"");
}

// access to a nullable field - not protected by negative check against a @NonNull value
// https://bugs.eclipse.org/bugs/show_bug.cgi?id=331649
public void test_nullable_field_14a() {
	Map options = getCompilerOptions();
	options.put(JavaCore.COMPILER_PB_SYNTACTIC_NULL_ANALYSIS_FOR_FIELDS, JavaCore.ENABLED);
	runNegativeTestWithLibs(
		new String[] {
			"X.java",
			"import org.eclipse.jdt.annotation.*;\n" +
			"public class X {\n" +
			"    @Nullable Object o = new Object();\n" +
			"    public String oString(@NonNull Object a) {\n" +
			"         if (this.o != a)\n" +
			"             return this.o.toString(); // warn here, check has no effect\n" +
			"         return \"\";\n" +
			"    }\n" +
			"}\n"
		},
		options,
		"----------\n" + 
		"1. ERROR in X.java (at line 6)\n" + 
		"	return this.o.toString(); // warn here, check has no effect\n" + 
		"	            ^\n" + 
		potNPE_nullable("The field o") + 
		"----------\n");
}

// https://bugs.eclipse.org/401017: [compiler][null] casted reference to @Nullable field lacks a warning
public void test_nullable_field_15() {
	runNegativeTestWithLibs(
		new String[] {
			"X.java",
			"import org.eclipse.jdt.annotation.*;\n" +
			"public class X {\n" +
			"    @Nullable\n" + 
			"    private Object nullable;\n" + 
			"\n" + 
			"    public void test() {\n" + 
			"        if (nullable instanceof Number) {\n" + 
			"            ((Number)nullable).intValue(); // A\n" + 
			"        }\n" + 
			"        if (nullable != null) {\n" + 
			"            nullable.toString(); // B\n" + 
			"        }\n" + 
			"        nullable.toString(); // C\n" + 
			"    }\n" +
			"}\n"
		},
		"----------\n" + 
		"1. ERROR in X.java (at line 8)\n" + 
		"	((Number)nullable).intValue(); // A\n" + 
		"	         ^^^^^^^^\n" + 
		potNPE_nullable("The field nullable") + 
		"----------\n" + 
		"2. ERROR in X.java (at line 11)\n" + 
		"	nullable.toString(); // B\n" + 
		"	^^^^^^^^\n" + 
		potNPE_nullable("The field nullable") + 
		"----------\n" + 
		"3. ERROR in X.java (at line 13)\n" + 
		"	nullable.toString(); // C\n" + 
		"	^^^^^^^^\n" + 
		potNPE_nullable("The field nullable") + 
		"----------\n");
}
// access to a nullable field - dereference after check in while loop
// https://bugs.eclipse.org/bugs/show_bug.cgi?id=414761
public void test_nullable_field_16() {
	// currently no flow analysis for fields is implemented,
	// but the direct sequence of null-check + dereference is optionally supported as a special case
	Map options = getCompilerOptions();
	options.put(JavaCore.COMPILER_PB_SYNTACTIC_NULL_ANALYSIS_FOR_FIELDS, JavaCore.ENABLED);
	runNegativeTestWithLibs(
		new String[] {
			"X.java",
			"import org.eclipse.jdt.annotation.*;\n" +
			"public class X {\n" +
			"    @Nullable Object prop;\n" +
			"    void testWhileAlone(){\n" + 
			"        while(this.prop != null) {\n" + 
			"          test(this.prop);\n" + 
			"        }\n" + 
			"    }\n" +
			"	 @Nullable Object other;\n" +
			"	 void testTwoFields() {\n" +
			"		 boolean b = this.other != null;\n" + // we had funny interaction between analyses of other & prop
			"        while(this.prop != null) {\n" + 
			"          test(this.prop);\n" + 
			"        }\n" + 
			"    }\n" +
			"	 void testWhileInIf() {\n" +
			"		 if (this.prop != null) {\n" +
			"       	 while(this.other != null) {\n" + 
			"       	   test(this.prop);\n" + // no longer protected by outer if
			"       	 }\n" + 
			"		 }\n" +
			"	 }\n" +
			"    void test(@NonNull Object param){\n" + 
			"        assert param != null;\n" + 
			"    }" +
			"}\n"
		},
		options /*customOptions*/,
		"----------\n" + 
		"1. ERROR in X.java (at line 19)\n" + 
		"	test(this.prop);\n" + 
		"	     ^^^^^^^^^\n" + 
		(this.complianceLevel < ClassFileConstants.JDK1_8
		? "Null type mismatch: required '@NonNull Object' but the provided value is specified as @Nullable\n"
		: "Null type mismatch (type annotations): required \'@NonNull Object\' but this expression has type \'@Nullable Object\'\n") +
		"----------\n");
}
// access to a nullable field - field reference
// Configured as of https://bugs.eclipse.org/bugs/show_bug.cgi?id=433615
public void test_nullable_field_17() {
	Map options = getCompilerOptions();
	options.put(JavaCore.COMPILER_PB_POTENTIAL_NULL_REFERENCE, JavaCore.INFO);
	runNegativeTestWithLibs(
		new String[] {
			"X.java",
			"import org.eclipse.jdt.annotation.*;\n" +
			"public class X {\n" +
			"    @Nullable Object o = new Object();\n" +
			"    public String oString() {\n" +
			"         return this.o.toString();\n" +
			"    }\n" +
			"}\n"
		},
		options /*customOptions*/,
		"----------\n" + 
		"1. INFO in X.java (at line 5)\n" + 
		"	return this.o.toString();\n" + 
		"	            ^\n" +
		potNPE_nullable("The field o") + 
		"----------\n");
}
// an enum is declared within the scope of a null-default
// https://bugs.eclipse.org/331649#c61
public void test_enum_field_01() {
	runConformTestWithLibs(
		new String[] {
			"tests/X.java",
			"package tests;\n" +
			"@org.eclipse.jdt.annotation.NonNullByDefault\n" +
			"public class X {\n" +
			"    enum A { B }\n" +
			"    public static void main(String ... args) {\n" +
			"         System.out.println(A.B);\n" +
			"    }\n" +
			"}\n"
		},
		null,
		"",
		"B");
}

// Bug 380896 - Enum constants not recognised as being NonNull.
// see also https://bugs.eclipse.org/331649#c61
public void test_enum_field_02() {
	runConformTestWithLibs(
		new String[] {
			"tests/X.java",
			"package tests;\n" +
			"import org.eclipse.jdt.annotation.*;\n" +
			"public class X {\n" +
			"    enum A { B }\n" +
			"    public static void main(String ... args) {\n" +
			"         test(A.B);\n" +
			"    }\n" +
			"    static void test(@NonNull A a) {\n" +
			"        System.out.println(a.ordinal());\n" +
			"    }\n" +
			"}\n"
		},
		null,
		"",
		"0");
}

// https://bugs.eclipse.org/bugs/show_bug.cgi?id=372011
// Test whether @NonNullByDefault on a binary package or an enclosing type is respected from enclosed elements.
public void testBug372011() {
	String path = this.getCompilerTestsPluginDirectoryPath() + File.separator + "workspace" + File.separator + "Test372011.jar";
	String[] libs = new String[this.LIBS.length + 1];
	System.arraycopy(this.LIBS, 0, libs, 0, this.LIBS.length);
	libs[this.LIBS.length] = path;
	runNegativeNullTest(
		new String[] {
			"X.java",
			  "import p11.T11;\n" +
			  "import p12.T12;\n" + 
			  "import p12.T12a;\n" +
			  "import p12.Public;\n" +
			  "public class X {\n" +
			  "	  void foo() {\n" +
			  "     new T11().t11foo(null);\n" +
			  "     new T12().new T122().foo122(null);\n" +
			  "   }\n" +
			  "	  void trigger1 (Public o){\n" +
			  "			o.bar(null);\n" +
			  "	  }\n" +
			  "	  @org.eclipse.jdt.annotation.NonNull Object foo2() {\n" +
			  "		new T12a().foo12a(new Object());\n" +  // don't complain
			  "     new T12().new T122().new T1222().foo1222(null);\n" +
			  "     return new T11().retSomething();\n" +  // don't complain
			  "   }\n" +
			  "}\n"},
	    "----------\n" + 
		"1. ERROR in X.java (at line 7)\n" + 
		"	new T11().t11foo(null);\n" + 
		"	                 ^^^^\n" + 
		"Null type mismatch: required \'@NonNull Object\' but the provided value is null\n" + 
		"----------\n" + 
		"2. ERROR in X.java (at line 8)\n" + 
		"	new T12().new T122().foo122(null);\n" + 
		"	                            ^^^^\n" + 
		"Null type mismatch: required \'@NonNull Object\' but the provided value is null\n" + 
		"----------\n" + 
		"3. ERROR in X.java (at line 11)\n" + 
		"	o.bar(null);\n" + 
		"	      ^^^^\n" + 
		"Null type mismatch: required \'@NonNull Object\' but the provided value is null\n" + 
		"----------\n" + 
		"4. ERROR in X.java (at line 15)\n" + 
		"	new T12().new T122().new T1222().foo1222(null);\n" + 
		"	                                         ^^^^\n" + 
		"Null type mismatch: required \'@NonNull Object\' but the provided value is null\n" + 
		"----------\n",
		libs,
		true /* shouldFlush*/,
		getCompilerOptions());
}
// https://bugs.eclipse.org/bugs/show_bug.cgi?id=374129  - more tests for bug 372011
// Test whether @NonNullByDefault on a binary package or an enclosing type is respected from enclosed elements.
public void testBug374129() {
	String path = this.getCompilerTestsPluginDirectoryPath() + File.separator + "workspace" + File.separator + "Test374129"+this.TEST_JAR_SUFFIX;
	/* content of Test372129.jar:
	 	p1bin/package-info.java:
	 		@org.eclipse.jdt.annotation.NonNullByDefault
			package p1bin;
		p1bin/C1bin.java:
			package p1bin;
			import org.eclipse.jdt.annotation.Nullable;
			public class C1bin {
				public String getId(String id, @Nullable String n) {
					return id;
				}
				public static class C1binInner {
					public String getId(String id, @Nullable String n) {
						return id;
					}		
				}
			}
		p2bin/C2bin.java:
			package p2bin;
			import org.eclipse.jdt.annotation.NonNullByDefault;
			import org.eclipse.jdt.annotation.Nullable;
			@NonNullByDefault
			public class C2bin {
				public String getId(String id, @Nullable String n) {
					return id;
				}
				@NonNullByDefault(false)
				public static class C2binInner {
					public String getId(String id, @Nullable String n) {
						return id;
					}		
				}
			}
		p2bin/C3bin.java:
			package p2bin;
			import org.eclipse.jdt.annotation.NonNullByDefault;
			import org.eclipse.jdt.annotation.Nullable;
			public class C3bin {
				@NonNullByDefault public String getId(String id, @Nullable String n) {
					return id;
				}			
			}
	 */
	String[] libs = new String[this.LIBS.length + 1];
	System.arraycopy(this.LIBS, 0, libs, 0, this.LIBS.length);
	libs[this.LIBS.length] = path;
	runNegativeNullTest(
		new String[] {
			"bug374129/Test.java",
				"package bug374129;\n" + 
				"\n" + 
				"import org.eclipse.jdt.annotation.NonNull;\n" + 
				"import org.eclipse.jdt.annotation.Nullable;\n" + 
				"\n" + 
				"import p1bin.C1bin;\n" + 
				"import p1bin.C1bin.C1binInner;\n" + 
				"import p2bin.C2bin;\n" + 
				"import p2bin.C2bin.C2binInner;\n" + 
				"import p2bin.C3bin;\n" + 
				"\n" + 
				"public class Test {\n" + 
				"	static C1bin c1 = new C1bin();\n" + 
				"	static C1binInner c1i = new C1binInner();\n" + 
				"	static C2bin c2 = new C2bin();\n" + 
				"	static C2binInner c2i = new C2binInner();\n" + 
				"	static C3bin c3 = new C3bin();\n" + 
				"	\n" + 
				"	public static void main(String[] args) {\n" + 
				"		@Nullable String n = getN();\n" + 
				"		@NonNull String s;\n" + 
				"		s = c1.getId(n, n); // error on first arg (package default)\n" + 
				"		s = c1i.getId(n, n); // error on first arg (package default propagated into inner)\n" + 
				"		s = c2.getId(n, n); // error on first arg (type default)\n" + 
				"		s = c2i.getId(n, n); // no arg error (canceled default), return requires unchecked conversion\n" + 
				"		s = c3.getId(n, n); // error on first arg (method default)\n" + 
				"	}\n" + 
				"	static String getN() { return null; }\n" + 
				"}\n" + 
				"\n"},
			"----------\n" + 
			"1. ERROR in bug374129\\Test.java (at line 22)\n" + 
			"	s = c1.getId(n, n); // error on first arg (package default)\n" + 
			"	             ^\n" + 
			mismatch_NonNull_Nullable("String") + 
			"----------\n" + 
			"2. ERROR in bug374129\\Test.java (at line 23)\n" + 
			"	s = c1i.getId(n, n); // error on first arg (package default propagated into inner)\n" + 
			"	              ^\n" + 
			mismatch_NonNull_Nullable("String") + 
			"----------\n" + 
			"3. ERROR in bug374129\\Test.java (at line 24)\n" + 
			"	s = c2.getId(n, n); // error on first arg (type default)\n" + 
			"	             ^\n" + 
			mismatch_NonNull_Nullable("String") + 
			"----------\n" + 
			"4. WARNING in bug374129\\Test.java (at line 25)\n" + 
			"	s = c2i.getId(n, n); // no arg error (canceled default), return requires unchecked conversion\n" + 
			"	    ^^^^^^^^^^^^^^^\n" + 
			nullTypeSafety() + "The expression of type 'String' needs unchecked conversion to conform to \'@NonNull String\'\n" + 
			"----------\n" + 
			"5. ERROR in bug374129\\Test.java (at line 26)\n" + 
			"	s = c3.getId(n, n); // error on first arg (method default)\n" + 
			"	             ^\n" + 
			mismatch_NonNull_Nullable("String") + 
			"----------\n",
		libs,
		true /* shouldFlush*/,
		getCompilerOptions());
}

// Bug 385626 - @NonNull fails across loop boundaries
public void testBug385626_1() {
	runConformTestWithLibs(
		new String[] {
			"X.java",
			"import java.util.ArrayList;\n" +
			"import org.eclipse.jdt.annotation.*;\n" +
			"public class X {\n" +
			"    void test() {\n" +
			"        for (Integer i : new ArrayList<Integer>()) {\n" +
			"            if (i != null) {\n" +
			"                for (Integer j : new ArrayList<Integer>()) {\n" +
			"                    if (j != null) {\n" +
			"                        @NonNull Integer j1 = i; // bogus error was here\n" +
			"                    }\n" +
			"                }\n" + 
			"            }\n" +
			"        }\n" +
			"    }\n" +
			"}\n"
		},
		null,//options
		"");
}

// Bug 385626 - @NonNull fails across loop boundaries
public void testBug385626_2() {
	runConformTestWithLibs(
		new String[] {
			"X.java",
			"import java.util.ArrayList;\n" +
			"import org.eclipse.jdt.annotation.*;\n" +
			"public class X {\n" +
			"    void test(Integer j) {\n" +
			"        for (Integer i : new ArrayList<Integer>()) {\n" +
			"            if (i != null) {\n" +
			"                try {\n" +
			"                    if (j != null) {\n" +
			"                        @NonNull Integer j1 = i;\n" +
			"                    }\n" +
			"                } finally {\n" +
			"                    if (j != null) {\n" +
			"                        @NonNull Integer j1 = i; // bogus error was here\n" +
			"                    }\n" +
			"                }\n" + 
			"            }\n" +
			"        }\n" +
			"    }\n" +
			"}\n"
		},
		null,//options
		"");
}

// Bug 388630 - @NonNull diagnostics at line 0
// synthetic constructor must repeat null annotations of its super
public void testBug388630_1() {
	runConformTestWithLibs(
		new String[] {
			"C0.java",
			"import org.eclipse.jdt.annotation.NonNull;\n" + 
			"public class C0 {\n" + 
			"	C0 (@NonNull Object o) { }\n" + 
			"	void test() { }\n" + 
			"}\n",
			"X.java",
			"public class X {\n" + 
			"	void foo() {\n" + 
			"		new C0(\"\") { }.test();\n" + 
			"	}\n" + 
			"}\n"
		},
		null,
		"");
}

// Bug 388630 - @NonNull diagnostics at line 0
// additionally also references to outer variables must share their nullness
public void testBug388630_2() {
	runNegativeTestWithLibs(
		new String[] {
			"C0.java",
			"import org.eclipse.jdt.annotation.NonNull;\n" + 
			"public class C0 {\n" + 
			"	C0 (@NonNull Object o) { }\n" + 
			"	void test() { }\n" + 
			"}\n",
			"X.java",
			"import org.eclipse.jdt.annotation.Nullable;\n" + 
			"public class X {\n" + 
			"	void foo(final @Nullable Object a) {\n" + 
			"		new C0(\"\") {\n" +
			"           @Override\n" +
			"           void test() {\n" +
			"               System.out.println(a.toString());\n" +
			"               super.test();\n" +
			"           }\n" +
			"       }.test();\n" + 
			"	}\n" + 
			"}\n"
		},
		null,
		"----------\n" + 
		"1. ERROR in X.java (at line 7)\n" + 
		"	System.out.println(a.toString());\n" + 
		"	                   ^\n" + 
		variableMayBeNull("a") + 
		"----------\n");
}

/* Content of Test388281.jar used in the following tests:

// === package i (explicit annotations): ===
package i;
import org.eclipse.jdt.annotation.NonNull;
import org.eclipse.jdt.annotation.Nullable;
public interface I {
    @NonNull Object m1(@Nullable Object a1);
    @Nullable String m2(@NonNull Object a2);
	Object m1(@Nullable Object o1, Object o2);
}

// === package  i2 with package-info.java (default annot, canceled in one type): ===
@org.eclipse.jdt.annotation.NonNullByDefault
package i2;

package i2;
public interface I2 {
    Object m1(Object a1);
    String m2(Object a2);
}

package i2;
public interface II extends i.I {
	String m1(Object o1, Object o2);
}

package i2;
import org.eclipse.jdt.annotation.NonNullByDefault;
@NonNullByDefault({})
public interface I2A {
    Object m1(Object a1);
    String m2(Object a2);
}

// === package c (no null annotations): ===
package c;
public class C1 implements i.I {
	public Object m1(Object a1) {
		System.out.println(a1.toString()); // (1)
		return null; // (2)
	}
	public String m2(Object a2) {
		System.out.println(a2.toString());
		return null;
	}
	public Object m1(Object o1, Object o2) {
		return null;
	}
}

package c;
public class C2 implements i2.I2 {
	public Object m1(Object a1) {
		return a1;
	}
	public String m2(Object a2) {
		return a2.toString();
	}
}
 */
// https://bugs.eclipse.org/bugs/show_bug.cgi?id=388281
// Test whether null annotations from a super interface are respected
// Class and its super interface both read from binary
public void testBug388281_01() {
	String path = this.getCompilerTestsPluginDirectoryPath() + File.separator + "workspace" + File.separator + "Test388281"+this.TEST_JAR_SUFFIX;
	String[] libs = new String[this.LIBS.length + 1];
	System.arraycopy(this.LIBS, 0, libs, 0, this.LIBS.length);
	libs[this.LIBS.length] = path;
	Map options = getCompilerOptions();
	options.put(JavaCore.COMPILER_INHERIT_NULL_ANNOTATIONS, JavaCore.ENABLED);
	runNegativeNullTest(
		new String[] {
			"Client.java",
			"import c.C1;\n" +
			"public class Client {\n" + 
			"    void test(C1 c) {\n" + 
			"         String s = c.m2(null);               // (3)\n" + 
			"         System.out.println(s.toUpperCase()); // (4)\n" + 
			"    }\n" + 
			"}\n"
		},
		"----------\n" + 
		"1. ERROR in Client.java (at line 4)\n" + 
		"	String s = c.m2(null);               // (3)\n" + 
		"	                ^^^^\n" + 
		"Null type mismatch: required \'@NonNull Object\' but the provided value is null\n" + 
		"----------\n" + 
		"2. ERROR in Client.java (at line 5)\n" + 
		"	System.out.println(s.toUpperCase()); // (4)\n" + 
		"	                   ^\n" + 
		"Potential null pointer access: The variable s may be null at this location\n" + 
		"----------\n",
		libs,
		true /* shouldFlush*/,
		options);
}

// https://bugs.eclipse.org/bugs/show_bug.cgi?id=388281
// Test whether null annotations from a super interface are respected
// Class from source, its supers (class + super interface) from binary
public void testBug388281_02() {
	String path = this.getCompilerTestsPluginDirectoryPath() + File.separator + "workspace" + File.separator + "Test388281"+this.TEST_JAR_SUFFIX;
	String[] libs = new String[this.LIBS.length + 1];
	System.arraycopy(this.LIBS, 0, libs, 0, this.LIBS.length);
	libs[this.LIBS.length] = path;
	Map options = getCompilerOptions();
	options.put(JavaCore.COMPILER_INHERIT_NULL_ANNOTATIONS, JavaCore.ENABLED);
	runNegativeNullTest(
		new String[] {
			"ctest/C.java",
			"package ctest;\n" +
			"public class C extends c.C1 {\n" +
			"    @Override\n" +
			"    public Object m1(Object a1) {\n" + 
			"         System.out.println(a1.toString());   // (1)\n" + 
			"         return null;                         // (2)\n" + 
			"    }\n" +
			"    @Override\n" +
			"    public String m2(Object a2) {\n" + 
			"         System.out.println(a2.toString());\n" + 
			"         return null;\n" + 
			"    }\n" +
			"}\n",
			"Client.java",
			"import ctest.C;\n" +
			"public class Client {\n" + 
			"    void test(C c) {\n" + 
			"         String s = c.m2(null);               // (3)\n" + 
			"         System.out.println(s.toUpperCase()); // (4)\n" + 
			"    }\n" + 
			"}\n"
		},
		"----------\n" + 
		"1. ERROR in ctest\\C.java (at line 5)\n" + 
		"	System.out.println(a1.toString());   // (1)\n" + 
		"	                   ^^\n" +
		potNPE_nullable_maybenull("The variable a1") +
		"----------\n" + 
		"2. ERROR in ctest\\C.java (at line 6)\n" + 
		"	return null;                         // (2)\n" + 
		"	       ^^^^\n" + 
		"Null type mismatch: required \'@NonNull Object\' but the provided value is null\n" + 
		"----------\n" + 
		"----------\n" +
		"1. ERROR in Client.java (at line 4)\n" + 
		"	String s = c.m2(null);               // (3)\n" + 
		"	                ^^^^\n" + 
		"Null type mismatch: required \'@NonNull Object\' but the provided value is null\n" + 
		"----------\n" + 
		"2. ERROR in Client.java (at line 5)\n" + 
		"	System.out.println(s.toUpperCase()); // (4)\n" + 
		"	                   ^\n" + 
		"Potential null pointer access: The variable s may be null at this location\n" + 
		"----------\n",
		libs,
		true /* shouldFlush*/,
		options);
}

// https://bugs.eclipse.org/bugs/show_bug.cgi?id=388281
// Test whether null annotations from a super interface trigger an error against the overriding implementation
// Class from source, its super interface from binary
public void testBug388281_03() {
	String path = this.getCompilerTestsPluginDirectoryPath() + File.separator + "workspace" + File.separator + "Test388281"+this.TEST_JAR_SUFFIX;
	String[] libs = new String[this.LIBS.length + 1];
	System.arraycopy(this.LIBS, 0, libs, 0, this.LIBS.length);
	libs[this.LIBS.length] = path;
	Map options = getCompilerOptions();
	options.put(JavaCore.COMPILER_INHERIT_NULL_ANNOTATIONS, JavaCore.ENABLED);
	runNegativeNullTest(
		new String[] {
			"ctest/C.java",
			"package ctest;\n" +
			"public class C implements i.I {\n" +
			"    public Object m1(Object a1) {\n" + 
			"         System.out.println(a1.toString());   // (1)\n" + 
			"         return null;                         // (2)\n" + 
			"    }\n" +
			"    public String m2(Object a2) {\n" + 
			"         System.out.println(a2.toString());\n" + 
			"         return null;\n" + 
			"    }\n" +
			"    public Object m1(Object a1, Object a2) {\n" +
			"        System.out.println(a1.toString());   // (3)\n" +
			"        return null;\n" +
			"    }\n" +
			"}\n"
		},
		"----------\n" + 
		"1. ERROR in ctest\\C.java (at line 4)\n" + 
		"	System.out.println(a1.toString());   // (1)\n" + 
		"	                   ^^\n" +
		potNPE_nullable_maybenull("The variable a1") +
		"----------\n" + 
		"2. ERROR in ctest\\C.java (at line 5)\n" + 
		"	return null;                         // (2)\n" + 
		"	       ^^^^\n" + 
		"Null type mismatch: required \'@NonNull Object\' but the provided value is null\n" + 
		"----------\n" + 
		"3. ERROR in ctest\\C.java (at line 12)\n" + 
		"	System.out.println(a1.toString());   // (3)\n" + 
		"	                   ^^\n" +
		potNPE_nullable_maybenull("The variable a1") +
		"----------\n",
		libs,
		true /* shouldFlush*/,
		options);
}

// https://bugs.eclipse.org/bugs/show_bug.cgi?id=388281
// Do inherit even if one parameter/return is annotated
// also features some basic overloading
public void testBug388281_04() {
	Map options = getCompilerOptions();
	options.put(JavaCore.COMPILER_INHERIT_NULL_ANNOTATIONS, JavaCore.ENABLED);
	runNegativeTestWithLibs(
		true /* shouldFlush*/,
		new String[] {
			"i/I.java",
			"package i;\n" +
			"import org.eclipse.jdt.annotation.*;\n" +
			"public interface I {\n" +
			"    @NonNull Object m1(@NonNull Object s1, @Nullable String s2);\n" +
			"    @Nullable Object m1(@Nullable String s1, @NonNull Object s2);\n" +
			"}\n",
			"ctest/C.java",
			"package ctest;\n" +
			"import org.eclipse.jdt.annotation.*;\n" +
			"public class C implements i.I {\n" +
			"    public Object m1(@Nullable Object o1, String s2) {\n" + 
			"         System.out.println(s2.toString());   // (1)\n" + 
			"         return null;                         // (2)\n" + 
			"    }\n" +
			"    public @NonNull Object m1(String s1, Object o2) {\n" + 
			"         System.out.println(s1.toString());   // (3)\n" + 
			"         return new Object();\n" + 
			"    }\n" +
			"}\n"
		},
		options,
		"----------\n" + 
		"1. ERROR in ctest\\C.java (at line 5)\n" + 
		"	System.out.println(s2.toString());   // (1)\n" + 
		"	                   ^^\n" + 
		variableMayBeNull("s2") +
		"----------\n" + 
		"2. ERROR in ctest\\C.java (at line 6)\n" + 
		"	return null;                         // (2)\n" + 
		"	       ^^^^\n" + 
		"Null type mismatch: required \'@NonNull Object\' but the provided value is null\n" + 
		"----------\n" + 
		"3. ERROR in ctest\\C.java (at line 9)\n" + 
		"	System.out.println(s1.toString());   // (3)\n" + 
		"	                   ^^\n" + 
		variableMayBeNull("s1") +
		"----------\n");
}

// https://bugs.eclipse.org/bugs/show_bug.cgi?id=388281
// Test whether null annotations from a super interface trigger an error against the overriding implementation
// Class from source, its super interface from binary
// Super interface subject to package level @NonNullByDefault
public void testBug388281_05() {
	String path = this.getCompilerTestsPluginDirectoryPath() + File.separator + "workspace" + File.separator + "Test388281"+this.TEST_JAR_SUFFIX;
	String[] libs = new String[this.LIBS.length + 1];
	System.arraycopy(this.LIBS, 0, libs, 0, this.LIBS.length);
	libs[this.LIBS.length] = path;
	Map options = getCompilerOptions();
	options.put(JavaCore.COMPILER_INHERIT_NULL_ANNOTATIONS, JavaCore.ENABLED);
	runNegativeNullTest(
		new String[] {
			"ctest/C.java",
			"package ctest;\n" +
			"public class C implements i2.I2 {\n" +
			"    public Object m1(Object a1) {\n" + 
			"         System.out.println(a1.toString());   // silent\n" + 
			"         return null;                         // (1)\n" + 
			"    }\n" +
			"    public String m2(Object a2) {\n" + 
			"         System.out.println(a2.toString());\n" + 
			"         return null;						   // (2)\n" + 
			"    }\n" +
			"}\n",
			"Client.java",
			"import ctest.C;\n" +
			"public class Client {\n" + 
			"    void test(C c) {\n" + 
			"         String s = c.m2(null);               // (3)\n" + 
			"    }\n" + 
			"}\n"			
		},
		"----------\n" + 
		"1. ERROR in ctest\\C.java (at line 5)\n" + 
		"	return null;                         // (1)\n" + 
		"	       ^^^^\n" + 
		"Null type mismatch: required \'@NonNull Object\' but the provided value is null\n" + 
		"----------\n" + 
		"2. ERROR in ctest\\C.java (at line 9)\n" + 
		"	return null;						   // (2)\n" + 
		"	       ^^^^\n" + 
		"Null type mismatch: required \'@NonNull String\' but the provided value is null\n" + 
		"----------\n" +
		"----------\n" + 
		"1. ERROR in Client.java (at line 4)\n" + 
		"	String s = c.m2(null);               // (3)\n" + 
		"	                ^^^^\n" + 
		"Null type mismatch: required \'@NonNull Object\' but the provided value is null\n" + 
		"----------\n",
		libs,		
		true /* shouldFlush*/,
		options);
}

// https://bugs.eclipse.org/bugs/show_bug.cgi?id=388281
// Conflicting annotations from several indirect super interfaces must be detected
public void testBug388281_06() {
	String path = this.getCompilerTestsPluginDirectoryPath() + File.separator + "workspace" + File.separator + "Test388281"+this.TEST_JAR_SUFFIX;
	String[] libs = new String[this.LIBS.length + 1];
	System.arraycopy(this.LIBS, 0, libs, 0, this.LIBS.length);
	libs[this.LIBS.length] = path;
	Map options = getCompilerOptions();
	options.put(JavaCore.COMPILER_INHERIT_NULL_ANNOTATIONS, JavaCore.ENABLED);
	runNegativeNullTest(
		new String[] {
			"ctest/C.java",
			"package ctest;\n" +
			"public class C extends c.C2 implements i2.I2A {\n" + // neither super has explicit annotations,
																  // but C2 inherits those from the default applicable at its super interface i2.I2
																  // whereas I2A cancels that same default
			"}\n"
		},
		(this.complianceLevel < ClassFileConstants.JDK1_8 ?
		"----------\n" + 
		"1. ERROR in ctest\\C.java (at line 2)\n" + 
		"	public class C extends c.C2 implements i2.I2A {\n" + 
		"	             ^\n" + 
		"The method m2(Object) from C2 cannot implement the corresponding method from I2A due to incompatible nullness constraints\n" + 
		"----------\n" + 
		"2. ERROR in ctest\\C.java (at line 2)\n" + 
		"	public class C extends c.C2 implements i2.I2A {\n" + 
		"	             ^\n" + 
		"The method m1(Object) from C2 cannot implement the corresponding method from I2A due to incompatible nullness constraints\n" + 
		"----------\n"
		: // at 1.8 we show null type annotations:
		"----------\n" + 
		"1. ERROR in ctest\\C.java (at line 2)\n" + 
		"	public class C extends c.C2 implements i2.I2A {\n" + 
		"	             ^\n" + 
		"The method m2(@NonNull Object) from C2 cannot implement the corresponding method from I2A due to incompatible nullness constraints\n" + 
		"----------\n" + 
		"2. ERROR in ctest\\C.java (at line 2)\n" + 
		"	public class C extends c.C2 implements i2.I2A {\n" + 
		"	             ^\n" + 
		"The method m1(@NonNull Object) from C2 cannot implement the corresponding method from I2A due to incompatible nullness constraints\n" + 
		"----------\n"),
		libs,		
		true /* shouldFlush*/,
		options);
}

// https://bugs.eclipse.org/bugs/show_bug.cgi?id=388281
// report conflict between inheritance and default
public void testBug388281_07() {
	Map options = getCompilerOptions();
	options.put(JavaCore.COMPILER_INHERIT_NULL_ANNOTATIONS, JavaCore.ENABLED);
	runNegativeTestWithLibs(
		new String[] {
			"p1/Super.java",
			"package p1;\n" +
			"import org.eclipse.jdt.annotation.*;\n" +
			"public class Super {\n" +
			"    public @Nullable Object m(@Nullable Object arg) {\n" +
			"        return null;" +
			"    }\n" +
			"}\n",
			"p2/Sub.java",
			"package p2;\n" +
			"import org.eclipse.jdt.annotation.*;\n" +
			"@NonNullByDefault\n" +
			"public class Sub extends p1.Super {\n" +
			"    @Override\n" +
			"    public Object m(Object arg) { // (a)+(b) conflict at arg and return\n" +
			"        System.out.println(arg.toString()); // (1)\n" +
			"        return null;\n" +
			"    }\n" +
			"}\n",
			"Client.java",
			"public class Client {\n" +
			"    void test(p2.Sub s) {\n" +
			"        Object result = s.m(null);\n" +
			"        System.out.println(result.toString());  // (2)\n" +
			"    }\n" +
			"}\n"
		}, 
		options,
		"----------\n" + 
		"1. ERROR in p2\\Sub.java (at line 6)\n" + 
		"	public Object m(Object arg) { // (a)+(b) conflict at arg and return\n" + 
		"	       ^^^^^^\n" + 
		"The default \'@NonNull\' conflicts with the inherited \'@Nullable\' annotation in the overridden method from Super \n" + 
		"----------\n" + 
		"2. ERROR in p2\\Sub.java (at line 6)\n" + 
		"	public Object m(Object arg) { // (a)+(b) conflict at arg and return\n" + 
		"	                       ^^^\n" + 
		"The default \'@NonNull\' conflicts with the inherited \'@Nullable\' annotation in the overridden method from Super \n" + 
		"----------\n" + 
		"3. ERROR in p2\\Sub.java (at line 7)\n" + 
		"	System.out.println(arg.toString()); // (1)\n" + 
		"	                   ^^^\n" + 
		variableMayBeNull("arg") +
		"----------\n" + 
		"----------\n" + 
		"1. ERROR in Client.java (at line 4)\n" + 
		"	System.out.println(result.toString());  // (2)\n" + 
		"	                   ^^^^^^\n" + 
		"Potential null pointer access: The variable result may be null at this location\n" + 
		"----------\n");
}

// https://bugs.eclipse.org/bugs/show_bug.cgi?id=388281
// report conflict between inheritance and default - binary types
public void testBug388281_08() {
	String path = this.getCompilerTestsPluginDirectoryPath() + File.separator + "workspace" + File.separator + "Test388281"+this.TEST_JAR_SUFFIX;
	String[] libs = new String[this.LIBS.length + 1];
	System.arraycopy(this.LIBS, 0, libs, 0, this.LIBS.length);
	libs[this.LIBS.length] = path;
	Map options = getCompilerOptions();
	options.put(JavaCore.COMPILER_INHERIT_NULL_ANNOTATIONS, JavaCore.ENABLED);
	runNegativeNullTest(
		new String[] {
			"ctest/Ctest.java",
			"package ctest;\n" +
			"import org.eclipse.jdt.annotation.*;\n" +
			"@NonNullByDefault\n" +
			"public class Ctest implements i2.II {\n" + // note: i2.II.m1(Object,Object) actually has a bug itself: conflicting default & inherited annotations
			"    public Object m1(@Nullable Object a1) { // silent: conflict at a1 avoided\n" + 
			"		return new Object();\n" + 
			"    }\n" + 
			"    public String m2(Object a2) { // (a) conflict at return\n" + 
			"    	return null;\n" + 
			"    }\n" + 
			"    public String m1(Object o1, Object o2) { // (b) conflict at o1\n" +
			"        System.out.println(o1.toString()); // (1) inherited @Nullable\n" +  
			"        return null; // (2) @NonNullByDefault in i2.II\n" + 
			"    }\n" +
			"}\n",
			"Client.java",
			"public class Client {\n" +
			"    void test(ctest.Ctest c) {\n" +
			"        Object result = c.m1(null, null); // (3) 2nd arg @NonNullByDefault from i2.II\n" +
			"    }\n" +
			"}\n"
		},
		"----------\n" + 
		"1. ERROR in ctest\\Ctest.java (at line 8)\n" + 
		"	public String m2(Object a2) { // (a) conflict at return\n" + 
		"	       ^^^^^^\n" + 
		"The default \'@NonNull\' conflicts with the inherited \'@Nullable\' annotation in the overridden method from I \n" + 
		"----------\n" + 
		"2. ERROR in ctest\\Ctest.java (at line 11)\n" + 
		"	public String m1(Object o1, Object o2) { // (b) conflict at o1\n" + 
		"	                        ^^\n" + 
		"The default \'@NonNull\' conflicts with the inherited \'@Nullable\' annotation in the overridden method from II \n" + 
		"----------\n" + 
		"3. ERROR in ctest\\Ctest.java (at line 12)\n" + 
		"	System.out.println(o1.toString()); // (1) inherited @Nullable\n" + 
		"	                   ^^\n" +
		potNPE_nullable_maybenull("The variable o1") +
		"----------\n" + 
		"4. ERROR in ctest\\Ctest.java (at line 13)\n" + 
		"	return null; // (2) @NonNullByDefault in i2.II\n" + 
		"	       ^^^^\n" + 
		"Null type mismatch: required \'@NonNull String\' but the provided value is null\n" + 
		"----------\n" + 
		"----------\n" + 
		"1. ERROR in Client.java (at line 3)\n" + 
		"	Object result = c.m1(null, null); // (3) 2nd arg @NonNullByDefault from i2.II\n" + 
		"	                           ^^^^\n" + 
		"Null type mismatch: required \'@NonNull Object\' but the provided value is null\n" + 
		"----------\n",
		libs,
		true, // should flush
		options);
}

// https://bugs.eclipse.org/bugs/show_bug.cgi?id=388281
// difference between inherited abstract & non-abstract methods
public void testBug388281_09() {
	Map options = getCompilerOptions();
	options.put(JavaCore.COMPILER_INHERIT_NULL_ANNOTATIONS, JavaCore.ENABLED);
	runNegativeTestWithLibs(
		new String[] {
			"p1/Super.java",
			"package p1;\n" +
			"import org.eclipse.jdt.annotation.*;\n" +
			"public abstract class Super {\n" +
			"    public abstract @NonNull Object compatible(@Nullable Object arg);\n" +
			"    public @Nullable Object incompatible(int dummy, @NonNull Object arg) {\n" +
			"        return null;" +
			"    }\n" +
			"}\n",
			"p1/I.java",
			"package p1;\n" +
			"import org.eclipse.jdt.annotation.*;\n" +
			"public interface I {\n" +
			"    public @Nullable Object compatible(@NonNull Object arg);\n" +
			"    public @NonNull Object incompatible(int dummy, @Nullable Object arg);\n" +
			"}\n",
			"p2/Sub.java",
			"package p2;\n" +
			"public class Sub extends p1.Super implements p1.I {\n" +
			"    @Override\n" +
			"    public Object compatible(Object arg) {\n" +
			"        return this;\n" +
			"    }\n" +
			"    @Override\n" +
			"    public Object incompatible(int dummy, Object arg) {\n" +
			"        return null;\n" +
			"    }\n" +
			"}\n"
		}, 
		options,
		"----------\n" + 
		"1. ERROR in p2\\Sub.java (at line 4)\n" + 
		"	public Object compatible(Object arg) {\n" + 
		"	       ^^^^^^\n" + 
		"Conflict between inherited null annotations \'@Nullable\' declared in I versus \'@NonNull\' declared in Super \n" + 
		"----------\n" + 
		"2. ERROR in p2\\Sub.java (at line 4)\n" + 
		"	public Object compatible(Object arg) {\n" + 
		"	                         ^^^^^^\n" + 
		"Conflict between inherited null annotations \'@NonNull\' declared in I versus \'@Nullable\' declared in Super \n" + 
		"----------\n" + 
		"3. ERROR in p2\\Sub.java (at line 8)\n" + 
		"	public Object incompatible(int dummy, Object arg) {\n" + 
		"	       ^^^^^^\n" + 
		"Conflict between inherited null annotations \'@NonNull\' declared in I versus \'@Nullable\' declared in Super \n" + 
		"----------\n" + 
		"4. ERROR in p2\\Sub.java (at line 8)\n" + 
		"	public Object incompatible(int dummy, Object arg) {\n" + 
		"	                                      ^^^^^^\n" + 
		"Conflict between inherited null annotations \'@Nullable\' declared in I versus \'@NonNull\' declared in Super \n" + 
		"----------\n");
}

// https://bugs.eclipse.org/bugs/show_bug.cgi?id=388281
// respect inherited @NonNull also inside the method body, see comment 28
public void testBug388281_10() {
	Map options = getCompilerOptions();
	options.put(JavaCore.COMPILER_INHERIT_NULL_ANNOTATIONS, JavaCore.ENABLED);
	runNegativeTestWithLibs(
		new String[] {
			"p1/Super.java",
			"package p1;\n" +
			"import org.eclipse.jdt.annotation.*;\n" +
			"public class Super {\n" +
			"    public void m(@NonNull Object arg) {}\n" +
			"}\n",
			"p2/Sub.java",
			"package p2;\n" +
			"public class Sub extends p1.Super  {\n" +
			"    @Override\n" +
			"    public void m(Object arg) {\n" +
			"        arg = null;\n" +
			"    }\n" +
			"}\n"
		}, 
		options,
		"----------\n" + 
		"1. ERROR in p2\\Sub.java (at line 5)\n" + 
		"	arg = null;\n" + 
		"	      ^^^^\n" + 
		"Null type mismatch: required \'@NonNull Object\' but the provided value is null\n" + 
		"----------\n"); 
}

// https://bugs.eclipse.org/382069 - [null] Make the null analysis consider JUnit's assertNotNull similarly to assertions
// junit's assertNull vs. a @NonNull field / expression
public void testBug382069_j() {
	Map options = getCompilerOptions();
	options.put(JavaCore.COMPILER_PB_DEAD_CODE, JavaCore.ERROR);
	runNegativeTestWithLibs(
		new String[] {
			NullReferenceTestAsserts.JUNIT_ASSERT_NAME,
			NullReferenceTestAsserts.JUNIT_ASSERT_CONTENT,		
			"X.java",
			"import org.eclipse.jdt.annotation.NonNull;\n" +
			"public class X {\n" +
			"  @NonNull String o1 = \"\";\n" +
			"  boolean foo() {\n" +
			"    junit.framework.Assert.assertNull(\"something's wrong\", o1);\n" + // always fails due to @NonNull
			"    return false; // dead code\n" +
			"  }\n" +
			"  void bar() {\n" +
			"      junit.framework.Assert.assertNull(\"\");\n" + // constantly false
			"      return; // dead code\n" +
			"  }\n" +
			"  void zork() {\n" +
			"      junit.framework.Assert.assertNotNull(null);\n" + // constantly false
			"      return; // dead code\n" +
			"  }\n" +
			"}\n"},
			options,
			"----------\n" + 
			"1. ERROR in X.java (at line 6)\n" + 
			"	return false; // dead code\n" + 
			"	^^^^^^^^^^^^^\n" + 
			"Dead code\n" + 
			"----------\n" + 
			"2. ERROR in X.java (at line 10)\n" + 
			"	return; // dead code\n" + 
			"	^^^^^^^\n" + 
			"Dead code\n" + 
			"----------\n" + 
			"3. ERROR in X.java (at line 14)\n" + 
			"	return; // dead code\n" + 
			"	^^^^^^^\n" + 
			"Dead code\n" + 
			"----------\n");
}

// https://bugs.eclipse.org/382069 - [null] Make the null analysis consider JUnit's assertNotNull similarly to assertions
// junit's assertNonNull et al. affecting a @Nullable field using syntactic analysis
public void testBug382069_k() {
	Map options = getCompilerOptions();
	options.put(JavaCore.COMPILER_PB_SYNTACTIC_NULL_ANALYSIS_FOR_FIELDS, JavaCore.ENABLED);
	options.put(JavaCore.COMPILER_PB_DEAD_CODE, JavaCore.ERROR);
	runNegativeTestWithLibs(
		new String[] {
			NullReferenceTestAsserts.JUNIT_ASSERT_NAME,
			NullReferenceTestAsserts.JUNIT_ASSERT_CONTENT,		
			"X.java",
			"import org.eclipse.jdt.annotation.Nullable;\n" +
			"public class X {\n" +
			"  @Nullable String o1;\n" +
			"  int foo() {\n" +
			"    junit.framework.Assert.assertNotNull(\"something's wrong\", o1);\n" +
			"    return o1.length();\n" +
			"  }\n" +
			"  int bar(int i) {\n" +
			"    junit.framework.Assert.assertNotNull(o1);\n" +
			"    i++;\n" + // expire
			"    return o1.length(); // no longer protected\n" +
			"  }\n" +
			"  int garp() {\n" +
			"    junit.framework.Assert.assertFalse(\"something's wrong\", o1 == null);\n" +
			"    return o1.length();\n" +
			"  }\n" +
			"  int zipp() {\n" +
			"    junit.framework.Assert.assertTrue(\"something's wrong\", o1 != null);\n" +
			"    return o1.length();\n" +
			"  }\n" +
			"}\n"},
			options,
			"----------\n" + 
			"1. ERROR in X.java (at line 11)\n" + 
			"	return o1.length(); // no longer protected\n" + 
			"	       ^^\n" + 
			potNPE_nullable("The field o1") + 
			"----------\n");
}
//https://bugs.eclipse.org/400761: [compiler][null] null may be return as boolean without a diagnostic
public void test_conditional_expression_1() {
	runNegativeTestWithLibs(
		new String[] {
			"X.java",
			"import org.eclipse.jdt.annotation.*;\n" +
			"public class X {\n" +
			"	boolean badFunction5(int i) {\n" + 
			"		// expected a potential null problem:\n" + 
			"		return i > 0 ? true : getBoolean();\n" + 
			"	}\n" +
			"	private @Nullable Boolean getBoolean() {\n" + 
			"		return null;\n" + 
			"	}\n" +
			"}\n"},
		"----------\n" + 
		"1. ERROR in X.java (at line 5)\n" + 
		"	return i > 0 ? true : getBoolean();\n" + 
		"	                      ^^^^^^^^^^^^\n" + 
		"Potential null pointer access: This expression of type Boolean may be null but requires auto-unboxing\n" + 
		"----------\n");
}

// Bug 403086 - [compiler][null] include the effect of 'assert' in syntactic null analysis for fields
public void testBug403086_1() {
	Map customOptions = getCompilerOptions();
	customOptions.put(JavaCore.COMPILER_PB_POTENTIAL_NULL_REFERENCE, JavaCore.ERROR);
	customOptions.put(JavaCore.COMPILER_PB_INCLUDE_ASSERTS_IN_NULL_ANALYSIS, JavaCore.ENABLED);
	customOptions.put(JavaCore.COMPILER_PB_SYNTACTIC_NULL_ANALYSIS_FOR_FIELDS, JavaCore.ENABLED);
	runConformTestWithLibs(
		new String[] {
			NullReferenceTestAsserts.JUNIT_ASSERT_NAME,
			NullReferenceTestAsserts.JUNIT_ASSERT_CONTENT,		
			"Y.java",
			"import org.eclipse.jdt.annotation.*;\n" +
			"class Y {\n" +
			"	@Nullable String str;\n" +
			"	int foo(@Nullable String str2) {\n" +
			"		int i;\n" +
			"		junit.framework.Assert.assertNotNull(str);\n" +
			"		i = str.length();\n" +
			"\n" +
			"		assert this.str != null;\n" +
			"		i = str.length();\n" +
			"\n" +
			"		return i;\n" +
			"	}\n" +
			"}\n"
		},
		customOptions,
		"");
}

//Bug 403086 - [compiler][null] include the effect of 'assert' in syntactic null analysis for fields
public void testBug403086_2() {
	Map customOptions = getCompilerOptions();
	customOptions.put(JavaCore.COMPILER_PB_POTENTIAL_NULL_REFERENCE, JavaCore.ERROR);
	customOptions.put(JavaCore.COMPILER_PB_INCLUDE_ASSERTS_IN_NULL_ANALYSIS, JavaCore.ENABLED);
	customOptions.put(JavaCore.COMPILER_PB_SYNTACTIC_NULL_ANALYSIS_FOR_FIELDS, JavaCore.ENABLED);
	runConformTestWithLibs(
		new String[] {
			NullReferenceTestAsserts.JUNIT_ASSERT_NAME,
			NullReferenceTestAsserts.JUNIT_ASSERT_CONTENT,		
			"Y.java",
			"import org.eclipse.jdt.annotation.*;\n" +
			"class Y {\n" +
			"	@Nullable String str;\n" +
			"	int foo(@Nullable String str2) {\n" +
			"		int i;\n" +
			"		junit.framework.Assert.assertNotNull(str);\n" +
			"		i = str.length();\n" +
			"\n" +
			"		assert ! (this.str == null);\n" +
			"		i = str.length();\n" +
			"\n" +
			"		return i;\n" +
			"	}\n" +
			"}\n"
		},
		customOptions,
		"");
}

// https://bugs.eclipse.org/412076 - [compiler] @NonNullByDefault doesn't work for varargs parameter when in generic interface
public void testBug412076() {
	Map options = getCompilerOptions();
	options.put(JavaCore.COMPILER_PB_MISSING_OVERRIDE_ANNOTATION, JavaCore.IGNORE);
	runConformTestWithLibs(
		new String[] {
			"Foo.java",
			"import org.eclipse.jdt.annotation.*;\n" +
			"@NonNullByDefault\n" + 
			"public interface Foo<V> {\n" + 
			"  V bar(String... values);\n" + 
			"  V foo(String value);\n" + 
			"}\n"
		},
		options,
		"");
	runConformTestWithLibs(
		false /*flush*/,
		new String[] {
			"FooImpl.java",
			"import org.eclipse.jdt.annotation.*;\n" +
			(this.complianceLevel < ClassFileConstants.JDK1_8
			? "@NonNullByDefault\n"
			: "@NonNullByDefault({DefaultLocation.PARAMETER,DefaultLocation.RETURN_TYPE})\n" // avoid @NonNull on type argument <String>
			) + 
			"public class FooImpl implements Foo<String> {\n" + 
			"  public String bar(final String... values) {\n" + 
			"    return (\"\");\n" + 
			"  }\n" + 
			"  public String foo(final String value) {\n" + 
			"    return (\"\");\n" + 
			"  }\n" + 
			"}\n"
		},
		options,
		"");	
}

public void testBug413460() {
	runConformTestWithLibs(
		new String[] {
			"Class2.java",
			"\n" + 
			"@org.eclipse.jdt.annotation.NonNullByDefault\n" + 
			"public class Class2 {\n" + 
			"	public class Class3 {\n" + 
			"		public Class3(String nonNullArg) {\n" + 
			"			assert nonNullArg != null;\n" + 
			"		}\n" + 
			"	}\n" + 
			"\n" + 
			"	public Class2(String nonNullArg) {\n" + 
			"		assert nonNullArg != null;\n" + 
			"	}\n" + 
			"\n" + 
			"	public static Class2 create(String nonNullArg) {\n" + 
			"		return new Class2(nonNullArg);\n" + 
			"	}\n" + 
			"}\n"
		}, 
		getCompilerOptions(), 
		"");
	runNegativeTestWithLibs(false,
		new String[] {
			"Class1.java",
			"public class Class1 {\n" + 
			"	public static Class2 works() {\n" + 
			"		return Class2.create(null);\n" + 
			"	}\n" + 
			"\n" + 
			"	public static Class2 bug() {\n" + 
			"		return new Class2(null);\n" + 
			"	}\n" + 
			"\n" + 
			"	public static Class2.Class3 qualifiedbug() {\n" + 
			"		return new Class2(\"\").new Class3(null);\n" + 
			"	}\n" + 
			"}\n"
		},
		getCompilerOptions(),
		"----------\n" +
		"1. ERROR in Class1.java (at line 3)\n" + 
		"	return Class2.create(null);\n" + 
		"	                     ^^^^\n" + 
		"Null type mismatch: required \'@NonNull String\' but the provided value is null\n" + 
		"----------\n" +
		"2. ERROR in Class1.java (at line 7)\n" + 
		"	return new Class2(null);\n" + 
		"	                  ^^^^\n" + 
		"Null type mismatch: required \'@NonNull String\' but the provided value is null\n" + 
		"----------\n" +
		"3. ERROR in Class1.java (at line 11)\n" + 
		"	return new Class2(\"\").new Class3(null);\n" + 
		"	                                 ^^^^\n" + 
		"Null type mismatch: required \'@NonNull String\' but the provided value is null\n" + 
		"----------\n");
}

// missing type in constructor declaration must not cause NPE in QAE#resolveType(..)
public void testBug415850_a() {
	runNegativeTest(
			new String[] {
				"X.java", //-----------------------------------------------------------------------
				"public class X {\n" +
				"	void foo(X1 x1) {\n" +
				"		Object o = new X1(x1){};\n" +
				"	}\n" +
				"}\n",
				"X1.java", //-----------------------------------------------------------------------
				"public class X1 {\n" +
				"	public X1(Zork z) {}\n" +
				"}\n"
			},
			"----------\n" +
			"1. ERROR in X.java (at line 3)\n" +
			"	Object o = new X1(x1){};\n" +
			"	               ^^^^^^\n" +
			"The constructor X1(Zork) refers to the missing type Zork\n" +
			"----------\n" +
			"----------\n" +
			"1. ERROR in X1.java (at line 2)\n" +
			"	public X1(Zork z) {}\n" +
			"	          ^^^^\n" +
			"Zork cannot be resolved to a type\n" +
			"----------\n",
			this.LIBS,
			true/*flush*/,
			null/*options*/);
}

// avoid NPE in BinaryTypeBinding.getField(..) due to recursive dependency enum->package-info->annotation->enum 
public void testBug415850_b() {
	runConformTestWithLibs(
		new String[] {
			"p/package-info.java",
			"@p.Annot(state=p.MyEnum.BROKEN)\n" + 
			"package p;",
			"p/Annot.java",
			"package p;\n" + 
			"@Annot(state=MyEnum.KO)\n" + 
			"public @interface Annot {\n" + 
			"	MyEnum state() default MyEnum.KO;\n" + 
			"}",
			"p/MyEnum.java",
			"package p;\n" + 
			"@Annot(state=MyEnum.KO)\n" + 
			"public enum MyEnum {\n" + 
			"	WORKS, OK, KO, BROKEN, ;\n" + 
			"}",
			"test180/Test.java",
			"package test180;\n" +
			"import p.MyEnum;\n" + 
			"import p.Annot;\n" + 
			"@Annot(state=MyEnum.OK)\n" + 
			"public class Test {}",
		},
		getCompilerOptions(),
		""
	);
	Map options = getCompilerOptions();
	options.put(CompilerOptions.OPTION_Process_Annotations, CompilerOptions.ENABLED);
	runConformTestWithLibs(
		false /* don't flush output dir */,
		new String[] {
			"X.java",
			"import test180.Test;\n" +
			"public class X {\n" + 
			"	public static void main(String[] args) {\n" + 
			"		System.out.println(Test.class);\n" + 
			"	}\n" + 
			"}"
		},
		options,
		"",
		"class test180.Test");
}
public void testBug417295_5() {
	runNegativeTestWithLibs(
		new String[] {
			"AllAreNonNull.java",
			"@org.eclipse.jdt.annotation.NonNullByDefault\n" +
			"public class AllAreNonNull {\n" + 
			"	String s3 = \"\";\n" + 
			"	void test() {\n" + 
			"		this.s3 = null;\n" + 
			"	}\n" + 
			"}\n"
		},
		"----------\n" + 
		"1. ERROR in AllAreNonNull.java (at line 5)\n" + 
		"	this.s3 = null;\n" + 
		"	          ^^^^\n" + 
		"Null type mismatch: required \'@NonNull String\' but the provided value is null\n" + 
		"----------\n");
}
public void testBug417295_7() {
	runConformTestWithLibs(
			new String[] {
				"p1/AllAreNonNull.java",
				"package p1;\n" +
				"@org.eclipse.jdt.annotation.NonNullByDefault\n" +
				"public class AllAreNonNull {\n" + 
				"	public String s3 = \"\";\n" + 
				"}\n"
			},
			getCompilerOptions(),
			"");
	runNegativeTestWithLibs(
		false,
		new String[] {
			"Client.java",
			"public class Client {\n" + 
			"	void test(p1.AllAreNonNull aann) {\n" + 
			"		aann.s3 = null;\n" + 
			"	}\n" + 
			"}\n"
		},
		getCompilerOptions(),
		"----------\n" + 
		"1. ERROR in Client.java (at line 3)\n" + 
		"	aann.s3 = null;\n" + 
		"	          ^^^^\n" + 
		"Null type mismatch: required \'@NonNull String\' but the provided value is null\n" + 
			"----------\n");
}		
// Bug 415413 - [compiler][null] NullpointerException in Null Analysis caused by interaction of LoopingFlowContext and FinallyFlowContext
public void testBug415413() {
	Map options = getCompilerOptions();
	runNegativeTestWithLibs(
		new String[]{
			"ClassF.java",		
			"import org.eclipse.jdt.annotation.NonNull;\n" + 
			"public class ClassF {\n" + 
			"  public static void needNonNull(@NonNull Object o) {\n" + 
			"    o.hashCode();\n" + 
			"  }\n" + 
			"  public void method() {\n" + 
			"    for (int j = 0; j < 1; j++) {\n" + 
			"      try {\n" + 
			"        this.hashCode();\n" + 
			"      } finally {\n" + 
			"        for (int i = 0; i < 1; i++) {\n" + 
			"          Object o = null;\n" + 
			"          needNonNull(o);\n" + 
			"        }\n" + 
			"      }\n" + 
			"    }\n" + 
			"  }\n" + 
			"}\n"
		}, 
		options,
		"----------\n" + 
		"1. ERROR in ClassF.java (at line 13)\n" + 
		"	needNonNull(o);\n" + 
		"	            ^\n" + 
		"Null type mismatch: required \'@NonNull Object\' but the provided value is null\n" + 
		"----------\n");
}
// Bug 415413 - [compiler][null] NullpointerException in Null Analysis caused by interaction of LoopingFlowContext and FinallyFlowContext
// Variant: non-null before the loop and at the end of the loop body
public void testBug415413a() {
 Map options = getCompilerOptions();
 runConformTestWithLibs(
     new String[]{
         "ClassF.java",      
         "import org.eclipse.jdt.annotation.NonNull;\n" + 
         "public class ClassF {\n" + 
         "  public static void needNonNull(@NonNull Object o) {\n" + 
         "    o.hashCode();\n" + 
         "  }\n" + 
         "  public void method() {\n" + 
         "    for (int j = 0; j < 1; j++) {\n" + 
         "      try {\n" + 
         "        this.hashCode();\n" + 
         "      } finally {\n" + 
         "        Object o = new Object();\n" + 
         "        for (int i = 0; i < 1; i++) {\n" + 
         "          needNonNull(o);\n" +
         "          o = new Object();\n" + 
         "        }\n" + 
         "      }\n" + 
         "    }\n" + 
         "  }\n" + 
         "}\n"
     }, 
     options,
     "");
}
// Bug 415413 - [compiler][null] NullpointerException in Null Analysis caused by interaction of LoopingFlowContext and FinallyFlowContext
// Variant: null before the loop and non-null at the end of the loop body
public void testBug415413b() {
 Map options = getCompilerOptions();
 runNegativeTestWithLibs(
     new String[]{
         "ClassF.java",      
         "import org.eclipse.jdt.annotation.NonNull;\n" + 
         "public class ClassF {\n" + 
         "  public static void needNonNull(@NonNull Object o) {\n" + 
         "    o.hashCode();\n" + 
         "  }\n" + 
         "  public void method() {\n" + 
         "    for (int j = 0; j < 1; j++) {\n" + 
         "      try {\n" + 
         "        this.hashCode();\n" + 
         "      } finally {\n" + 
         "        Object o = null;\n" + 
         "        for (int i = 0; i < 1; i++) {\n" + 
         "          needNonNull(o);\n" +
         "          o = new Object();\n" + 
         "        }\n" + 
         "      }\n" + 
         "    }\n" + 
         "  }\n" + 
         "}\n"
     }, 
     options,
     "----------\n" + 
     "1. ERROR in ClassF.java (at line 13)\n" + 
     "	needNonNull(o);\n" + 
     "	            ^\n" + 
     "Null type mismatch: required \'@NonNull Object\' but the provided value is inferred as @Nullable\n" + 
     "----------\n");
}
// Bug 415413 - [compiler][null] NullpointerException in Null Analysis caused by interaction of LoopingFlowContext and FinallyFlowContext
// Variant: non-null before the loop and null at the end of the loop body
public void testBug415413c() {
 Map options = getCompilerOptions();
 runNegativeTestWithLibs(
     new String[]{
         "ClassF.java",      
         "import org.eclipse.jdt.annotation.NonNull;\n" + 
         "public class ClassF {\n" + 
         "  public static void needNonNull(@NonNull Object o) {\n" + 
         "    o.hashCode();\n" + 
         "  }\n" + 
         "  public void method() {\n" + 
         "    for (int j = 0; j < 1; j++) {\n" + 
         "      try {\n" + 
         "        this.hashCode();\n" + 
         "      } finally {\n" + 
         "        Object o = new Object();\n" + 
         "        for (int i = 0; i < 1; i++) {\n" + 
         "          needNonNull(o);\n" +
         "          o = null;\n" + 
         "        }\n" + 
         "      }\n" + 
         "    }\n" + 
         "  }\n" + 
         "}\n"
     }, 
     options,
     "----------\n" + 
     "1. ERROR in ClassF.java (at line 13)\n" + 
     "	needNonNull(o);\n" + 
     "	            ^\n" + 
     "Null type mismatch: required \'@NonNull Object\' but the provided value is inferred as @Nullable\n" + 
     "----------\n");
}
public void testBug_415269() {
	Map options = getCompilerOptions();
	runConformTestWithLibs(
		new String[]{
			"Y.java",
			"import org.eclipse.jdt.annotation.NonNull;\n"+
			"public class Y {\n"+
			"  public static class C implements X.I {\n"+
			"    public void method(@NonNull Object arg) {\n"+
			"    }\n"+
			"  }\n"+
			"}\n",
			"X.java",
			"import org.eclipse.jdt.annotation.NonNullByDefault;\n"+
			"@NonNullByDefault\n"+
			"public class X {\n"+
			"  public interface I {\n"+
			"    public void method(Object arg);\n"+
			"  }\n"+
			"}\n"
		}, 
		options,
		"");
}
public void testBug416267() {
	runNegativeTest(
		new String[] {
			"X.java",
			"public class X {\n" +
			"	void test() {\n" +
			"		Missing m = new Missing() { };\n" +
			"	}\n" +
			"}\n"
		},
		"----------\n" + 
		"1. ERROR in X.java (at line 3)\n" + 
		"	Missing m = new Missing() { };\n" + 
		"	^^^^^^^\n" + 
		"Missing cannot be resolved to a type\n" + 
		"----------\n" + 
		"2. ERROR in X.java (at line 3)\n" + 
		"	Missing m = new Missing() { };\n" + 
		"	                ^^^^^^^\n" + 
		"Missing cannot be resolved to a type\n" + 
		"----------\n",
		this.LIBS,
		true, /*flush*/
		null /*options*/);
}
//duplicate of bug 416267
public void testBug418843() {
	runNegativeTest(
		new String[] {
			"TestEnum.java",
			"public enum TestEnum {\n" + 
			"	TestEntry(1){};\n" + 
			"}"
		},
		"----------\n" + 
		"1. ERROR in TestEnum.java (at line 2)\n" + 
		"	TestEntry(1){};\n" + 
		"	^^^^^^^^^\n" + 
		"The constructor TestEnum(int) is undefined\n" + 
		"----------\n",
		this.LIBS,
		true,/*flush*/
		null/*options*/);
}
public void testBug418235() {
	String[] testFiles = 
            new String[] {
                    "GenericInterface.java", 
                    "public interface GenericInterface<T> {\n" + 
                    "       T doSomethingGeneric(T o);\n" + 
                    "}",
                    "Implementation.java",
                    "import org.eclipse.jdt.annotation.NonNullByDefault;\n" + 
                    "@NonNullByDefault\n" + 
                    "public class Implementation implements GenericInterface<Object> {\n" + 
                    "\n" + 
                    (this.complianceLevel < ClassFileConstants.JDK1_6 ? "\n" : "      @Override\n" ) +
                    "       public Object doSomethingGeneric(Object o) {\n" + 
                    "               return o;\n" + 
                    "       }\n" + 
                    "}\n"
			};
	if (this.complianceLevel < ClassFileConstants.JDK1_8) {
	    runNegativeTestWithLibs(
	            testFiles,
	            "----------\n" + 
	            "1. ERROR in Implementation.java (at line 6)\n" + 
	    		"	public Object doSomethingGeneric(Object o) {\n" + 
	    		"	                                 ^^^^^^\n" + 
	            "Illegal redefinition of parameter o, inherited method from GenericInterface<Object> does not constrain this parameter\n" + 
	            "----------\n");
	} else {
		// in 1.8 the nullness default also affects the type argument <Object> from which T is instantiated to '@NonNull Object'
		runConformTestWithLibs(
				testFiles, getCompilerOptions(), "");
	}
}
public void testBug418235b() {
	if (this.complianceLevel < ClassFileConstants.JDK1_8)
		return;
	runNegativeTestWithLibs(
	        new String[] {
			    "GenericInterface.java", 
			    "public interface GenericInterface<T> {\n" + 
				"       T doSomethingGeneric(T o);\n" + 
				"}",
			    "Implementation.java",
			    "import org.eclipse.jdt.annotation.*;\n" + 
				"@NonNullByDefault({DefaultLocation.PARAMETER,DefaultLocation.RETURN_TYPE})\n" + 
				"public class Implementation implements GenericInterface<Object> {\n" + 
				"\n" + 
				"      @Override\n" +
				"       public Object doSomethingGeneric(Object o) {\n" + 
				"               return o;\n" + 
				"       }\n" + 
				"}\n"
			},
	        "----------\n" + 
	        "1. ERROR in Implementation.java (at line 6)\n" + 
			"	public Object doSomethingGeneric(Object o) {\n" + 
			"	                                 ^^^^^^\n" + 
	        "Illegal redefinition of parameter o, inherited method from GenericInterface<Object> does not constrain this parameter\n" + 
	        "----------\n");
}

public void testTypeAnnotationProblemNotIn17() {
	String source =
			"import org.eclipse.jdt.annotation.*;\n" +
			"public class X {\n" +
			"	public @NonNull java.lang.String test(@NonNull java.lang.String arg) {\n" +
			"		@NonNull java.lang.String local = arg;\n" +
			"		return local;\n" +
			"	}\n" +
			"}\n";
	if (this.complianceLevel < ClassFileConstants.JDK1_8)
		runConformTestWithLibs(
			new String[] {
				"X.java",
				source
			}, 
			getCompilerOptions(),
			"");
	else
		runNegativeTest(
			new String[] {
				"X.java",
				source
			}, 
			"----------\n" + 
			"1. ERROR in X.java (at line 3)\n" + 
			"	public @NonNull java.lang.String test(@NonNull java.lang.String arg) {\n" + 
			"	       ^^^^^^^^\n" + 
			"Illegally placed annotation: type annotations must directly precede the simple name of the type they are meant to affect (or the [] for arrays)\n" + 
			"----------\n" + 
			"2. ERROR in X.java (at line 3)\n" + 
			"	public @NonNull java.lang.String test(@NonNull java.lang.String arg) {\n" + 
			"	                                      ^^^^^^^^\n" + 
			"Illegally placed annotation: type annotations must directly precede the simple name of the type they are meant to affect (or the [] for arrays)\n" + 
			"----------\n" + 
			"3. ERROR in X.java (at line 4)\n" + 
			"	@NonNull java.lang.String local = arg;\n" + 
			"	^^^^^^^^\n" + 
			"Illegally placed annotation: type annotations must directly precede the simple name of the type they are meant to affect (or the [] for arrays)\n" + 
			"----------\n",
			this.LIBS,
			true, // flush
			getCompilerOptions());
}
public void testBug420313() {
	runWarningTestWithLibs(
		true, /*flush*/
		new String[] {
			"OverrideTest.java",
			"import org.eclipse.jdt.annotation.NonNull;\n" + 
			"\n" + 
			"public class OverrideTest implements TypedBase<String>, UntypedBase\n" + 
			"{\n" + 
			"   public void doSomething(String text) // No warning\n" + 
			"   {\n" + 
			"      System.out.println(text);\n" + 
			"   }\n" + 
			"   \n" + 
			"   public void doSomethingElse(String text) // \"Missing non-null annotation\" warning\n" + 
			"   {\n" + 
			"      System.out.println(text);\n" + 
			"   }\n" + 
			"}\n" + 
			"\n" + 
			"interface TypedBase<T>\n" + 
			"{\n" + 
			"   void doSomething(@NonNull T text);\n" + 
			"}\n" + 
			"\n" + 
			"interface UntypedBase\n" + 
			"{\n" + 
			"   void doSomethingElse(@NonNull String text);\n" + 
			"}\n"
		},
		getCompilerOptions(),
		"----------\n" + 
		"1. WARNING in OverrideTest.java (at line 5)\n" + 
		"	public void doSomething(String text) // No warning\n" + 
		"	                        ^^^^^^\n" + 
		"Missing non-null annotation: inherited method from TypedBase<String> specifies this parameter as @NonNull\n" + 
		"----------\n" + 
		"2. WARNING in OverrideTest.java (at line 10)\n" + 
		"	public void doSomethingElse(String text) // \"Missing non-null annotation\" warning\n" + 
		"	                            ^^^^^^\n" + 
		"Missing non-null annotation: inherited method from UntypedBase specifies this parameter as @NonNull\n" + 
		"----------\n");
}
// original test
public void testBug424624() {
	runConformTestWithLibs(
		new String[] {
			"Test3.java",
			"import org.eclipse.jdt.annotation.NonNull;\n" + 
			"\n" + 
			"public class Test3 {\n" + 
			"\n" + 
			"	public Test3() {\n" + 
			"	}\n" + 
			"\n" + 
			"	static public class Test3aa extends Object {}\n" + 
			"	static public final @NonNull Test3aa Test3a = new Test3aa();\n" + 
			"\n" + 
			"}\n",
		},
		getCompilerOptions(),
		"");
	runConformTestWithLibs(
		false /*flush*/,
		new String[] {
			"Test4.java",
			"import org.eclipse.jdt.annotation.NonNull;\n" + 
			"\n" + 
			"public class Test4 {\n" + 
			"\n" + 
			"	public Test4() {\n" + 
			"	}\n" + 
			"	\n" + 
			"	public void test() {\n" + 
			"		test1( Test3.Test3a);\n" + 
			"	}\n" + 
			"	\n" + 
			"	public void test1( @NonNull Object object) {\n" + 
			"	}\n" + 
			"\n" + 
			"}\n"
		},
		getCompilerOptions(),
		"");
}
// other nesting levels, binary case
public void testBug424624a() {
	runConformTestWithLibs(
		new String[] {
			"test/Test3.java",
			"package test;\n" +
			"import org.eclipse.jdt.annotation.NonNull;\n" +
			(this.complianceLevel >= ClassFileConstants.JDK1_8 ?
			"import java.lang.annotation.*;\n" +
			"@Target(ElementType.TYPE_USE) @interface Marker {}\n"
			:
			""
			)+ 
			"\n" + 
			"public class Test3 {\n" + 
			"\n" + 
			"	public Test3() {\n" + 
			"	}\n" + 
			"\n" + 
			"	public class Inner extends Object {\n" +
			"		class DeepInner {}\n" +
			"	}\n" + 
			"	public static class Nested extends Object {\n" +
			"		class InnerInNested {}\n" +
			"		static class DeepNested {}\n" +
			"	}\n" + 
			"	static public final @NonNull Inner field1 = new Test3().new Inner();\n" + 
			(this.complianceLevel < ClassFileConstants.JDK1_8 ?
			"	static public final @NonNull Inner.DeepInner field2 = field1.new DeepInner();\n" + 
			"	static public final @NonNull Nested.InnerInNested field3 = new Nested().new InnerInNested();\n" +
			"	static public final @NonNull Nested.DeepNested field4 = new Nested.DeepNested();\n"
			:
			"	static public final @Marker Inner.@NonNull DeepInner field2 = field1.new DeepInner();\n" + 
			"	static public final Nested.@NonNull InnerInNested field3 = new Nested().new InnerInNested();\n" +
			"	static public final Nested.@NonNull DeepNested field4 = new Nested.DeepNested();\n"
			) + 
			"\n" + 
			"}\n",
		},
		getCompilerOptions(),
		"");
	runConformTestWithLibs(
		false /*flush*/,
		new String[] {
			"Test4.java",
			"import org.eclipse.jdt.annotation.NonNull;\n" +
			"import test.Test3;\n" + 
			"\n" + 
			"public class Test4 {\n" + 
			"\n" + 
			"	public Test4() {\n" + 
			"	}\n" + 
			"	\n" + 
			"	public void test() {\n" + 
			"		test1( Test3.field1);\n" + 
			"		test1( Test3.field2);\n" + 
			"		test1( Test3.field3);\n" + 
			"		test1( Test3.field4);\n" + 
			"	}\n" + 
			"	\n" + 
			"	public void test1( @NonNull Object object) {\n" + 
			"	}\n" + 
			"\n" + 
			"}\n"
		},
		getCompilerOptions(),
		"");
}
// same as previous, source case for reference
public void testBug424624b() {
	runConformTestWithLibs(
		new String[] {
			"Test3.java",
			"import org.eclipse.jdt.annotation.NonNull;\n" +
			(this.complianceLevel >= ClassFileConstants.JDK1_8 ?
			"import java.lang.annotation.*;\n" +
			"@Target(ElementType.TYPE_USE) @interface Marker {}\n"
			:
			""
			)+ 
			"\n" + 
			"public class Test3 {\n" + 
			"\n" + 
			"	public Test3() {\n" + 
			"	}\n" + 
			"\n" + 
			"	public class Inner extends Object {\n" +
			"		class DeepInner {}\n" +
			"	}\n" + 
			"	public static class Nested extends Object {\n" +
			"		class InnerInNested {}\n" +
			"		static class DeepNested {}\n" +
			"	}\n" + 
			"	static public final @NonNull Inner field1 = new Test3().new Inner();\n" + 
			(this.complianceLevel < ClassFileConstants.JDK1_8 ?
			"	static public final @NonNull Inner.DeepInner field2 = field1.new DeepInner();\n" + 
			"	static public final @NonNull Nested.InnerInNested field3 = new Nested().new InnerInNested();\n" +
			"	static public final @NonNull Nested.DeepNested field4 = new Nested.DeepNested();\n"
			:
			"	static public final @Marker Inner.@NonNull DeepInner field2 = field1.new DeepInner();\n" + 
			"	static public final Nested.@NonNull InnerInNested field3 = new Nested().new InnerInNested();\n" +
			"	static public final Nested.@NonNull DeepNested field4 = new Nested.DeepNested();\n"
			) + 
			"\n" + 
			"}\n",
			"Test4.java",
			"import org.eclipse.jdt.annotation.NonNull;\n" + 
			"\n" + 
			"public class Test4 {\n" + 
			"\n" + 
			"	public Test4() {\n" + 
			"	}\n" + 
			"	\n" + 
			"	public void test() {\n" + 
			"		test1( Test3.field1);\n" + 
			"		test1( Test3.field2);\n" + 
			"		test1( Test3.field3);\n" + 
			"		test1( Test3.field4);\n" + 
			"	}\n" + 
			"	\n" + 
			"	public void test1( @NonNull Object object) {\n" + 
			"	}\n" + 
			"\n" + 
			"}\n"
		},
		getCompilerOptions(),
		"");
}
public void testBug430084() {
	runNegativeTest(
		new String[] {
			"X.java",
			"import org.eclipse.jdt.annotation.NonNullByDefault;\n" +
			"@NonNullByDefault\n" +
			"public class X {" +
			"	Y() {} " +
			"}"
		},
		"----------\n" +
		"1. ERROR in X.java (at line 3)\n" +
		"	public class X {	Y() {} }\n" +
		"	                	^^^\n" +
		"Return type for the method is missing\n" +
		"----------\n",
		this.LIBS,
		true, /*flush*/
		null /*options*/);
}
public void testBug432348() {
	String sourceString =
		"import org.eclipse.jdt.annotation.NonNull;\n" + 
		"import java.lang.annotation.*;\n" +
		"\n" +
		"@Target(ElementType.FIELD)\n" +
		"@interface Marker {}\n" + 
		"public enum E {\n" + 
		"	@Marker @NonNull A, B, C\n" + 
		"}\n";
	if (this.complianceLevel < ClassFileConstants.JDK1_8) {
		runConformTestWithLibs(
			new String[] {
				"E.java",
				sourceString
			},
			getCompilerOptions(),
			"");
	} else {
		runNegativeTestWithLibs(
			new String[] {
				"E.java",
				sourceString
			},
			"----------\n" + 
			"1. ERROR in E.java (at line 7)\n" + 
			"	@Marker @NonNull A, B, C\n" + 
			"	        ^^^^^^^^\n" + 
			"Syntax error, type annotations are illegal here\n" + 
			"----------\n");
	}
}
// Bug 403674 - [compiler][null] Switching on @Nullable enum value does not trigger "Potential null pointer access" warning
// String value being used in switch condition.
public void testBug403674() {
	Map options = getCompilerOptions();
	runNegativeTestWithLibs(
			new String[]{
				"X.java",
				"import org.eclipse.jdt.annotation.Nullable;\n" +
				"public class X {\n" +
				"   public static void main(String[] args) {\n" +
				"      // Correctly flagged as \"Potential null pointer access.\"\n" +
				"      switch (computeStringValue()) {}\n" +
				"   }\n" +
				"   private static @Nullable String computeStringValue() { return null; }\n" +
				"}\n"
			},
			options,
			"----------\n" +
			"1. ERROR in X.java (at line 5)\n" +
			"	switch (computeStringValue()) {}\n" +
			"	        ^^^^^^^^^^^^^^^^^^^^\n" +
			(this.complianceLevel < ClassFileConstants.JDK1_7
			?
			"Cannot switch on a value of type String for source level below 1.7. " +
			"Only convertible int values or enum variables are permitted\n"
			:
			"Potential null pointer access: The method computeStringValue() may return null\n"
			) +
			"----------\n");
}
// Bug 403674 - [compiler][null] Switching on @Nullable enum value does not trigger "Potential null pointer access" warning
// Enum value being used in switch condition.
public void testBug403674a() {
	Map options = getCompilerOptions();
	runNegativeTestWithLibs(
			new String[]{
				"X.java",
				"import org.eclipse.jdt.annotation.Nullable;\n" +
				"public class X {\n" +
				"   private enum EnumValue{}\n" +
				"   public static void main(String[] args) {\n" +
				"      // Before Fix: Not flagged.\n" +
				"      switch (computeEnumValue()) {}\n" +
				"      @Nullable EnumValue value = computeEnumValue();\n" +
				"      // Correctly flagged as \"Potential null pointer access.\"\n" +
				"      // Before Fix: Not flagged.\n" +
				"      switch (value) {}\n" +
				"   }\n" +
				"   private static @Nullable EnumValue computeEnumValue() { return null; }\n" +
				"}\n"
			},
			options,
			"----------\n" +
			"1. ERROR in X.java (at line 6)\n" +
			"	switch (computeEnumValue()) {}\n" +
			"	        ^^^^^^^^^^^^^^^^^^\n" +
			"Potential null pointer access: The method computeEnumValue() may return null\n" +
			"----------\n" +
			"2. ERROR in X.java (at line 10)\n" +
			"	switch (value) {}\n" +
			"	        ^^^^^\n" +
			(this.complianceLevel < ClassFileConstants.JDK1_8
			?
			"Potential null pointer access: The variable value may be null at this location\n"
			:
			"Potential null pointer access: this expression has a '@Nullable' type\n"
			) +
			"----------\n");
}
// original test
public void testBug422796() {
	runConformTestWithLibs(
		new String[] {
			"NullExprTest.java",
			"import org.eclipse.jdt.annotation.NonNullByDefault;\n" + 
			"import org.eclipse.jdt.annotation.Nullable;\n" + 
			"\n" + 
			"@NonNullByDefault\n" + 
			"public class NullExprTest {\n" + 
			"	\n" + 
			"	private @Nullable Boolean b() { return null; }\n" + 
			"	\n" + 
			"	public void testBoolean() {\n" + 
			"		Boolean b1 = b();\n" + 
			"		boolean b = b1 == null || \n" + 
			"				b1; // <-- Previously bugggy: reported potential NPE (*)\n" + 
			"		assertTrue(b);\n" + 
			"	}\n" +
			"	static void assertTrue(boolean b) {}\n" + 
			"\n" + 
			"}"
		},
		getCompilerOptions(),
		"");
}
// inverted logic:
public void testBug422796a() {
	runConformTestWithLibs(
		new String[] {
			"NullExprTest.java",
			"import org.eclipse.jdt.annotation.NonNullByDefault;\n" + 
			"import org.eclipse.jdt.annotation.Nullable;\n" + 
			"\n" + 
			"@NonNullByDefault\n" + 
			"public class NullExprTest {\n" + 
			"	\n" + 
			"	private @Nullable Boolean b() { return null; }\n" + 
			"	\n" + 
			"	public void testBoolean() {\n" + 
			"		Boolean b1 = b();\n" + 
			"		boolean b = b1 != null && \n" + 
			"				b1; // <-- Previously bugggy: reported potential NPE (*)\n" + 
			"		assertTrue(b);\n" + 
			"	}\n" +
			"	static void assertTrue(boolean b) {}\n" + 
			"\n" + 
			"}"
		},
		getCompilerOptions(),
		"");
}
// negative tests:
public void testBug422796b() {
	runNegativeTestWithLibs(
		new String[] {
			"NullExprTest.java",
			"public class NullExprTest {\n" + 
			"	\n" + 
			"	private Boolean b() { return null; }\n" + 
			"	\n" + 
			"	public void testBoolean1() {\n" + 
			"		Boolean b1 = b();\n" + 
			"		boolean b = b1 == null && \n" + 
			"				b1; // <-- definite NPE (*)\n" + 
			"		assertTrue(b);\n" + 
			"	}\n" +
			"	public void testBoolean2(boolean x) {\n" + 
			"		Boolean b1 = b();\n" + 
			"		boolean b = (b1 == null || x) && \n" + 
			"				b1; // <-- potential NPE (*)\n" + 
			"		assertTrue(b);\n" + 
			"	}\n" +
			"	static void assertTrue(boolean b) {}\n" + 
			"\n" + 
			"}"
		},
		getCompilerOptions(),
		"----------\n" + 
		"1. ERROR in NullExprTest.java (at line 8)\n" + 
		"	b1; // <-- definite NPE (*)\n" + 
		"	^^\n" + 
		"Null pointer access: This expression of type Boolean is null but requires auto-unboxing\n" + 
		"----------\n" + 
		"2. ERROR in NullExprTest.java (at line 14)\n" + 
		"	b1; // <-- potential NPE (*)\n" + 
		"	^^\n" + 
		"Potential null pointer access: This expression of type Boolean may be null but requires auto-unboxing\n" + 
		"----------\n");
}
public void testBug434374() {
	runConformTestWithLibs(
		new String[] {
			"bal/AdapterService.java",
			"/*******************************************************************************\n" + 
			" * Copyright (c) 2013 BestSolution.at and others.\n" + 
			" * All rights reserved. This program and the accompanying materials\n" + 
			" * are made available under the terms of the Eclipse Public License v1.0\n" + 
			" * which accompanies this distribution, and is available at\n" + 
			" * http://www.eclipse.org/legal/epl-v10.html\n" + 
			" *\n" + 
			" * Contributors:\n" + 
			" *     Tom Schindl <tom.schindl@bestsolution.at> - initial API and implementation\n" + 
			" *******************************************************************************/\n" + 
			"package bal;\n" + 
			"\n" + 
			"import org.eclipse.jdt.annotation.NonNull;\n" + 
			"import org.eclipse.jdt.annotation.Nullable;\n" + 
			"public interface AdapterService {\n" + 
			"	public boolean canAdapt(@Nullable Object sourceObject, @NonNull Class<?> targetType);\n" + 
			"\n" + 
			"	@Nullable\n" + 
			"	public <A> A adapt(@Nullable Object sourceObject, @NonNull Class<A> targetType, ValueAccess... valueAccesses);\n" + 
			"\n" + 
			"	public interface ValueAccess {\n" + 
			"		@Nullable\n" + 
			"		public <O> O getValue(@NonNull String key);\n" + 
			"\n" + 
			"		@Nullable\n" + 
			"		public <O> O getValue(@NonNull Class<O> key);\n" + 
			"	}\n" + 
			"}\n",
			"bal/AdapterServiceImpl.java",
			"/*******************************************************************************\n" + 
			" * Copyright (c) 2013 BestSolution.at and others.\n" + 
			" * All rights reserved. This program and the accompanying materials\n" + 
			" * are made available under the terms of the Eclipse Public License v1.0\n" + 
			" * which accompanies this distribution, and is available at\n" + 
			" * http://www.eclipse.org/legal/epl-v10.html\n" + 
			" *\n" + 
			" * Contributors:\n" + 
			" *     Tom Schindl <tom.schindl@bestsolution.at> - initial API and implementation\n" + 
			" *******************************************************************************/\n" + 
			"package bal;\n" + 
			"\n" + 
			"import org.eclipse.jdt.annotation.NonNull;\n" + 
			"import org.eclipse.jdt.annotation.Nullable;\n" + 
			"\n" + 
			"public class AdapterServiceImpl implements AdapterService {\n" + 
			"\n" + 
			(this.complianceLevel >= ClassFileConstants.JDK1_6
			? "	@Override\n"
			: "") +
			"	public boolean canAdapt(@Nullable Object sourceObject, @NonNull Class<?> targetType) {\n" + 
			"		return false;\n" + 
			"	}\n" + 
			"\n" + 
			(this.complianceLevel >= ClassFileConstants.JDK1_6
			? "	@Override\n"
			: "") +
			"	@Nullable\n" + 
			"	public <A> A adapt(@Nullable Object sourceObject, @NonNull Class<A> targetType, ValueAccess... valueAccesses) {\n" + 
			"		return null;\n" + 
			"	}\n" + 
			"}\n"
		},
		getCompilerOptions(),
		"");
}
// test return type compatibility
public void testBug434374a() {
	runConformTestWithLibs(
		new String[] {
			"bug434374/AdapterService.java",
			"package bug434374;\n" + 
			"\n" + 
			"import org.eclipse.jdt.annotation.*;\n" + 
			"\n" + 
			"public interface AdapterService {\n" + 
			"	public @NonNull <A> Class<A> getClassOfA(A object);\n" + 
			"\n" + 
			"}\n",
			"bug434374/AdapterServiceImpl.java",
			"package bug434374;\n" + 
			"\n" + 
			"import org.eclipse.jdt.annotation.NonNull;\n" + 
			"\n" + 
			"public class AdapterServiceImpl implements AdapterService {\n" + 
			"\n" +
			(this.complianceLevel >= ClassFileConstants.JDK1_6
			? "	@Override\n"
			: "") +
			"	@NonNull\n" + 
			"	public <A> Class<A> getClassOfA(A object) {\n" + 
			"		throw new RuntimeException();\n" + 
			"	}\n" + 
			"\n" + 
			"}\n"
		},
		getCompilerOptions(),
		"");
}
// original (broken) test (second part):
public void testBug434374b() {
	runNegativeTestWithLibs(
		new String[] {
			"bal/TestGeneric.java",
			"package bal;\n" + 
			"import org.eclipse.jdt.annotation.NonNull;\n" + 
			"\n" + 
			"public class TestGeneric<T> {\n" + 
			"	@NonNull\n" + 
			"	public T test() {\n" + 
			"		return null;\n" + 
			"	}\n" + 
			"}\n"
		},
		getCompilerOptions(),
		"----------\n" + 
		"1. ERROR in bal\\TestGeneric.java (at line 7)\n" + 
		"	return null;\n" + 
		"	       ^^^^\n" + 
		"Null type mismatch: required \'@NonNull T\' but the provided value is null\n" + 
		"----------\n");
}
// rectified test:
public void testBug434374c() {
	runConformTestWithLibs(
		new String[] {
			"bal/TestGeneric.java",
			"package bal;\n" + 
			"import org.eclipse.jdt.annotation.Nullable;\n" + 
			"\n" + 
			"public class TestGeneric<T> {\n" + 
			"	public @Nullable T test() {\n" + 
			"		return null;\n" + 
			"	}\n" + 
			"}\n"
		},
		getCompilerOptions(),
		"");
}

// @NNBD should not affect implicit constructor
public void testBug443347() {
	runConformTestWithLibs(
		new String[] {
			"X.java",
			"import org.eclipse.jdt.annotation.*;\n" + 
			"abstract class Super {\n" + 
			"  Super(String s) { }\n" + 
			"  abstract void bar();\n" + 
			"  void foo() { bar(); }\n" + 
			"}\n" + 
			"\n" + 
			"@NonNullByDefault\n" + 
			"public class X {\n" + 
			"  void test1(@Nullable String s) {\n" + 
			"    new Super(s) {\n" +
			"      @Override\n" + 
			"      void bar() {}\n" + 
			"    }.foo();\n" + 
			"  }\n" + 
			"}\n"
		},
		getCompilerOptions(),
		"");
}

// explicit annotation on super ctor should be inherited
public void testBug443347b() {
	runNegativeTestWithLibs(
		new String[] {
			"X.java",
			"import org.eclipse.jdt.annotation.*;\n" + 
			"abstract class Super {\n" + 
			"  Super(@NonNull String s) { }\n" + 
			"  abstract void bar();\n" + 
			"  void foo() { bar(); }\n" + 
			"}\n" + 
			"\n" + 
			"@NonNullByDefault\n" + 
			"public class X {\n" + 
			"  void test1(@Nullable String s) {\n" + 
			"    new Super(s) {\n" +
			"      @Override\n" + 
			"      void bar() {}\n" + 
			"    }.foo();\n" + 
			"  }\n" + 
			"}\n"
		},
		getCompilerOptions(),
		"----------\n" + 
		"1. ERROR in X.java (at line 11)\n" + 
		"	new Super(s) {\n" + 
		"	          ^\n" + 
		(this.complianceLevel < ClassFileConstants.JDK1_8
		? "Null type mismatch: required \'@NonNull String\' but the provided value is specified as @Nullable\n"
		: "Null type mismatch (type annotations): required \'@NonNull String\' but this expression has type \'@Nullable String\'\n") +
		"----------\n");
}

// @NNBD on super ctor should be inherited
public void testBug443347c() {
	runNegativeTestWithLibs(
		new String[] {
			"X.java",
			"import org.eclipse.jdt.annotation.*;\n" + 
			"@NonNullByDefault\n" + 
			"abstract class Super {\n" + 
			"  Super(String s) { }\n" + 
			"  abstract void bar();\n" + 
			"  void foo() { bar(); }\n" + 
			"}\n" + 
			"\n" + 
			"@NonNullByDefault\n" + 
			"public class X {\n" + 
			"  void test1(@Nullable String s) {\n" + 
			"    new Super(s) {\n" +
			"      @Override\n" + 
			"      void bar() {}\n" + 
			"    }.foo();\n" + 
			"  }\n" + 
			"}\n"
		},
		getCompilerOptions(),
		"----------\n" + 
		"1. ERROR in X.java (at line 12)\n" + 
		"	new Super(s) {\n" + 
		"	          ^\n" + 
		(this.complianceLevel < ClassFileConstants.JDK1_8
		? "Null type mismatch: required \'@NonNull String\' but the provided value is specified as @Nullable\n"
		: "Null type mismatch (type annotations): required \'@NonNull String\' but this expression has type \'@Nullable String\'\n") +
		"----------\n");
}
// https://bugs.eclipse.org/bugs/show_bug.cgi?id=444024, Type mismatch error in annotation generics assignment which happens "sometimes"
public void test444024() {
		this.runConformTest(
		   new String[] {
			   "ViewpointOrganisationEntity.java",
			   "abstract public class ViewpointOrganisationEntity<T> {\n" +
			   "}\n",
			   "MetaCombo.java",
			   "public @interface MetaCombo {\n" +
			   "	Class< ? extends IComboDataSet< ? >> dataSet();\n" +
			   "}\n",
			   "IComboDataSet.java",
			   "public interface IComboDataSet<T> {\n" +
			   "}\n",
			   "ContractantTypeLister.java",
			   "public class ContractantTypeLister implements IComboDataSet<ContractantType> {\n" +
			   "}\n",
			   "ContractantType.java",
			   "@MetaCombo(dataSet = ContractantTypeLister.class)\n" +
			   "public class ContractantType extends ViewpointOrganisationEntity<Long>  {\n" +
			   "}\n",
		       "Contractant.java",
		       "public class Contractant extends ViewpointOrganisationEntity<Long> {\n" +
			   "	@MetaCombo(dataSet = ContractantTypeLister.class)\n" +
			   "	public ContractantType getContractantType() {\n" +
			   "		return null;\n" +
			   "	}\n" +
			   "}\n",
		   },
		   "");
}
public void testBug435805() {
	Map options = getCompilerOptions();
	options.put(JavaCore.COMPILER_NONNULL_ANNOTATION_NAME, "org.foo.NonNull");
	options.put(JavaCore.COMPILER_NULLABLE_ANNOTATION_NAME, "org.foo.Nullable");
	runNegativeTest(
		true/*flush*/,
		new String[] {
			"org/foo/Nullable.java",
			"package org.foo;\n" +
			"import java.lang.annotation.*;\n" +
			"@Retention(RetentionPolicy.CLASS)\n" + 
			"@Target({ElementType.FIELD, ElementType.METHOD, ElementType.PARAMETER, ElementType.LOCAL_VARIABLE})\n" + 
			"public @interface Nullable {}\n",
			"org/foo/NonNull.java",
			"package org.foo;\n" +
			"import java.lang.annotation.*;\n" +
			"@Retention(RetentionPolicy.CLASS)\n" + 
			"@Target({ElementType.FIELD, ElementType.METHOD, ElementType.PARAMETER, ElementType.LOCAL_VARIABLE})\n" + 
			"public @interface NonNull {}\n",
			"TestNulls.java",
			"import org.foo.*;\n" + 
			"\n" + 
			"public class TestNulls {\n" + 
			"	public void testCase(@Nullable String theValue) {\n" + 
			"		int len = theValue.length();					// Is nullable, so should report error here.\n" + 
			"	}\n" + 
			"\n" + 
			"}"
		},
		null/*libs*/,
		options,
		"----------\n" + 
		"1. ERROR in TestNulls.java (at line 5)\n" + 
		"	int len = theValue.length();					// Is nullable, so should report error here.\n" + 
		"	          ^^^^^^^^\n" + 
		"Potential null pointer access: The variable theValue may be null at this location\n" + 
		"----------\n",
		JavacTestOptions.Excuse.EclipseWarningConfiguredAsError);
}
public void testBug445147() {
	runConformTestWithLibs(
		new String[] {
			"foobar/Bar.java",
			"package foobar;\n" + 
			"@org.eclipse.jdt.annotation.NonNullByDefault\n" + 
			"interface Bar<B extends Bar<B, F>, F extends Foo<F, B>> {}",
			"foobar/Foo.java",
			"package foobar;\n" + 
			"@org.eclipse.jdt.annotation.NonNullByDefault\n" + 
			"interface Foo<F extends Foo<F, B>, B extends Bar<B, F>> {}"
		},
		getCompilerOptions(),
		"");
}
public void testBug445708() {
	if (this.complianceLevel < ClassFileConstants.JDK1_7) return; // uses switch on string.
	runNegativeTestWithLibs(
		new String[] {
			"SwitchTest.java",
			"import org.eclipse.jdt.annotation.Nullable;\n" + 
			"\n" + 
			"public class SwitchTest\n" + 
			"{\n" + 
			"   private enum EnumValue\n" + 
			"   {\n" + 
			"   }\n" + 
			"   \n" + 
			"   public static void main(String[] args)\n" + 
			"   {\n" + 
			"      // Should be flagged as \"Potential null pointer access,\" but is not.\n" + 
			"      switch (computeStringValue())\n" + 
			"      {\n" + 
			"      }\n" + 
			"      \n" + 
			"      @Nullable String stringValue = null;\n" + 
			"      \n" + 
			"      // Properly flagged as \"Null pointer access.\"\n" + 
			"      switch (stringValue)\n" + 
			"      {\n" + 
			"      }\n" + 
			"      \n" + 
			"      stringValue = computeStringValue();\n" + 
			"      \n" + 
			"      // Should be flagged as \"Potential null pointer access,\" but is not.\n" + 
			"      switch (stringValue)\n" + 
			"      {\n" + 
			"      }\n" + 
			"      \n" + 
			"      // Should also be flagged, but is not.\n" + 
			"      switch (computeEnumValue())\n" + 
			"      {\n" + 
			"      }\n" + 
			"      \n" + 
			"      @Nullable EnumValue enumValue = null;\n" + 
			"      \n" + 
			"      // Fixed in bug #403674.\n" + 
			"      switch (enumValue)\n" + 
			"      {\n" + 
			"      }\n" + 
			"   }\n" + 
			"   \n" + 
			"   private static @Nullable String computeStringValue()\n" + 
			"   {\n" + 
			"      return null;\n" + 
			"   }\n" + 
			"   \n" + 
			"   private static @Nullable EnumValue computeEnumValue()\n" + 
			"   {\n" + 
			"      return null;\n" + 
			"   }\n" + 
			"}\n"
		}, 
		"----------\n" + 
		"1. ERROR in SwitchTest.java (at line 12)\n" + 
		"	switch (computeStringValue())\n" + 
		"	        ^^^^^^^^^^^^^^^^^^^^\n" + 
		"Potential null pointer access: The method computeStringValue() may return null\n" + 
		"----------\n" + 
		"2. ERROR in SwitchTest.java (at line 19)\n" + 
		"	switch (stringValue)\n" + 
		"	        ^^^^^^^^^^^\n" + 
		"Null pointer access: The variable stringValue can only be null at this location\n" + 
		"----------\n" + 
		"3. ERROR in SwitchTest.java (at line 26)\n" + 
		"	switch (stringValue)\n" + 
		"	        ^^^^^^^^^^^\n" +
		(this.complianceLevel < ClassFileConstants.JDK1_8
		? "Potential null pointer access: The variable stringValue may be null at this location\n"
		: "Potential null pointer access: this expression has a \'@Nullable\' type\n" ) +
		"----------\n" + 
		"4. ERROR in SwitchTest.java (at line 31)\n" + 
		"	switch (computeEnumValue())\n" + 
		"	        ^^^^^^^^^^^^^^^^^^\n" + 
		"Potential null pointer access: The method computeEnumValue() may return null\n" + 
		"----------\n" + 
		"5. ERROR in SwitchTest.java (at line 38)\n" + 
		"	switch (enumValue)\n" + 
		"	        ^^^^^^^^^\n" + 
		"Null pointer access: The variable enumValue can only be null at this location\n" + 
		"----------\n");
}
// same as above but 1.8 with declaration annotations
public void testBug445708b() {
	if (this.complianceLevel < ClassFileConstants.JDK1_8) return; // only one combination tested
	Map customOptions = getCompilerOptions();
	customOptions.put(JavaCore.COMPILER_NONNULL_ANNOTATION_NAME, "org.foo.NonNull");
	customOptions.put(JavaCore.COMPILER_NULLABLE_ANNOTATION_NAME, "org.foo.Nullable");
	runNegativeTestWithLibs(
		new String[] {
			CUSTOM_NULLABLE_NAME,
			CUSTOM_NULLABLE_CONTENT,
			"SwitchTest.java",
			"import org.eclipse.jdt.annotation.Nullable;\n" + 
			"\n" + 
			"public class SwitchTest\n" + 
			"{\n" + 
			"   private enum EnumValue\n" + 
			"   {\n" + 
			"   }\n" + 
			"   \n" + 
			"   public static void main(String[] args)\n" + 
			"   {\n" + 
			"      // Should be flagged as \"Potential null pointer access,\" but is not.\n" + 
			"      switch (computeStringValue())\n" + 
			"      {\n" + 
			"      }\n" + 
			"      \n" + 
			"      @Nullable String stringValue = null;\n" + 
			"      \n" + 
			"      // Properly flagged as \"Null pointer access.\"\n" + 
			"      switch (stringValue)\n" + 
			"      {\n" + 
			"      }\n" + 
			"      \n" + 
			"      stringValue = computeStringValue();\n" + 
			"      \n" + 
			"      // Should be flagged as \"Potential null pointer access,\" but is not.\n" + 
			"      switch (stringValue)\n" + 
			"      {\n" + 
			"      }\n" + 
			"      \n" + 
			"      // Should also be flagged, but is not.\n" + 
			"      switch (computeEnumValue())\n" + 
			"      {\n" + 
			"      }\n" + 
			"      \n" + 
			"      @Nullable EnumValue enumValue = null;\n" + 
			"      \n" + 
			"      // Fixed in bug #403674.\n" + 
			"      switch (enumValue)\n" + 
			"      {\n" + 
			"      }\n" + 
			"   }\n" + 
			"   \n" + 
			"   private static @Nullable String computeStringValue()\n" + 
			"   {\n" + 
			"      return null;\n" + 
			"   }\n" + 
			"   \n" + 
			"   private static @Nullable EnumValue computeEnumValue()\n" + 
			"   {\n" + 
			"      return null;\n" + 
			"   }\n" + 
			"}\n"
		}, 
		"----------\n" + 
		"1. ERROR in SwitchTest.java (at line 12)\n" + 
		"	switch (computeStringValue())\n" + 
		"	        ^^^^^^^^^^^^^^^^^^^^\n" + 
		"Potential null pointer access: The method computeStringValue() may return null\n" + 
		"----------\n" + 
		"2. ERROR in SwitchTest.java (at line 19)\n" + 
		"	switch (stringValue)\n" + 
		"	        ^^^^^^^^^^^\n" + 
		"Null pointer access: The variable stringValue can only be null at this location\n" + 
		"----------\n" + 
		"3. ERROR in SwitchTest.java (at line 26)\n" + 
		"	switch (stringValue)\n" + 
		"	        ^^^^^^^^^^^\n" +
		"Potential null pointer access: this expression has a \'@Nullable\' type\n" +
		"----------\n" + 
		"4. ERROR in SwitchTest.java (at line 31)\n" + 
		"	switch (computeEnumValue())\n" + 
		"	        ^^^^^^^^^^^^^^^^^^\n" + 
		"Potential null pointer access: The method computeEnumValue() may return null\n" + 
		"----------\n" + 
		"5. ERROR in SwitchTest.java (at line 38)\n" + 
		"	switch (enumValue)\n" + 
		"	        ^^^^^^^^^\n" + 
		"Null pointer access: The variable enumValue can only be null at this location\n" + 
		"----------\n");
}
// https://bugs.eclipse.org/bugs/show_bug.cgi?id=452780 - Internal compiler error: arrayIndexOutOfBounds
public void testBug452780() {
	if (this.complianceLevel < ClassFileConstants.JDK1_8) return;
	runConformTestWithLibs(
		new String[] {
			"Tools2.java",
			"import java.util.Arrays;\n" + 
			"import java.util.List;\n" + 
			"import java.util.Set;\n" + 
			"import java.util.stream.Collector;\n" + 
			"import java.util.stream.Collectors;\n" + 
			"import org.eclipse.jdt.annotation.NonNull;\n" + 
			"public class Tools2 {\n" + 
			"	@SafeVarargs\n" + 
			"	public static <T> List<@NonNull T> asList(T... ts) {\n" + 
			"		@SuppressWarnings(\"null\")\n" + 
			"		@NonNull\n" + 
			"		List<@NonNull T> res = Arrays.asList(ts);\n" + 
			"		return res;\n" + 
			"	}\n" + 
			"	@SuppressWarnings(\"null\")\n" + 
			"	public static <T> Collector<@NonNull T, @NonNull ?, @NonNull Set<@NonNull T>> toSet() {\n" + 
			"		@NonNull\n" + 
			"		Collector<@NonNull T, ?, @NonNull Set<@NonNull T>> res = Collectors\n" + 
			"				.toSet();\n" + 
			"		return res;\n" + 
			"	}\n" + 
			"}"
		},
		getCompilerOptions(),
		"");
}
public void testBug455557() {
	runWarningTestWithLibs(
		true, /*flush*/
		new String[] {
			"X.java",
			"import java.util.List;\n" + 
			"\n" + 
			"import org.eclipse.jdt.annotation.NonNull;\n" + 
			"\n" + 
			"\n" + 
			"public class X {\n" + 
			"	void test(List<String> list, boolean b) {\n" + 
			"		if (b) {\n" + 
			"			while (true) {\n" + 
			"				for (@NonNull Object y : list) { \n" + 
			"				}\n" + 
			"			}\n" + 
			"		}\n" + 
			"	}\n" + 
			"}\n"
		},
		null,
		"----------\n" + 
		"1. WARNING in X.java (at line 10)\n" + 
		"	for (@NonNull Object y : list) { \n" + 
		"	                         ^^^^\n" + 
		(this.complianceLevel < ClassFileConstants.JDK1_8
		? "Null type safety: The expression of type \'String\' needs unchecked conversion to conform to \'@NonNull Object\'\n"
		: "Null type safety (type annotations): The expression of type \'String\' needs unchecked conversion to conform to \'@NonNull Object\'\n"
		) +
		"----------\n");
}
public void testBug455723() {
	runConformTestWithLibs(
		new String[] {
			"Problem.java",
			"import org.eclipse.jdt.annotation.*;\n" +
			"public class Problem {\n" + 
			"	public void fubar(final @Nullable String arg) {\n" + 
			"		if (arg == null) {\n" + 
			"			return;\n" + 
			"		}\n" + 
			"		\n" + 
			"		doSomething(arg);\n" + 
			"		// no errors here\n" + 
			"		\n" + 
			"		while (true) {	\n" + 
			"			doSomething(arg);\n" + 
			"			//          ^^^  compiler error\n" + 
			"		}\n" + 
			"	}\n" + 
			"	\n" + 
			"	private void doSomething(@NonNull String arg) {	}\n" + 
			"}\n"
		},
		null,
		"");
}
public void testBug455723b() {
	runConformTestWithLibs(
		new String[] {
			"Problem.java",
			"import org.eclipse.jdt.annotation.*;\n" +
			"public class Problem {\n" + 
			"	public void fubar(final @Nullable String arg) {\n" + 
			"		if (arg == null) {\n" + 
			"			return;\n" + 
			"		}\n" + 
			"		@NonNull String local;\n" + 
			"		\n" + 
			"		while (true) {	\n" + 
			"			local = arg;\n" + 
			"		}\n" + 
			"	}\n" + 
			"}\n"
		},
		null,
		"");
}
// https://bugs.eclipse.org/bugs/show_bug.cgi?id=436486
public void test_null_with_apt() {
	boolean apt = this.enableAPT;
	this.enableAPT = true;
	Map customOptions = getCompilerOptions();
	customOptions.put(JavaCore.COMPILER_PB_MISSING_NONNULL_BY_DEFAULT_ANNOTATION, JavaCore.WARNING);
	customOptions.put(JavaCore.COMPILER_PB_UNUSED_WARNING_TOKEN, JavaCore.ERROR);
	runConformTestWithLibs(
		new String[] {
			"NullWarn.java",
			"@SuppressWarnings(\"null\")\n" + 
			"public class NullWarn {\n" + 
			"\n" + 
			"    // Some code\n" + 
			"\n" + 
			"}\n"
		},
		customOptions,
		"");
	this.enableAPT = apt;
}
// https://bugs.eclipse.org/bugs/show_bug.cgi?id=436486#c4
public void test_null_with_apt_comment4() {
	boolean apt = this.enableAPT;
	this.enableAPT = true;
	Map customOptions = getCompilerOptions();
	customOptions.put(JavaCore.COMPILER_PB_UNUSED_WARNING_TOKEN, JavaCore.ERROR);
	runWarningTestWithLibs(
		true, // flush
		new String[] {
			"Test.java",
			"import org.eclipse.jdt.annotation.NonNullByDefault;\n" + 
			"\n" + 
			"@NonNullByDefault\n" + 
			"public class Test {\n" + 
			"\n" + 
			"	public static final Test t = new Test(Integer.valueOf(0));\n" + 
			"\n" + 
			"	public Test(Integer integer) {\n" + 
			"		\n" + 
			"	}\n" + 
			"}\n"
		},
		customOptions,
		"----------\n" + 
		"1. WARNING in Test.java (at line 6)\n" + 
		"	public static final Test t = new Test(Integer.valueOf(0));\n" + 
		"	                                      ^^^^^^^^^^^^^^^^^^\n" + 
		(this.complianceLevel < ClassFileConstants.JDK1_8 
		? "Null type safety: The expression of type \'Integer\' needs unchecked conversion to conform to \'@NonNull Integer\'\n"
		: "Null type safety (type annotations): The expression of type \'Integer\' needs unchecked conversion to conform to \'@NonNull Integer\'\n"
		) +
		"----------\n");
	this.enableAPT = apt;
}
public void testBug457210() {
	Map customOptions = getCompilerOptions();
	customOptions.put(JavaCore.COMPILER_NULLABLE_ANNOTATION_NAME, "org.foo.Nullable");
	customOptions.put(JavaCore.COMPILER_NONNULL_ANNOTATION_NAME, "org.foo.NonNull");
	runNegativeNullTest(
		new String[] {
			"org/foo/NonNull.java",
			"package org.foo;\n" +
			"import java.lang.annotation.*;\n" +
			"@Retention(RetentionPolicy.CLASS)\n" +
			"public @interface NonNull {\n" +
			"}\n",
			"org/foo/Nullable.java",
			"package org.foo;\n" +
			"import java.lang.annotation.*;\n" +
			"@Retention(RetentionPolicy.CLASS)\n" +
			"public @interface Nullable {\n" +
			"}\n",
			"TestRunner.java",
			"import org.foo.*;\n" +
			"public class TestRunner {\n" +
			"	private TestRunner() {}\n" + 
			"\n" + 
			"	@Nullable\n" + 
			"	OutputHelper m_outputHelper;\n" +
			"	int foo(@NonNull OutputHelper helper) { return helper.i; }\n" +
			"}\n",
			"OutputHelper.java",
			"@org.foo.NonNull public class OutputHelper {\n" +
			"	public int i;\n" +
			"}\n"
		},
		"----------\n" + 
		"1. ERROR in OutputHelper.java (at line 1)\n" + 
		"	@org.foo.NonNull public class OutputHelper {\n" + 
		"	^^^^^^^^^^^^^^^^\n" + 
		"The nullness annotation \'NonNull\' is not applicable at this location\n" + 
		"----------\n",
		null,
		true,
		customOptions);
}
public void testBug462790() {
	if (this.complianceLevel < ClassFileConstants.JDK1_7) return; // multi catch used
	Map<String,String> options = getCompilerOptions();
	options.put(CompilerOptions.OPTION_ReportDeprecation, CompilerOptions.IGNORE);
	runWarningTestWithLibs(
		true, /*flush*/
		new String[] {
			"EclipseBug.java",
			"@org.eclipse.jdt.annotation.NonNullByDefault\n" + 
			"public class EclipseBug {\n" + 
			"\n" + 
			"	public void method(Class<? extends String> commandType) {\n" + 
			"		String command = (String)getCommand(commandType);\n" + 
			"	}\n" + 
			"	\n" + 
			"	public static <T extends String> T getCommand(Class<T> commandType) {\n" + 
			"		try {\n" + 
			"			return commandType.newInstance();\n" + 
			"		} catch (InstantiationException | IllegalAccessException e) {\n" + 
			"			throw new RuntimeException();\n" + 
			"		}\n" + 
			"	}\n" + 
			"}"
		},
		options,
		"----------\n" + 
		"1. WARNING in EclipseBug.java (at line 5)\n" + 
		"	String command = (String)getCommand(commandType);\n" + 
		"	                 ^^^^^^^^^^^^^^^^^^^^^^^^^^^^^^^\n" + 
		"Unnecessary cast from capture#1-of ? extends String to String\n" + 
		"----------\n" + 
		"2. WARNING in EclipseBug.java (at line 8)\n" + 
		"	public static <T extends String> T getCommand(Class<T> commandType) {\n" + 
		"	                         ^^^^^^\n" + 
		"The type parameter T should not be bounded by the final type String. Final types cannot be further extended\n" + 
		"----------\n" +
		(this.complianceLevel < ClassFileConstants.JDK1_8
		?
		"3. WARNING in EclipseBug.java (at line 10)\n" + 
		"	return commandType.newInstance();\n" + 
		"	       ^^^^^^^^^^^^^^^^^^^^^^^^^\n" + 
		"Null type safety: The expression of type \'T\' needs unchecked conversion to conform to \'@NonNull T\'\n" + 
		"----------\n"
		:
		"3. INFO in EclipseBug.java (at line 10)\n" + 
		"	return commandType.newInstance();\n" + 
		"	       ^^^^^^^^^^^^^^^^^^^^^^^^^\n" + 
		"Unsafe interpretation of method return type as \'@NonNull\' based on the receiver type \'@NonNull Class<T extends @NonNull String>\'. Type \'Class<T>\' doesn\'t seem to be designed with null type annotations in mind\n" + 
		"----------\n"));
}
public void testBug459967_Enum_valueOf() {
	runConformTestWithLibs(
		new String[] {
			"MyEnum.java",
			"public enum MyEnum { V1, V2 }\n",
			"X.java",
			"import org.eclipse.jdt.annotation.*;\n" +
			"public class X {\n" +
			"	@NonNull MyEnum forString(String name) {\n" +
			"		return MyEnum.valueOf(name);\n" +
			"	}\n" +
			"}\n"
		},
		getCompilerOptions(),
		"");
}
public void testBug459967_Enum_valueOf_binary() {
	runConformTest(
		new String[] {
			"MyEnum.java",
			"public enum MyEnum { V1, V2 }\n"			
		});
	runConformTestWithLibs(
		false /*flush*/,
		new String[] {
			"X.java",
			"import org.eclipse.jdt.annotation.*;\n" +
			"public class X {\n" +
			"	@NonNull MyEnum forString(String name) {\n" +
			"		return MyEnum.valueOf(name);\n" +
			"	}\n" +
			"}\n"
		},
		getCompilerOptions(),
		"");
}
public void testBug459967_Enum_values() {
	String[] testFiles = new String[] {
		"MyEnum.java",
		"public enum MyEnum { V1, V2 }\n",
		"X.java",
		"import org.eclipse.jdt.annotation.*;\n" +
		"public class X {\n" +
		(this.complianceLevel < ClassFileConstants.JDK1_8
		?
		"	@NonNull MyEnum[] getValues() {\n"
		:
		"	MyEnum @NonNull[] getValues() {\n"
		)+
		"		return MyEnum.values();\n" +
		"	}\n" +
		"	void printAll() {\n" +
		"		for (@NonNull MyEnum value : MyEnum.values())\n" +
		"			System.out.println(value);\n" +
		"	}\n" +
		"}\n"
	};
	if (this.complianceLevel < ClassFileConstants.JDK1_8) {
		runConformTestWithLibs(
				testFiles,
				getCompilerOptions(),
				"----------\n" + 
				"1. WARNING in X.java (at line 7)\n" + 
				"	for (@NonNull MyEnum value : MyEnum.values())\n" + 
				"	                             ^^^^^^^^^^^^^^^\n" + 
				"Null type safety: The expression of type \'MyEnum\' needs unchecked conversion to conform to \'@NonNull MyEnum\'\n" + 
				"----------\n");		
	} else {
		runConformTestWithLibs(
				testFiles,
				getCompilerOptions(),
				"");
	}
}
public void testBug459967_Enum_values_binary() {
	String[] testFiles = new String[] {
		"X.java",
		"import org.eclipse.jdt.annotation.*;\n" +
		"public class X {\n" +
		(this.complianceLevel < ClassFileConstants.JDK1_8
		?
		"	@NonNull MyEnum[] getValues() {\n"
		:
		"	MyEnum @NonNull[] getValues() {\n"
		)+
		"		return MyEnum.values();\n" +
		"	}\n" +
		"	void printAll() {\n" +
		"		for (@NonNull MyEnum value : MyEnum.values())\n" +
		"			System.out.println(value);\n" +
		"	}\n" +
		"}\n"
	};
	runConformTest(
		new String[] {
			"MyEnum.java",
			"public enum MyEnum { V1, V2 }\n",
		});
	if (this.complianceLevel < ClassFileConstants.JDK1_8) {
		runConformTestWithLibs(
				false /*flush*/,
				testFiles,
				getCompilerOptions(),
				"----------\n" + 
				"1. WARNING in X.java (at line 7)\n" + 
				"	for (@NonNull MyEnum value : MyEnum.values())\n" + 
				"	                             ^^^^^^^^^^^^^^^\n" + 
				"Null type safety: The expression of type \'MyEnum\' needs unchecked conversion to conform to \'@NonNull MyEnum\'\n" + 
				"----------\n");		
	} else {
		runConformTestWithLibs(
				false /*flush*/,
				testFiles,
				getCompilerOptions(),
				"");
	}
}
// https://bugs.eclipse.org/bugs/show_bug.cgi?id=407414
// Incorrect warning on a primitive type being null.
public void test407414a()  {
	 String testCode = "package p1;\n" +
			 "public class Test {\n" +
			 "	void fooI(int i) { \n" +
			 "		barI(i);\n" +
			 "	}\n" +
			 "	void fooB(boolean i) {\n" +
			 "		barB(i);\n" +
			 "	}\n" +
			 "	void fooBy(byte i) {\n" +
			 "		barBy(i);\n" +
			 "	}\n" +
			 "	void fooF(float i) {\n" +
			 "		barF(i);\n" +
			 "	}\n" +
			 "	void fooL(long i) {\n" +
			 "		barL(i);\n" +
			 "	}\n" +
			 "	void fooC(char i) {\n" +
			 "		barC(i);\n" +
			 "	}\n" +
			 "	void fooS(short i) {\n" +
			 "		barS(i);\n" +
			 "	}\n" +
			 "	static void barI(Integer i) {}\n" +
			 "	static void barB(Boolean i) {}\n" +
			 "	static void barBy(Byte i) {}\n" +
			 "	static void barF(Float i) {}\n" +
			 "	static void barL(Long i) {}\n" +
			 "	static void barC(Character i) {}\n" +
			 "	static void barS(Short i) {}\n" +
			 "}";
	 String pcode = "@org.eclipse.jdt.annotation.NonNullByDefault\n" +
			 "package p1;";
	 runConformTestWithLibs(
		new String[] {
			"p1/package-info.java",
			pcode,
			"p1/Test.java",
			testCode
		},
		getCompilerOptions(),
		"");
}

// https://bugs.eclipse.org/bugs/show_bug.cgi?id=407414
// Incorrect warning on a primitive type being null.
// The information that boxing is happening at i2 = i
// and therefore there cannot be null values in i2 is
// not flowing down to access of i2.
// The test case also illustrates array access and Qualified access.
public void test407414b() {
	 String testCode = "package p1;\n" +
			 "  public class Test {\n" +
			 "  class Y {\n" +
			 "		class Z {\n" +
			 "			int i;\n" +
			 "          int a[];\n" +
			 "      	Z() {\n" +
			 "				a = new int[0];\n" +
			 "      	}\n" +
			 "		}\n" +
			 "  }\n" +
			 "	void foo(int i) {\n" +
			 "		Integer i2 = i;\n" +
			 "		bar(i2);\n" +
			 "	}\n" +
			 "	void fooA(int a[], int i) {\n" +
			 "		Integer i2 = a[i];\n" +
			 "		bar(i2);\n" +
			 "	}\n" +
			 "  void fooQ(Y.Z yz, int i) {\n" +
			 "		Integer i2 = yz.i;\n" +
			 "		bar(i2);\n" +
			 "      i2 = yz.a[i];\n" +
			 "      bar(i2);\n" +
			 "  }\n" +
			 "	static void bar(Integer i) { }\n" +
			 "}";
	 String pcode = "@org.eclipse.jdt.annotation.NonNullByDefault\n" +
			 "package p1;";
	 runConformTestWithLibs(
		new String[] {
			"p1/package-info.java",
			pcode,
			"p1/Test.java",
			testCode
		},
		getCompilerOptions(),
		"");
}

public void test407414b2() {
	 String testCode = "package p1;\n" +
			 "  public class Test {\n" +
			 "  int a[];\n" +
			 "  Test() {\n" +
			 "		a = new int[0];\n" +
			 "      a[0] = 0;\n" +
			 "  }\n" +
			 "	void fooA(int i) {\n" +
			 "		Integer i2 = a[i];\n" +
			 "		bar(i2);\n" +
			 "	}\n" +
			 "	static void bar(Integer i) { }\n" +
			 "}";
	 String pcode = "@org.eclipse.jdt.annotation.NonNullByDefault\n" +
			 "package p1;";
	 runConformTestWithLibs(
		new String[] {
			"p1/package-info.java",
			pcode,
			"p1/Test.java",
			testCode
		},
		getCompilerOptions(),
		"");
}

// FieldReference.
public void test407414b3() {
	 String testCode = "package p1;\n" +
			 "public class Test {\n" +
			 "  class Z {\n" +
			 "		int a[];\n" +
			 "		Z() {\n" +
			 "	  		a = new int[0];\n" +
			 "	  		a[0] = 0;\n" +
			 "		}\n" +
			 "  }\n" +
			 "  class Y {\n" +
			 "		Z[] z;\n" +
			 "		Y () {\n" +
			 "	 		z = new Z[0];\n" +
			 "		}\n" +
			 "  }\n" +
			 "  void fooQ(Y y, int i) {\n" +
			 "		Integer i2 = y.z[i].a[i];\n" +
			 "		bar(i2);\n" +
			 "  }\n" +
			 "  static void bar(Integer i) { }\n" +
			 "}";
	 String pcode = "@org.eclipse.jdt.annotation.NonNullByDefault\n" +
			 "package p1;";
	 runConformTestWithLibs(
		new String[] {
			"p1/package-info.java",
			pcode,
			"p1/Test.java",
			testCode
		},
		getCompilerOptions(),
		"");
}

// arrayRefrence
public void test407414b4() {
	 String testCode = "package p1;\n" +
			 "public class Test {\n" +
			 "  class Y {\n" +
			 "		int a[];\n" +
			 "		Y() {\n" +
			 "		  a = new int[0];\n" +
			 "		  a[0] = 0;\n" +
			 "		}\n" +
			 "  }\n" +
			 "  void fooQ(Y[] y, int i) {\n" +
			 "		Integer i2 = y[i].a[i];\n" +
			 "		bar(i2);\n" +
			 "  }\n" +
			 "  static void bar(Integer i) { }\n" +
			 "}";
	 String pcode = "@org.eclipse.jdt.annotation.NonNullByDefault\n" +
			 "package p1;";
	 runConformTestWithLibs(
		new String[] {
			"p1/package-info.java",
			pcode,
			"p1/Test.java",
			testCode
		},
		getCompilerOptions(),
		"");
}

// value of a (compound) assignment
public void testBug407414c() {
	runConformTestWithLibs(
		new String[] {
			"X.java",
			"public class X {\n" +
			"  int fI;\n" +
			"  @org.eclipse.jdt.annotation.NonNull Integer test1(int i) {\n" +
			"		return fI = i;\n" +
			"  }\n" + 
			"  @org.eclipse.jdt.annotation.NonNull Integer test2(int i) {\n" +
			"		return fI += i;\n" +
			"  }\n" + 
			"}\n"
		},
		getCompilerOptions(),
		"");
}

// primitive cast
public void testBug407414d() {
	runConformTestWithLibs(
		new String[] {
			"X.java",
			"public class X {\n" +
			"  @org.eclipse.jdt.annotation.NonNull Long test(int i) {\n" +
			"		return (long)i;\n" +
			"  }\n" + 
			"}\n"
		},
		getCompilerOptions(),
		"");
}

// conditional
public void testBug407414e() {
	runConformTestWithLibs(
		new String[] {
			"X.java",
			"public class X {\n" +
			"  @org.eclipse.jdt.annotation.NonNull Long test(long l, boolean b) {\n" +
			"		return b ? l : 3;\n" +
			"  }\n" + 
			"}\n"
		},
		getCompilerOptions(),
		"");
}

// operators
public void testBug407414f() {
	runConformTestWithLibs(
		new String[] {
			"X.java",
			"public class X {\n" +
			"  @org.eclipse.jdt.annotation.NonNull Long test1(long l) {\n" +
			"		return l + 3;\n" +
			"  }\n" + 
			"  @org.eclipse.jdt.annotation.NonNull Long test2(long l) {\n" +
			"		return l << 3;\n" +
			"  }\n" + 
			"  @org.eclipse.jdt.annotation.NonNull Long test3(long l) {\n" +
			"		return l++;\n" +
			"  }\n" +
			"  @org.eclipse.jdt.annotation.NonNull Long test4(long l) {\n" +
			"		return -l;\n" +
			"  }\n" +
			"}\n"
		},
		getCompilerOptions(),
		"");
}

// https://bugs.eclipse.org/bugs/show_bug.cgi?id=428104
// Null annotation heuristics does not understand autoboxed primitives to be non-null.
public void test428104() {
	 String testCode = "package p1;\n" +
			 "import org.eclipse.jdt.annotation.NonNull;\n" +
			 "public class Test {\n" +
			 "    @NonNull\n" +
			 "    Boolean case1Parent() {\n" +
			 "        return case1Child();\n" +
			 "    }\n" +
			 "    boolean case1Child() {\n" +
			 "        return Math.random() > 0.5;\n" +
			 "    }\n" +
			 "}\n";
	 String pcode = "package p1;";
	 runConformTestWithLibs(
		new String[] {
			"p1/package-info.java",
			pcode,
			"p1/Test.java",
			testCode
		},
		getCompilerOptions(),
		"");
}

// https://bugs.eclipse.org/bugs/show_bug.cgi?id=424702
// Warning at an assignment of a boolean-Variable to an Boolean-Variable
public void test424702() {
	 String testCode = "package p1;\n" +
			 "import org.eclipse.jdt.annotation.NonNull;\n" +
			 "public class Test {\n" +
			 "    private @NonNull Boolean t = true;\n" +
			 "    Boolean foo() {\n" +
			 "		boolean y = false;\n" +
			 "      t = y;\n" +
			 "		return t;\n" +
			 "    }\n" +
			 "}\n";
	 String pcode = "package p1;";
	 runConformTestWithLibs(
		new String[] {
			"p1/package-info.java",
			pcode,
			"p1/Test.java",
			testCode
		},
		getCompilerOptions(),
		"");
}

public void testBug237236() {
	runConformTestWithLibs(
		new String[] {
			"X.java",
			"@org.eclipse.jdt.annotation.NonNullByDefault\n" +
			"public class X {\n" +
			"  public void x(Long l) {}\n" + 
			"  public long z() { return 0L; }\n" + 
			"  public void y() { x(z()); }\n" +
			"}\n"
		},
		getCompilerOptions(),
		"");
}
public void testBug418236() {
	runConformTestWithLibs(
		new String[] {
			"MyClass.java",
			"@org.eclipse.jdt.annotation.NonNullByDefault\n" + 
			"public class MyClass {\n" + 
			"  private static final int CONSTANT = 24;\n" + 
			"\n" + 
			"  public Integer returnConstant() {\n" + 
			"    return CONSTANT; // <-- incorrect error. Integer.valueOf is declared as non-null.\n" + 
			"  }\n" + 
			"\n" + 
			"  public Integer returnInteger() {\n" + 
			"    return 24; // <-- no error reported here\n" + 
			"  }\n" + 
			"}\n"
		},
		getCompilerOptions(),
		"");
}
public void testBug461878() {
	Map compilerOptions = getCompilerOptions();
	compilerOptions.put(JavaCore.COMPILER_NONNULL_ANNOTATION_NAME, "javax.annotation.Nonnull");
	runNegativeTest(
		true, /*flush*/
		new String[] {
			"javax/annotation/Nonnull.java",
			"package javax.annotation;\n" + 
			"import java.lang.annotation.Retention;\n" + 
			"import java.lang.annotation.RetentionPolicy;\n" + 
			"@Retention(RetentionPolicy.RUNTIME)\n" + 
			"public @interface Nonnull {\n" + 
			"}\n",
			"edu/umd/cs/findbugs/annotations/PossiblyNull.java",
			"package edu.umd.cs.findbugs.annotations;\n" + 
			"@javax.annotation.Nonnull // <-- error!!!\n" + 
			"public @interface PossiblyNull {\n" + 
			"}\n"
		},
		null, /*libs*/
		compilerOptions,
		"----------\n" + 
		"1. WARNING in edu\\umd\\cs\\findbugs\\annotations\\PossiblyNull.java (at line 2)\n" + 
		"	@javax.annotation.Nonnull // <-- error!!!\n" + 
		"	^^^^^^^^^^^^^^^^^^^^^^^^^\n" + 
		"The nullness annotation \'Nonnull\' is not applicable at this location\n" + 
		"----------\n",
		JavacTestOptions.Excuse.EclipseHasSomeMoreWarnings);
}
public void testBug467610() {
	runConformTestWithLibs(
		new String[] {
			"SuperClass.java",
			"import org.eclipse.jdt.annotation.*;\n" +
			"@NonNullByDefault\n" + 
			"public abstract class SuperClass<T> {\n" + 
			"\n" + 
			"	abstract T doSomething(T arg);\n" + 
			"\n" + 
			"	abstract String returnAString();\n" + 
			"\n" + 
			"	public static abstract class SubClass<S> extends SuperClass<S> {\n" + 
			"\n" + 
			"		@Override\n" + 
			"		abstract S doSomething(S arg);\n" + 
			"\n" + 
			"		@Override\n" + 
			"		abstract String returnAString();\n" + 
			"		\n" + 
			"	}\n" + 
			"\n" + 
			"}"
		},
		getCompilerOptions(),
		"");
}
public void testBug477719() {
	runConformTestWithLibs(
		new String[] {
			"X.java",
			"import org.eclipse.jdt.annotation.*;\n" +
			"public class X {\n" +
			"	void consume(@NonNull Class<? extends Number> c) {}\n" +
			"	void test(Double d) {\n" +
			"		consume(Integer.class);\n" +
			"		consume(d.getClass());\n" +
			"	}\n" +
			"}\n"
		},
		getCompilerOptions(),
		"");
}
public void testBug482075() {
	Map options = getCompilerOptions();
	options.put(JavaCore.COMPILER_PB_SYNTACTIC_NULL_ANALYSIS_FOR_FIELDS, JavaCore.ENABLED);
	options.put(JavaCore.COMPILER_PB_NULL_UNCHECKED_CONVERSION, JavaCore.ERROR);
	runConformTestWithLibs(
		new String[] {
			"TestIncidentImports2.java",
			"public class TestIncidentImports2 {\n" + 
			"\n" + 
			"    private String arg0;\n" + 
			"    private TestIncidentImports2 arg2;\n" + 
			"\n" + 
			"    public TestIncidentImports2(String arg0) {\n" + 
			"        this.arg0 = arg0;\n" + 
			"    }\n" + 
			"\n" + 
			"    protected void apply(Object o) throws Exception {\n" + 
			"        arg0.length();\n" + 
			"        other(arg0);\n" + // arg0 is protected by dereference as MessageSend.receiver
// still triggers an error: QualifiedNameReference doesn't have an ASTNode representing the receiver
//			"        if (arg2.arg0 != null && other(arg2))\n" + // arg2 is protected by dereference from QualifiedNameReference
//			"			System.out.println(7);\n" + 
			"        if (this.arg2.arg0 != null && other(arg2))\n" + // arg2 is protected by dereference as FieldReference.receiver
			"			System.out.println(9);\n" + 
			"    }\n" + 
			"\n" + 
			"    boolean other(@org.eclipse.jdt.annotation.NonNull Object o) {\n" + 
			"		return true;\n" + 
			"    }\n" + 
			"}\n"
		},
		options,
		""
	);
}
public void testMultipleAnnotations() {
	Map options1 = new HashMap<>(getCompilerOptions());
	options1.put(JavaCore.COMPILER_NONNULL_ANNOTATION_NAME, "org.foo1.NonNull");
	options1.put(JavaCore.COMPILER_NULLABLE_ANNOTATION_NAME, "org.foo1.Nullable");
	runConformTest(
		new String[] {
			"org/foo1/Nullable.java",
			"package org.foo1;\n" +
			"import java.lang.annotation.*;\n" +
			"@Retention(RetentionPolicy.CLASS)\n" + 
			"@Target({ElementType.FIELD, ElementType.METHOD, ElementType.PARAMETER, ElementType.LOCAL_VARIABLE})\n" + 
			"public @interface Nullable {}\n",
			"org/foo1/NonNull.java",
			"package org.foo1;\n" +
			"import java.lang.annotation.*;\n" +
			"@Retention(RetentionPolicy.CLASS)\n" + 
			"@Target({ElementType.FIELD, ElementType.METHOD, ElementType.PARAMETER, ElementType.LOCAL_VARIABLE})\n" + 
			"public @interface NonNull {}\n",
			"p1/TestNulls.java",
			"package p1;\n" +
			"import org.foo1.*;\n" + 
			"\n" + 
			"public class TestNulls {\n" + 
			"	public @Nullable String weaken(@NonNull String theValue) {\n" + 
			"		return theValue;\n" + 
			"	}\n" + 
			"\n" + 
			"}"
		},
		options1);
	Map options2 = new HashMap<>(getCompilerOptions());
	options2.put(JavaCore.COMPILER_NONNULL_ANNOTATION_NAME, "org.foo2.NonNull2");
	options2.put(JavaCore.COMPILER_NULLABLE_ANNOTATION_NAME, "org.foo2.Nullable2");
	options2.put(JavaCore.COMPILER_NONNULL_BY_DEFAULT_ANNOTATION_NAME, "org.foo2.NoNulls2");
	options2.put(JavaCore.COMPILER_PB_NULL_SPECIFICATION_VIOLATION, JavaCore.WARNING);
	runConformTest(
		false, // flush
		new String[] {
			"org/foo2/Nullable2.java",
			"package org.foo2;\n" +
			"import java.lang.annotation.*;\n" +
			"@Retention(RetentionPolicy.CLASS)\n" + 
			"@Target({ElementType.FIELD, ElementType.METHOD, ElementType.PARAMETER, ElementType.LOCAL_VARIABLE})\n" + 
			"public @interface Nullable2 {}\n",
			"org/foo2/NonNull2.java",
			"package org.foo2;\n" +
			"import java.lang.annotation.*;\n" +
			"@Retention(RetentionPolicy.CLASS)\n" + 
			"@Target({ElementType.FIELD, ElementType.METHOD, ElementType.PARAMETER, ElementType.LOCAL_VARIABLE})\n" + 
			"public @interface NonNull2 {}\n",
			"org/foo2/NoNulls2.java",
			"package org.foo2;\n" +
			"import java.lang.annotation.*;\n" +
			"@Retention(RetentionPolicy.CLASS)\n" + 
			"@Target({ElementType.FIELD, ElementType.METHOD, ElementType.TYPE})\n" + 
			"public @interface NoNulls2 {}\n",
			"p2/TestNulls2.java",
			"package p2;\n" +
			"import org.foo2.*;\n" + 
			"\n" + 
			"public class TestNulls2 {\n" + 
			"	public @Nullable2 String weaken(@NonNull2 String theValue) {\n" + 
			"		return theValue;\n" + 
			"	}\n" +
			"	@NoNulls2\n" + 
			"	public String strong(String theValue) {\n" + 
			"		return weaken(theValue);\n" + 
			"	}\n" + 
			"\n" + 
			"}",
			"p2/TestNulls2a.java",
			"package p2;\n" +
			"import org.foo2.*;\n" + 
			"\n" + 
			"@NoNulls2\n" + 
			"public class TestNulls2a {\n" + 
			"	public String strong(String theValue) {\n" + 
			"		return theValue;\n" + 
			"	}\n" + 
			"\n" + 
			"}"
		},
		null, //libs
		options2,
		"----------\n" + 
		"1. WARNING in p2\\TestNulls2.java (at line 10)\n" + 
		"	return weaken(theValue);\n" + 
		"	       ^^^^^^^^^^^^^^^^\n" + 
		"Null type mismatch: required \'@NonNull2 String\' but the provided value is specified as @Nullable2\n" + 
		"----------\n",
		"",
		"",
		JavacTestOptions.Excuse.EclipseHasSomeMoreWarnings);
	Map options3 = getCompilerOptions();
	options3.put(JavaCore.COMPILER_NONNULL_ANNOTATION_SECONDARY_NAMES, "org.foo1.NonNull,org.foo2.NonNull2");
	options3.put(JavaCore.COMPILER_NULLABLE_ANNOTATION_SECONDARY_NAMES, " org.foo1.Nullable , org.foo2.Nullable2 "); // some spaces to test trimming
	options3.put(JavaCore.COMPILER_NONNULL_BY_DEFAULT_ANNOTATION_SECONDARY_NAMES, "org.foo2.NoNulls2");
	runNegativeTestWithLibs(
			new String[] {
				"p3/Test.java",
				"package p3;\n" +
				"import p1.TestNulls;\n" +
				"import p2.TestNulls2;\n" +
				"import p2.TestNulls2a;\n" +
				"import org.eclipse.jdt.annotation.*;\n" +
				"public class Test {\n" +
				"	@NonNull String test1(TestNulls test, @Nullable String input) {\n" +
				"		return test.weaken(input);\n" +
				"	}\n" +
				"	@NonNull String test2(TestNulls2 test, @Nullable String input) {\n" +
				"		return test.weaken(input);\n" +
				"	}\n" +
				"	@NonNull String test3(TestNulls2 test, @Nullable String input) {\n" +
				"		return test.strong(input); // requires nonnull due to method-level default\n" +
				"	}\n" +
				"	@NonNull String test4(TestNulls2a test, @Nullable String input) {\n" +
				"		return test.strong(input); // requires nonnull due to type-level default\n" +
				"	}\n" +
				"}\n"
			},
			options3,
				"----------\n" + 
				"1. ERROR in p3\\Test.java (at line 8)\n" + 
				"	return test.weaken(input);\n" + 
				"	       ^^^^^^^^^^^^^^^^^^\n" + 
				mismatch_NonNull_Nullable("String") +
				"----------\n" + 
				"2. ERROR in p3\\Test.java (at line 8)\n" + 
				"	return test.weaken(input);\n" + 
				"	                   ^^^^^\n" + 
				mismatch_NonNull_Nullable("String") +
				"----------\n" + 
				"3. ERROR in p3\\Test.java (at line 11)\n" + 
				"	return test.weaken(input);\n" + 
				"	       ^^^^^^^^^^^^^^^^^^\n" + 
				mismatch_NonNull_Nullable("String") +
				"----------\n" + 
				"4. ERROR in p3\\Test.java (at line 11)\n" + 
				"	return test.weaken(input);\n" + 
				"	                   ^^^^^\n" + 
				mismatch_NonNull_Nullable("String") +
				"----------\n" + 
				"5. ERROR in p3\\Test.java (at line 14)\n" + 
				"	return test.strong(input); // requires nonnull due to method-level default\n" + 
				"	                   ^^^^^\n" + 
				mismatch_NonNull_Nullable("String") +
				"----------\n" + 
				"6. ERROR in p3\\Test.java (at line 17)\n" + 
				"	return test.strong(input); // requires nonnull due to type-level default\n" + 
				"	                   ^^^^^\n" + 
				mismatch_NonNull_Nullable("String") +
				"----------\n");
}

public void testBug489486conform() {
	runConformTestWithLibs(
		new String[] {
			"test/DurationAdapter.java",
			"package test;\n" +
			"\n" +
			"final class DurationAdapter extends java.lang.ref.SoftReference<String> {\n" +
			"	public DurationAdapter(String referent) {\n" +
			"		super(referent);\n" +
			"	}\n" +
			"}\n",
			"test/TheAnnotation.java",
			"package test;\n" +
			"\n" +
			"public @interface TheAnnotation {\n" +
			"	Class<? extends java.lang.ref.SoftReference<?>> value();\n" +
			"}\n",
			"test/package-info.java",
			"@TheAnnotation(value = DurationAdapter.class)\n" +
			"package test;\n",
		}, 
		getCompilerOptions(),
		""
	);
}

public void testBug489486negative() {
	runNegativeTest(
		new String[] {
			"test/DurationAdapter.java",
			"package test;\n" +
			"\n" +
			"final class DurationAdapter extends java.lang.ref.WeakReference<String> {\n" +
			"	public DurationAdapter(String referent) {\n" +
			"		super(referent);\n" +
			"	}\n" +
			"}\n",
			"test/TheAnnotation.java",
			"package test;\n" +
			"\n" +
			"public @interface TheAnnotation {\n" +
			"	Class<? extends java.lang.ref.SoftReference<?>> value();\n" +
			"}\n",
			"test/package-info.java",
			"@TheAnnotation(value = DurationAdapter.class)\n" +
			"package test;\n",
		},
		"----------\n" + 
		"1. ERROR in test\\package-info.java (at line 1)\n" + 
		"	@TheAnnotation(value = DurationAdapter.class)\n" + 
		"	                       ^^^^^^^^^^^^^^^^^^^^^\n" + 
		"Type mismatch: cannot convert from Class<DurationAdapter> to Class<? extends SoftReference<?>>\n" + 
		"----------\n",
		this.LIBS,
		true, /*flush*/
		getCompilerOptions()
	);
}
public void testBug502113() {
	runConformTestWithLibs(
		new String[] {
			"test/I.java",
			"package test;\n" +
			"\n" +
			"import org.eclipse.jdt.annotation.Nullable;\n" +
			"import org.eclipse.jdt.annotation.NonNull;\n" +
			"\n" +
			"public interface I {\n" +
			"	String method();\n" +
			"\n" +
			"	boolean equals(@Nullable Object obj);\n" +
			"	@NonNull String toString();\n" +
			"}\n" +
			"",
			"test/X.java",
			"package test;\n" +
			"\n" +
			"public class X implements I {\n" +
			"	public String method() {\n" +
			"		return \"\";\n" +
			"	}\n" +
			"}\n" +
			"",
		}, 
		getCompilerOptions(),
		""
	);
}
public void testBug502113b() {
	runNegativeTestWithLibs(
		new String[] {
			"test/I.java",
			"package test;\n" +
			"\n" +
			"import org.eclipse.jdt.annotation.Nullable;\n" +
			"import org.eclipse.jdt.annotation.NonNull;\n" +
			"\n" +
			"public interface I {\n" +
			"	String method();\n" +
			"\n" +
			"	boolean equals(@Nullable Object obj);\n" +
			"	@NonNull String toString();\n" +
			"}\n" +
			"",
			"test/X.java",
			"package test;\n" +
			"\n" +
			"public class X implements I {\n" +
			"	public String method() {\n" +
			"		return \"\";\n" +
			"	}\n" +
			"	@Override\n" +
			"	public boolean equals(Object other) {\n" +
			"		return false;\n" +
			"	}\n" +
			"	@Override\n" +
			"	public String toString() {\n" +
			"		return null;\n" +
			"	}\n" +
			"}\n" +
			"",
		}, 
		getCompilerOptions(),
		"----------\n" + 
		"1. ERROR in test\\X.java (at line 8)\n" + 
		"	public boolean equals(Object other) {\n" + 
		"	                      ^^^^^^\n" + 
		"Missing nullable annotation: inherited method from I specifies this parameter as @Nullable\n" + 
		"----------\n" + 
		"2. ERROR in test\\X.java (at line 12)\n" + 
		"	public String toString() {\n" + 
		"	       ^^^^^^\n" + 
		"The return type is incompatible with \'@NonNull String\' returned from I.toString() (mismatching null constraints)\n" + 
		"----------\n"
	);
}
public void testBug502214() {
	runNegativeTestWithLibs(
		new String[] {
			"test/X.java",
			"package test;\n" +
			"\n" +
			"import org.eclipse.jdt.annotation.NonNull;\n" +
			"import org.eclipse.jdt.annotation.Nullable;\n" +
			"\n" +
			"class A {\n" +
			"	public boolean m1(Object obj) {\n" +
			"		return this == obj;\n" +
			"	}\n" +
			"	public @Nullable String m2() {\n" +
			"		return null;\n" +
			"	}\n" +
			"}\n" +
			"\n" +
			"interface I {\n" +
			"	public boolean m1(@Nullable Object obj);\n" +
			"	public @NonNull String m2(); \n" +
			"}\n" +
			"\n" +
			"public class X {\n" +
			"	I f() {\n" +
			"		class Y extends A implements I {\n" +
			"		}\n" +
			"		return new Y();\n" +
			"	}\n" +
			"}\n" +
			"",
		}, 
		getCompilerOptions(),
		(this.complianceLevel < ClassFileConstants.JDK1_8 ? 
		"----------\n" + 
		"1. ERROR in test\\X.java (at line 22)\n" + 
		"	class Y extends A implements I {\n" + 
		"	      ^\n" + 
		"The method m2() from A cannot implement the corresponding method from I due to incompatible nullness constraints\n" + 
		"----------\n" + 
		"2. ERROR in test\\X.java (at line 22)\n" + 
		"	class Y extends A implements I {\n" + 
		"	      ^\n" + 
		"The method m1(Object) from A cannot implement the corresponding method from I due to incompatible nullness constraints\n" + 
		"----------\n"		
		:
		"----------\n" + 
		"1. ERROR in test\\X.java (at line 22)\n" + 
		"	class Y extends A implements I {\n" + 
		"	      ^\n" + 
		"The method @Nullable String m2() from A cannot implement the corresponding method from I due to incompatible nullness constraints\n" + 
		"----------\n" + 
		"2. ERROR in test\\X.java (at line 22)\n" + 
		"	class Y extends A implements I {\n" + 
		"	      ^\n" + 
		"The method m1(Object) from A cannot implement the corresponding method from I due to incompatible nullness constraints\n" + 
		"----------\n"
		)
	);
}

//apply null default to parameters:
public void testBug530970_param() {
	Map customOptions = getCompilerOptions();
	customOptions.put(JavaCore.COMPILER_NULLABLE_ANNOTATION_NAME, "annotation.Nullable");
	customOptions.put(JavaCore.COMPILER_NONNULL_ANNOTATION_NAME, "annotation.NonNull");
	customOptions.put(JavaCore.COMPILER_NONNULL_BY_DEFAULT_ANNOTATION_NAME, "annotation.NonNullByDefault");
	customOptions.put(JavaCore.COMPILER_PB_DEAD_CODE, JavaCore.IGNORE);
	runConformTestWithLibs(
		new String[] {
			"annotation/DefaultLocation.java",
			"package annotation;\n" +
			"\n" +
			"public enum DefaultLocation {\n" +
			"    PARAMETER, RETURN_TYPE, FIELD\n" +
			"}\n" +
			"",
			"annotation/NonNull.java",
			"package annotation;\n" +
			"\n" +
			"public @interface NonNull {\n" +
			"}\n" +
			"",
			"annotation/NonNullByDefault.java",
			"package annotation;\n" +
			"\n" +
			"import static annotation.DefaultLocation.*;\n" +
			" \n" +
			"public @interface NonNullByDefault {\n" +
			"	DefaultLocation[] value() default { PARAMETER, RETURN_TYPE, FIELD };\n" +
			"}\n" +
			"",
			"annotation/Nullable.java",
			"package annotation;\n" +
			"\n" +
			"public @interface Nullable {\n" +
			"}\n" +
			"",
		}, 
		customOptions,
		""
	);
	runNegativeTestWithLibs(
		new String[] {
			"X.java",
			"import annotation.*;\n" +
			"@NonNullByDefault(DefaultLocation.PARAMETER)\n" +
			"public class X {\n" +
			"	Number test1(Number in) {\n" +
			"		System.out.print(in.intValue()); // OK\n" +
			"		test1(null); // ERR\n" +
			"		return null; // OK\n" +
			"	}\n" +
			"	java.lang.Number test2(java.lang.Number in) {\n" +
			"		System.out.print(in.intValue()); // OK\n" +
			"		test2(null); // ERR\n" +
			"		return null; // OK\n" +
			"	}\n" +
			"	void redundant(@NonNullByDefault(DefaultLocation.PARAMETER) java.lang.Number in) { // WARNING\n" +
			"	}\n" +
			"}\n"
		},
		customOptions,
		"----------\n" + 
		"1. ERROR in X.java (at line 6)\n" + 
		"	test1(null); // ERR\n" + 
		"	      ^^^^\n" + 
		"Null type mismatch: required \'@NonNull Number\' but the provided value is null\n" + 
		"----------\n" + 
		"2. ERROR in X.java (at line 11)\n" + 
		"	test2(null); // ERR\n" + 
		"	      ^^^^\n" + 
		"Null type mismatch: required \'@NonNull Number\' but the provided value is null\n" + 
		"----------\n" + 
		"3. WARNING in X.java (at line 14)\n" + 
		"	void redundant(@NonNullByDefault(DefaultLocation.PARAMETER) java.lang.Number in) { // WARNING\n" + 
		"	               ^^^^^^^^^^^^^^^^^\n" + 
		"Nullness default is redundant with a default specified for the enclosing type X\n" + 
		"----------\n"
	);
}

//apply null default to return type - annotation at method:
public void testBug530970_return() {
	Map customOptions = getCompilerOptions();
	customOptions.put(JavaCore.COMPILER_NULLABLE_ANNOTATION_NAME, "annotation.Nullable");
	customOptions.put(JavaCore.COMPILER_NONNULL_ANNOTATION_NAME, "annotation.NonNull");
	customOptions.put(JavaCore.COMPILER_NONNULL_BY_DEFAULT_ANNOTATION_NAME, "annotation.NonNullByDefault");
	customOptions.put(JavaCore.COMPILER_PB_DEAD_CODE, JavaCore.IGNORE);
	runConformTestWithLibs(
		new String[] {
			"annotation/DefaultLocation.java",
			"package annotation;\n" +
			"\n" +
			"public enum DefaultLocation {\n" +
			"    PARAMETER, RETURN_TYPE, FIELD\n" +
			"}\n" +
			"",
			"annotation/NonNull.java",
			"package annotation;\n" +
			"\n" +
			"public @interface NonNull {\n" +
			"}\n" +
			"",
			"annotation/NonNullByDefault.java",
			"package annotation;\n" +
			"\n" +
			"import static annotation.DefaultLocation.*;\n" +
			" \n" +
			"public @interface NonNullByDefault {\n" +
			"	DefaultLocation[] value() default { PARAMETER, RETURN_TYPE, FIELD };\n" +
			"}\n" +
			"",
			"annotation/Nullable.java",
			"package annotation;\n" +
			"\n" +
			"public @interface Nullable {\n" +
			"}\n" +
			"",
		}, 
		customOptions,
		""
	);
	runNegativeTestWithLibs(
		new String[] {
			"X.java",
			"import annotation.*;\n" +
			"public class X {\n" +
			"	@NonNullByDefault(DefaultLocation.RETURN_TYPE)\n" +
			"	Number test(Number in) {\n" +
			"		System.out.print(in.intValue());\n" +
			"		test(null); // OK\n" +
			"		return null; // ERR\n" +
			"	}\n" +
			"}\n"
		},
		customOptions,
		"----------\n" + 
		"1. ERROR in X.java (at line 7)\n" + 
		"	return null; // ERR\n" + 
		"	       ^^^^\n" + 
		"Null type mismatch: required \'@NonNull Number\' but the provided value is null\n" + 
		"----------\n");
}

//apply null default to field
public void testBug530970_field() {
	Map customOptions = getCompilerOptions();
	customOptions.put(JavaCore.COMPILER_NULLABLE_ANNOTATION_NAME, "annotation.Nullable");
	customOptions.put(JavaCore.COMPILER_NONNULL_ANNOTATION_NAME, "annotation.NonNull");
	customOptions.put(JavaCore.COMPILER_NONNULL_BY_DEFAULT_ANNOTATION_NAME, "annotation.NonNullByDefault");
	customOptions.put(JavaCore.COMPILER_PB_DEAD_CODE, JavaCore.IGNORE);
	runConformTestWithLibs(
		new String[] {
			"annotation/DefaultLocation.java",
			"package annotation;\n" +
			"\n" +
			"public enum DefaultLocation {\n" +
			"    PARAMETER, RETURN_TYPE, FIELD\n" +
			"}\n" +
			"",
			"annotation/NonNull.java",
			"package annotation;\n" +
			"\n" +
			"public @interface NonNull {\n" +
			"}\n" +
			"",
			"annotation/NonNullByDefault.java",
			"package annotation;\n" +
			"\n" +
			"import static annotation.DefaultLocation.*;\n" +
			" \n" +
			"public @interface NonNullByDefault {\n" +
			"	DefaultLocation[] value() default { PARAMETER, RETURN_TYPE, FIELD };\n" +
			"}\n" +
			"",
			"annotation/Nullable.java",
			"package annotation;\n" +
			"\n" +
			"public @interface Nullable {\n" +
			"}\n" +
			"",
		}, 
		customOptions,
		""
	);
	runNegativeTestWithLibs(
		new String[] {
			"X.java",
			"import annotation.*;\n" +
			"@NonNullByDefault(DefaultLocation.FIELD)\n" +
			"public class X {\n" +
			"	Number field; // ERR since uninitialized\n" +
			"}\n"
		},
		customOptions,
		"----------\n" + 
		"1. ERROR in X.java (at line 4)\n" + 
		"	Number field; // ERR since uninitialized\n" + 
		"	       ^^^^^\n" + 
		"The @NonNull field field may not have been initialized\n" + 
		"----------\n");
}

//default default
public void testBug530970_default() {
	Map customOptions = getCompilerOptions();
	customOptions.put(JavaCore.COMPILER_NULLABLE_ANNOTATION_NAME, "annotation.Nullable");
	customOptions.put(JavaCore.COMPILER_NONNULL_ANNOTATION_NAME, "annotation.NonNull");
	customOptions.put(JavaCore.COMPILER_NONNULL_BY_DEFAULT_ANNOTATION_NAME, "annotation.NonNullByDefault");
	customOptions.put(JavaCore.COMPILER_PB_DEAD_CODE, JavaCore.IGNORE);
	runConformTestWithLibs(
		new String[] {
			"annotation/DefaultLocation.java",
			"package annotation;\n" +
			"\n" +
			"public enum DefaultLocation {\n" +
			"    PARAMETER, RETURN_TYPE, FIELD\n" +
			"}\n" +
			"",
			"annotation/NonNull.java",
			"package annotation;\n" +
			"\n" +
			"public @interface NonNull {\n" +
			"}\n" +
			"",
			"annotation/NonNullByDefault.java",
			"package annotation;\n" +
			"\n" +
			"import static annotation.DefaultLocation.*;\n" +
			" \n" +
			"public @interface NonNullByDefault {\n" +
			"	DefaultLocation[] value() default { PARAMETER, RETURN_TYPE, FIELD };\n" +
			"}\n" +
			"",
			"annotation/Nullable.java",
			"package annotation;\n" +
			"\n" +
			"public @interface Nullable {\n" +
			"}\n" +
			"",
		}, 
		customOptions,
		""
	);
	runNegativeTestWithLibs(
		new String[] {
			"X.java",
			"import annotation.*;\n" +
			"@NonNullByDefault\n" +
			"public class X {\n" +
			"	Number field; // ERR since uninitialized\n" +
			"	void test1(Number[] ns) {\n" +
			"		ns[0] = null; // OK since not affected by default\n" +
			"	}\n" +
			"	void test2(java.lang.Number[] ns) {\n" +
			"		ns[0] = null; // OK since not affected by default\n" +
			"	}\n" +
			"}\n"
		},
		customOptions,
		"----------\n" + 
		"1. ERROR in X.java (at line 4)\n" + 
		"	Number field; // ERR since uninitialized\n" + 
		"	       ^^^^^\n" + 
		"The @NonNull field field may not have been initialized\n" + 
		"----------\n");
}

//apply null default to parameters:
public void testBug530970_param_bin() {
	Map customOptions = getCompilerOptions();
	customOptions.put(JavaCore.COMPILER_NULLABLE_ANNOTATION_NAME, "annotation.Nullable");
	customOptions.put(JavaCore.COMPILER_NONNULL_ANNOTATION_NAME, "annotation.NonNull");
	customOptions.put(JavaCore.COMPILER_NONNULL_BY_DEFAULT_ANNOTATION_NAME, "annotation.NonNullByDefault");
	customOptions.put(JavaCore.COMPILER_PB_DEAD_CODE, JavaCore.IGNORE);
	runConformTestWithLibs(
		new String[] {
			"annotation/DefaultLocation.java",
			"package annotation;\n" +
			"\n" +
			"public enum DefaultLocation {\n" +
			"    PARAMETER, RETURN_TYPE, FIELD\n" +
			"}\n" +
			"",
			"annotation/NonNull.java",
			"package annotation;\n" +
			"\n" +
			"public @interface NonNull {\n" +
			"}\n" +
			"",
			"annotation/NonNullByDefault.java",
			"package annotation;\n" +
			"\n" +
			"import static annotation.DefaultLocation.*;\n" +
			" \n" +
			"public @interface NonNullByDefault {\n" +
			"	DefaultLocation[] value() default { PARAMETER, RETURN_TYPE, FIELD };\n" +
			"}\n" +
			"",
			"annotation/Nullable.java",
			"package annotation;\n" +
			"\n" +
			"public @interface Nullable {\n" +
			"}\n" +
			"",
		}, 
		customOptions,
		""
	);
	runConformTestWithLibs(
		false,
		new String[] {
			"X.java",
			"import annotation.*;\n" +
			"@NonNullByDefault(DefaultLocation.PARAMETER)\n" +
			"public class X {\n" +
			"	Number test1(Number in) {\n" +
			"		return null; // OK\n" +
			"	}\n" +
			"}\n"
		},
		customOptions,
		"");
	runNegativeTestWithLibs(
		new String[] {
			"Y.java",
			"import annotation.*;\n" +
			"public class Y {\n" +
			"	@NonNull Number test(X x) {\n" +
			"		return x.test1(null); // error at arg, unchecked at return\n" +
			"	}\n" +
			"}\n"
		},
		customOptions,
		"----------\n" + 
		"1. WARNING in Y.java (at line 4)\n" + 
		"	return x.test1(null); // error at arg, unchecked at return\n" + 
		"	       ^^^^^^^^^^^^^\n" + 
		"Null type safety: The expression of type \'Number\' needs unchecked conversion to conform to \'@NonNull Number\'\n" + 
		"----------\n" + 
		"2. ERROR in Y.java (at line 4)\n" + 
		"	return x.test1(null); // error at arg, unchecked at return\n" + 
		"	               ^^^^\n" + 
		"Null type mismatch: required \'@NonNull Number\' but the provided value is null\n" + 
		"----------\n");
}

//apply null default to return type - annotation at method:
public void testBug530970_return_bin() {
	Map customOptions = getCompilerOptions();
	customOptions.put(JavaCore.COMPILER_NULLABLE_ANNOTATION_NAME, "annotation.Nullable");
	customOptions.put(JavaCore.COMPILER_NONNULL_ANNOTATION_NAME, "annotation.NonNull");
	customOptions.put(JavaCore.COMPILER_NONNULL_BY_DEFAULT_ANNOTATION_NAME, "annotation.NonNullByDefault");
	customOptions.put(JavaCore.COMPILER_PB_DEAD_CODE, JavaCore.IGNORE);
	customOptions.put(CompilerOptions.OPTION_ReportDeprecation, CompilerOptions.IGNORE);
	runConformTestWithLibs(
		new String[] {
			"annotation/DefaultLocation.java",
			"package annotation;\n" +
			"\n" +
			"public enum DefaultLocation {\n" +
			"    PARAMETER, RETURN_TYPE, FIELD\n" +
			"}\n" +
			"",
			"annotation/NonNull.java",
			"package annotation;\n" +
			"\n" +
			"public @interface NonNull {\n" +
			"}\n" +
			"",
			"annotation/NonNullByDefault.java",
			"package annotation;\n" +
			"\n" +
			"import static annotation.DefaultLocation.*;\n" +
			" \n" +
			"public @interface NonNullByDefault {\n" +
			"	DefaultLocation[] value() default { PARAMETER, RETURN_TYPE, FIELD };\n" +
			"}\n" +
			"",
			"annotation/Nullable.java",
			"package annotation;\n" +
			"\n" +
			"public @interface Nullable {\n" +
			"}\n" +
			"",
		}, 
		customOptions,
		""
	);
	runConformTestWithLibs(
		false,
		new String[] {
			"X.java",
			"import annotation.*;\n" +
			"public class X {\n" +
			"	@NonNullByDefault(DefaultLocation.RETURN_TYPE)\n" +
			"	Number test(Number in) {\n" +
			"		return new Integer(13);\n" +
			"	}\n" +
			"}\n"
		},
		customOptions,
		"");
	runConformTestWithLibs(
		false /* don't flush */,
		new String[] {
			"Y.java",
			"import annotation.*;\n" +
			"public class Y {\n" +
			"	@NonNull Number test(X x) {\n" +
			"		return x.test(null); // both OK\n" +
			"	}\n" +
			"}\n"
		},
		customOptions,
		"");
}

//apply null default to field
public void testBug530970_field_bin() {
	Map customOptions = getCompilerOptions();
	customOptions.put(JavaCore.COMPILER_NULLABLE_ANNOTATION_NAME, "annotation.Nullable");
	customOptions.put(JavaCore.COMPILER_NONNULL_ANNOTATION_NAME, "annotation.NonNull");
	customOptions.put(JavaCore.COMPILER_NONNULL_BY_DEFAULT_ANNOTATION_NAME, "annotation.NonNullByDefault");
	customOptions.put(JavaCore.COMPILER_PB_DEAD_CODE, JavaCore.IGNORE);
	customOptions.put(CompilerOptions.OPTION_ReportDeprecation, CompilerOptions.IGNORE);
	runConformTestWithLibs(
		new String[] {
			"annotation/DefaultLocation.java",
			"package annotation;\n" +
			"\n" +
			"public enum DefaultLocation {\n" +
			"    PARAMETER, RETURN_TYPE, FIELD\n" +
			"}\n" +
			"",
			"annotation/NonNull.java",
			"package annotation;\n" +
			"\n" +
			"public @interface NonNull {\n" +
			"}\n" +
			"",
			"annotation/NonNullByDefault.java",
			"package annotation;\n" +
			"\n" +
			"import static annotation.DefaultLocation.*;\n" +
			" \n" +
			"public @interface NonNullByDefault {\n" +
			"	DefaultLocation[] value() default { PARAMETER, RETURN_TYPE, FIELD };\n" +
			"}\n" +
			"",
			"annotation/Nullable.java",
			"package annotation;\n" +
			"\n" +
			"public @interface Nullable {\n" +
			"}\n" +
			"",
		}, 
		customOptions,
		""
	);
	runConformTestWithLibs(
		false,
		new String[] {
			"X.java",
			"import annotation.*;\n" +
			"@NonNullByDefault(DefaultLocation.FIELD)\n" +
			"public class X {\n" +
			"	Number field = new Double(1.1);\n" +
			"}\n"
		},
		customOptions,
		"");
	runNegativeTestWithLibs(
		new String[] {
			"Y.java",
			"public class Y {\n" +
			"	void test(X x) {\n" +
			"		x.field = null; // ERR\n" +
			"	}\n" +
			"}\n"
		},
		customOptions,
		"----------\n" + 
		"1. ERROR in Y.java (at line 3)\n" + 
		"	x.field = null; // ERR\n" + 
		"	          ^^^^\n" + 
		"Null type mismatch: required \'@NonNull Number\' but the provided value is null\n" + 
		"----------\n");}

//default default
public void testBug530970_default_bin() {
	Map customOptions = getCompilerOptions();
	customOptions.put(JavaCore.COMPILER_NULLABLE_ANNOTATION_NAME, "annotation.Nullable");
	customOptions.put(JavaCore.COMPILER_NONNULL_ANNOTATION_NAME, "annotation.NonNull");
	customOptions.put(JavaCore.COMPILER_NONNULL_BY_DEFAULT_ANNOTATION_NAME, "annotation.NonNullByDefault");
	customOptions.put(JavaCore.COMPILER_PB_DEAD_CODE, JavaCore.IGNORE);
	customOptions.put(CompilerOptions.OPTION_ReportDeprecation, CompilerOptions.IGNORE);
	runConformTestWithLibs(
		new String[] {
			"annotation/DefaultLocation.java",
			"package annotation;\n" +
			"\n" +
			"public enum DefaultLocation {\n" +
			"    PARAMETER, RETURN_TYPE, FIELD\n" +
			"}\n" +
			"",
			"annotation/NonNull.java",
			"package annotation;\n" +
			"\n" +
			"public @interface NonNull {\n" +
			"}\n" +
			"",
			"annotation/NonNullByDefault.java",
			"package annotation;\n" +
			"\n" +
			"import static annotation.DefaultLocation.*;\n" +
			" \n" +
			"public @interface NonNullByDefault {\n" +
			"	DefaultLocation[] value() default { PARAMETER, RETURN_TYPE, FIELD };\n" +
			"}\n" +
			"",
			"annotation/Nullable.java",
			"package annotation;\n" +
			"\n" +
			"public @interface Nullable {\n" +
			"}\n" +
			"",
		}, 
		customOptions,
		""
	);
	runConformTestWithLibs(
		false,
		new String[] {
			"X.java",
			"import annotation.*;\n" +
			"@NonNullByDefault\n" +
			"public class X {\n" +
			"	Number field = new Long(13);\n" +
			"	void test1(Number[] ns) {\n" +
			"		ns[0] = null; // OK since not affected by default\n" +
			"	}\n" +
			"}\n"
		},
		customOptions,
		"");
	runNegativeTestWithLibs(
		new String[] {
			"Y.java",
			"public class Y {\n" +
			"	void test(X x) {\n" +
			"		x.test1(new Number[1]); // OK since not affected by default\n" +
			"		x.field = null; // ERR\n" +
			"	}\n" +
			"}\n"
		},
		customOptions,
		"----------\n" + 
		"1. ERROR in Y.java (at line 4)\n" + 
		"	x.field = null; // ERR\n" + 
		"	          ^^^^\n" + 
		"Null type mismatch: required \'@NonNull Number\' but the provided value is null\n" + 
		"----------\n");}

public void testBug530970_on_field_and_local() {
	Map customOptions = getCompilerOptions();
	customOptions.put(JavaCore.COMPILER_NULLABLE_ANNOTATION_NAME, "annotation.Nullable");
	customOptions.put(JavaCore.COMPILER_NONNULL_ANNOTATION_NAME, "annotation.NonNull");
	customOptions.put(JavaCore.COMPILER_NONNULL_BY_DEFAULT_ANNOTATION_NAME, "annotation.NonNullByDefault");
	customOptions.put(JavaCore.COMPILER_PB_DEAD_CODE, JavaCore.IGNORE);
	customOptions.put(CompilerOptions.OPTION_ReportDeprecation, CompilerOptions.IGNORE);
	runConformTestWithLibs(
		new String[] {
			"annotation/DefaultLocation.java",
			"package annotation;\n" +
			"\n" +
			"public enum DefaultLocation {\n" +
			"    PARAMETER, RETURN_TYPE, FIELD\n" +
			"}\n" +
			"",
			"annotation/NonNull.java",
			"package annotation;\n" +
			"\n" +
			"public @interface NonNull {\n" +
			"}\n" +
			"",
			"annotation/NonNullByDefault.java",
			"package annotation;\n" +
			"\n" +
			"import static annotation.DefaultLocation.*;\n" +
			" \n" +
			"public @interface NonNullByDefault {\n" +
			"	DefaultLocation[] value() default { PARAMETER, RETURN_TYPE, FIELD };\n" +
			"}\n" +
			"",
			"annotation/Nullable.java",
			"package annotation;\n" +
			"\n" +
			"public @interface Nullable {\n" +
			"}\n" +
			"",
		}, 
		customOptions,
		""
	);
	runNegativeTestWithLibs(
		new String[] {
			"nnbd_test1/Test.java",
			"package nnbd_test1;\n" +
			"\n" +
			"import annotation.DefaultLocation;\n" +
			"import annotation.NonNullByDefault;\n" +
			"\n" +
			"@NonNullByDefault({ DefaultLocation.RETURN_TYPE, DefaultLocation.PARAMETER })\n" +
			"abstract class X {\n" +
			"    @NonNullByDefault(DefaultLocation.FIELD)\n" +
			"    public Object a = \"\";\n" +
			"\n" +
			"    @NonNullByDefault({})\n" +
			"    public Object b;\n" +
			"\n" +
			"    @NonNullByDefault\n" +
			"    abstract String f(Integer p);\n" +
			"\n" +
			"    @NonNullByDefault(DefaultLocation.RETURN_TYPE)\n" +
			"    abstract String g(Integer p);\n" +
			"\n" +
			"    @NonNullByDefault(DefaultLocation.PARAMETER)\n" +
			"    abstract String h(Integer p);\n" +
			"\n" +
			"    @NonNullByDefault(DefaultLocation.PARAMETER)\n" +
			"    abstract String i(@NonNullByDefault({}) Integer p);\n" +
			"}\n" +
			"\n" +
			"@NonNullByDefault\n" +
			"public class Test {\n" +
			"    @NonNullByDefault(DefaultLocation.RETURN_TYPE)\n" +
			"    X x1 = new X() {\n" +
			"        @Override\n" +
			"        public String f(Integer p) { // warning on parameter expected\n" +
			"            this.a = null; // warning expected\n" +
			"            this.b = null;\n" +
			"            return null; // warning expected\n" +
			"        }\n" +
			"\n" +
			"        @Override\n" +
			"        public String g(Integer p) {\n" +
			"            return null; // warning expected\n" +
			"        }\n" +
			"\n" +
			"        @Override\n" +
			"        public String h(Integer p) { // warning on parameter type expected\n" +
			"            return null; // warning expected\n" +
			"        }\n" +
			"\n" +
			"        @Override\n" +
			"        public String i(Integer p) {\n" +
			"            return null; // warning expected\n" +
			"        }\n" +
			"    };\n" +
			"    @NonNullByDefault(DefaultLocation.PARAMETER)\n" +
			"    X x2 = new X() {\n" +
			"        @Override\n" +
			"        public String f(Integer p) { // warning on return type expected\n" +
			"            this.a = null; // warning expected\n" +
			"            this.b = null;\n" +
			"            return null;\n" +
			"        }\n" +
			"\n" +
			"        @Override\n" +
			"        public String g(Integer p) { // warning on return type and parameter expected\n" +
			"            return null;\n" +
			"        }\n" +
			"\n" +
			"        @Override\n" +
			"        public String h(Integer p) {\n" +
			"            return null;\n" +
			"        }\n" +
			"\n" +
			"        @Override\n" +
			"        public String i(Integer p) { // warning on parameter expected\n" +
			"            return null;\n" +
			"        }\n" +
			"    };\n" +
			"\n" +
			"    void method() {\n" +
			"        @NonNullByDefault(DefaultLocation.RETURN_TYPE)\n" +
			"        X l1 = new X() {\n" +
			"            @Override\n" +
			"            public String f(Integer p) { // warning on parameter expected\n" +
			"                this.a = null; // warning expected\n" +
			"                this.b = null;\n" +
			"                return null; // warning expected\n" +
			"            }\n" +
			"\n" +
			"            @Override\n" +
			"            public String g(Integer p) {\n" +
			"                return null; // warning expected\n" +
			"            }\n" +
			"\n" +
			"            @Override\n" +
			"            public String h(Integer p) { // warning on parameter type expected\n" +
			"                return null; // warning expected\n" +
			"            }\n" +
			"\n" +
			"            @Override\n" +
			"            public String i(Integer p) {\n" +
			"                return null; // warning expected\n" +
			"            }\n" +
			"        };\n" +
			"        @NonNullByDefault(DefaultLocation.PARAMETER)\n" +
			"        X l2 = new X() {\n" +
			"            @Override\n" +
			"            public String f(Integer p) { // warning on return type expected\n" +
			"                this.a = null; // warning expected\n" +
			"                this.b = null;\n" +
			"                return null;\n" +
			"            }\n" +
			"\n" +
			"            @Override\n" +
			"            public String g(Integer p) { // warning on return type and parameter expected\n" +
			"                return null;\n" +
			"            }\n" +
			"\n" +
			"            @Override\n" +
			"            public String h(Integer p) {\n" +
			"                return null;\n" +
			"            }\n" +
			"\n" +
			"            @Override\n" +
			"            public String i(Integer p) { // warning on parameter expected\n" +
			"                return null;\n" +
			"            }\n" +
			"        };\n" +
			"\n" +
			"        l1.equals(l2);\n" +
			"    }\n" +
			"}\n" +
			"",
		}, 
		customOptions,
		"----------\n" + 
		"1. WARNING in nnbd_test1\\Test.java (at line 32)\n" + 
		"	public String f(Integer p) { // warning on parameter expected\n" + 
		"	                ^^^^^^^\n" + 
		"Missing non-null annotation: inherited method from X specifies this parameter as @NonNull\n" + 
		"----------\n" + 
		"2. ERROR in nnbd_test1\\Test.java (at line 33)\n" + 
		"	this.a = null; // warning expected\n" + 
		"	         ^^^^\n" + 
		"Null type mismatch: required \'@NonNull Object\' but the provided value is null\n" + 
		"----------\n" + 
		"3. ERROR in nnbd_test1\\Test.java (at line 35)\n" + 
		"	return null; // warning expected\n" + 
		"	       ^^^^\n" + 
		"Null type mismatch: required \'@NonNull String\' but the provided value is null\n" + 
		"----------\n" + 
		"4. ERROR in nnbd_test1\\Test.java (at line 40)\n" + 
		"	return null; // warning expected\n" + 
		"	       ^^^^\n" + 
		"Null type mismatch: required \'@NonNull String\' but the provided value is null\n" + 
		"----------\n" + 
		"5. WARNING in nnbd_test1\\Test.java (at line 44)\n" + 
		"	public String h(Integer p) { // warning on parameter type expected\n" + 
		"	                ^^^^^^^\n" + 
		"Missing non-null annotation: inherited method from X specifies this parameter as @NonNull\n" + 
		"----------\n" + 
		"6. ERROR in nnbd_test1\\Test.java (at line 45)\n" + 
		"	return null; // warning expected\n" + 
		"	       ^^^^\n" + 
		"Null type mismatch: required \'@NonNull String\' but the provided value is null\n" + 
		"----------\n" + 
		"7. ERROR in nnbd_test1\\Test.java (at line 50)\n" + 
		"	return null; // warning expected\n" + 
		"	       ^^^^\n" + 
		"Null type mismatch: required \'@NonNull String\' but the provided value is null\n" + 
		"----------\n" + 
		"8. ERROR in nnbd_test1\\Test.java (at line 56)\n" + 
		"	public String f(Integer p) { // warning on return type expected\n" + 
		"	       ^^^^^^\n" + 
		"The return type is incompatible with \'@NonNull String\' returned from X.f(Integer) (mismatching null constraints)\n" + 
		"----------\n" + 
		"9. ERROR in nnbd_test1\\Test.java (at line 57)\n" + 
		"	this.a = null; // warning expected\n" + 
		"	         ^^^^\n" + 
		"Null type mismatch: required \'@NonNull Object\' but the provided value is null\n" + 
		"----------\n" + 
		"10. ERROR in nnbd_test1\\Test.java (at line 63)\n" + 
		"	public String g(Integer p) { // warning on return type and parameter expected\n" + 
		"	       ^^^^^^\n" + 
		"The return type is incompatible with \'@NonNull String\' returned from X.g(Integer) (mismatching null constraints)\n" + 
		"----------\n" + 
		"11. ERROR in nnbd_test1\\Test.java (at line 63)\n" + 
		"	public String g(Integer p) { // warning on return type and parameter expected\n" + 
		"	                ^^^^^^^\n" + 
		"Illegal redefinition of parameter p, inherited method from X does not constrain this parameter\n" + 
		"----------\n" + 
		"12. ERROR in nnbd_test1\\Test.java (at line 73)\n" + 
		"	public String i(Integer p) { // warning on parameter expected\n" + 
		"	                ^^^^^^^\n" + 
		"Illegal redefinition of parameter p, inherited method from X does not constrain this parameter\n" + 
		"----------\n" + 
		"13. WARNING in nnbd_test1\\Test.java (at line 82)\n" + 
		"	public String f(Integer p) { // warning on parameter expected\n" + 
		"	                ^^^^^^^\n" + 
		"Missing non-null annotation: inherited method from X specifies this parameter as @NonNull\n" + 
		"----------\n" + 
		"14. ERROR in nnbd_test1\\Test.java (at line 83)\n" + 
		"	this.a = null; // warning expected\n" + 
		"	         ^^^^\n" + 
		"Null type mismatch: required \'@NonNull Object\' but the provided value is null\n" + 
		"----------\n" + 
		"15. ERROR in nnbd_test1\\Test.java (at line 85)\n" + 
		"	return null; // warning expected\n" + 
		"	       ^^^^\n" + 
		"Null type mismatch: required \'@NonNull String\' but the provided value is null\n" + 
		"----------\n" + 
		"16. ERROR in nnbd_test1\\Test.java (at line 90)\n" + 
		"	return null; // warning expected\n" + 
		"	       ^^^^\n" + 
		"Null type mismatch: required \'@NonNull String\' but the provided value is null\n" + 
		"----------\n" + 
		"17. WARNING in nnbd_test1\\Test.java (at line 94)\n" + 
		"	public String h(Integer p) { // warning on parameter type expected\n" + 
		"	                ^^^^^^^\n" + 
		"Missing non-null annotation: inherited method from X specifies this parameter as @NonNull\n" + 
		"----------\n" + 
		"18. ERROR in nnbd_test1\\Test.java (at line 95)\n" + 
		"	return null; // warning expected\n" + 
		"	       ^^^^\n" + 
		"Null type mismatch: required \'@NonNull String\' but the provided value is null\n" + 
		"----------\n" + 
		"19. ERROR in nnbd_test1\\Test.java (at line 100)\n" + 
		"	return null; // warning expected\n" + 
		"	       ^^^^\n" + 
		"Null type mismatch: required \'@NonNull String\' but the provided value is null\n" + 
		"----------\n" + 
		"20. ERROR in nnbd_test1\\Test.java (at line 106)\n" + 
		"	public String f(Integer p) { // warning on return type expected\n" + 
		"	       ^^^^^^\n" + 
		"The return type is incompatible with \'@NonNull String\' returned from X.f(Integer) (mismatching null constraints)\n" + 
		"----------\n" + 
		"21. ERROR in nnbd_test1\\Test.java (at line 107)\n" + 
		"	this.a = null; // warning expected\n" + 
		"	         ^^^^\n" + 
		"Null type mismatch: required \'@NonNull Object\' but the provided value is null\n" + 
		"----------\n" + 
		"22. ERROR in nnbd_test1\\Test.java (at line 113)\n" + 
		"	public String g(Integer p) { // warning on return type and parameter expected\n" + 
		"	       ^^^^^^\n" + 
		"The return type is incompatible with \'@NonNull String\' returned from X.g(Integer) (mismatching null constraints)\n" + 
		"----------\n" + 
		"23. ERROR in nnbd_test1\\Test.java (at line 113)\n" + 
		"	public String g(Integer p) { // warning on return type and parameter expected\n" + 
		"	                ^^^^^^^\n" + 
		"Illegal redefinition of parameter p, inherited method from X does not constrain this parameter\n" + 
		"----------\n" + 
		"24. ERROR in nnbd_test1\\Test.java (at line 123)\n" + 
		"	public String i(Integer p) { // warning on parameter expected\n" + 
		"	                ^^^^^^^\n" + 
		"Illegal redefinition of parameter p, inherited method from X does not constrain this parameter\n" + 
		"----------\n"
	);
}
public void testBug530970_on_field_bin() {
	Map customOptions = getCompilerOptions();
	customOptions.put(JavaCore.COMPILER_NULLABLE_ANNOTATION_NAME, "annotation.Nullable");
	customOptions.put(JavaCore.COMPILER_NONNULL_ANNOTATION_NAME, "annotation.NonNull");
	customOptions.put(JavaCore.COMPILER_NONNULL_BY_DEFAULT_ANNOTATION_NAME, "annotation.NonNullByDefault");
	customOptions.put(JavaCore.COMPILER_PB_DEAD_CODE, JavaCore.IGNORE);
	customOptions.put(CompilerOptions.OPTION_ReportDeprecation, CompilerOptions.IGNORE);
	runConformTestWithLibs(
		new String[] {
			"annotation/DefaultLocation.java",
			"package annotation;\n" +
			"\n" +
			"public enum DefaultLocation {\n" +
			"    PARAMETER, RETURN_TYPE, FIELD\n" +
			"}\n" +
			"",
			"annotation/NonNull.java",
			"package annotation;\n" +
			"\n" +
			"public @interface NonNull {\n" +
			"}\n" +
			"",
			"annotation/NonNullByDefault.java",
			"package annotation;\n" +
			"\n" +
			"import static annotation.DefaultLocation.*;\n" +
			" \n" +
			"public @interface NonNullByDefault {\n" +
			"	DefaultLocation[] value() default { PARAMETER, RETURN_TYPE, FIELD };\n" +
			"}\n" +
			"",
			"annotation/Nullable.java",
			"package annotation;\n" +
			"\n" +
			"public @interface Nullable {\n" +
			"}\n" +
			"",
		}, 
		customOptions,
		""
	);
	runConformTestWithLibs(
			false,
			new String[] {
				"nnbd_test1/X.java",
				"package nnbd_test1;\n" +
				"\n" +
				"import annotation.DefaultLocation;\n" +
				"import annotation.NonNullByDefault;\n" +
				"\n" +
				"@NonNullByDefault({ DefaultLocation.RETURN_TYPE, DefaultLocation.PARAMETER })\n" +
				"abstract class X {\n" +
				"    @NonNullByDefault(DefaultLocation.FIELD)\n" +
				"    public Object a = \"\";\n" +
				"\n" +
				"    @NonNullByDefault({})\n" +
				"    public Object b;\n" +
				"\n" +
				"    @NonNullByDefault\n" +
				"    abstract String f(Integer p);\n" +
				"\n" +
				"    @NonNullByDefault(DefaultLocation.RETURN_TYPE)\n" +
				"    abstract String g(Integer p);\n" +
				"\n" +
				"    @NonNullByDefault(DefaultLocation.PARAMETER)\n" +
				"    abstract String h(Integer p);\n" +
				"\n" +
				"    @NonNullByDefault(DefaultLocation.PARAMETER)\n" +
				"    abstract String i(@NonNullByDefault({}) Integer p);\n" +
				"}\n" +
				"",
			}, 
			customOptions,
			""
		);
	runNegativeTestWithLibs(
		new String[] {
			"nnbd_test1/Test.java",
			"package nnbd_test1;\n" +
			"\n" +
			"import annotation.DefaultLocation;\n" +
			"import annotation.NonNullByDefault;\n" +
			"\n" +
			"@NonNullByDefault({ DefaultLocation.RETURN_TYPE, DefaultLocation.PARAMETER })\n" +
			"abstract class Unused { // just here to keep line number in sync with testBug530970_on_field_and_local\n" +
			"    @NonNullByDefault(DefaultLocation.FIELD)\n" +
			"    public Object a = \"\";\n" +
			"\n" +
			"    @NonNullByDefault({})\n" +
			"    public Object b;\n" +
			"\n" +
			"    @NonNullByDefault\n" +
			"    abstract String f(Integer p);\n" +
			"\n" +
			"    @NonNullByDefault(DefaultLocation.RETURN_TYPE)\n" +
			"    abstract String g(Integer p);\n" +
			"\n" +
			"    @NonNullByDefault(DefaultLocation.PARAMETER)\n" +
			"    abstract String h(Integer p);\n" +
			"\n" +
			"    @NonNullByDefault(DefaultLocation.PARAMETER)\n" +
			"    abstract String i(@NonNullByDefault({}) Integer p);\n" +
			"}\n" +
			"\n" +
			"@NonNullByDefault\n" +
			"public class Test {\n" +
			"    @NonNullByDefault(DefaultLocation.RETURN_TYPE)\n" +
			"    X x1 = new X() {\n" +
			"        @Override\n" +
			"        public String f(Integer p) { // warning on parameter expected\n" +
			"            this.a = null; // warning expected\n" +
			"            this.b = null;\n" +
			"            return null; // warning expected\n" +
			"        }\n" +
			"\n" +
			"        @Override\n" +
			"        public String g(Integer p) {\n" +
			"            return null; // warning expected\n" +
			"        }\n" +
			"\n" +
			"        @Override\n" +
			"        public String h(Integer p) { // warning on parameter type expected\n" +
			"            return null; // warning expected\n" +
			"        }\n" +
			"\n" +
			"        @Override\n" +
			"        public String i(Integer p) {\n" +
			"            return null; // warning expected\n" +
			"        }\n" +
			"    };\n" +
			"    @NonNullByDefault(DefaultLocation.PARAMETER)\n" +
			"    X x2 = new X() {\n" +
			"        @Override\n" +
			"        public String f(Integer p) { // warning on return type expected\n" +
			"            this.a = null; // warning expected\n" +
			"            this.b = null;\n" +
			"            return null;\n" +
			"        }\n" +
			"\n" +
			"        @Override\n" +
			"        public String g(Integer p) { // warning on return type and parameter expected\n" +
			"            return null;\n" +
			"        }\n" +
			"\n" +
			"        @Override\n" +
			"        public String h(Integer p) {\n" +
			"            return null;\n" +
			"        }\n" +
			"\n" +
			"        @Override\n" +
			"        public String i(Integer p) { // warning on parameter expected\n" +
			"            return null;\n" +
			"        }\n" +
			"    };\n" +
			"\n" +
			"    void method() {\n" +
			"        @NonNullByDefault(DefaultLocation.RETURN_TYPE)\n" +
			"        X l1 = new X() {\n" +
			"            @Override\n" +
			"            public String f(Integer p) { // warning on parameter expected\n" +
			"                this.a = null; // warning expected\n" +
			"                this.b = null;\n" +
			"                return null; // warning expected\n" +
			"            }\n" +
			"\n" +
			"            @Override\n" +
			"            public String g(Integer p) {\n" +
			"                return null; // warning expected\n" +
			"            }\n" +
			"\n" +
			"            @Override\n" +
			"            public String h(Integer p) { // warning on parameter type expected\n" +
			"                return null; // warning expected\n" +
			"            }\n" +
			"\n" +
			"            @Override\n" +
			"            public String i(Integer p) {\n" +
			"                return null; // warning expected\n" +
			"            }\n" +
			"        };\n" +
			"        @NonNullByDefault(DefaultLocation.PARAMETER)\n" +
			"        X l2 = new X() {\n" +
			"            @Override\n" +
			"            public String f(Integer p) { // warning on return type expected\n" +
			"                this.a = null; // warning expected\n" +
			"                this.b = null;\n" +
			"                return null;\n" +
			"            }\n" +
			"\n" +
			"            @Override\n" +
			"            public String g(Integer p) { // warning on return type and parameter expected\n" +
			"                return null;\n" +
			"            }\n" +
			"\n" +
			"            @Override\n" +
			"            public String h(Integer p) {\n" +
			"                return null;\n" +
			"            }\n" +
			"\n" +
			"            @Override\n" +
			"            public String i(Integer p) { // warning on parameter expected\n" +
			"                return null;\n" +
			"            }\n" +
			"        };\n" +
			"\n" +
			"        l1.equals(l2);\n" +
			"    }\n" +
			"}\n" +
			"",
		}, 
		customOptions,
		"----------\n" + 
		"1. WARNING in nnbd_test1\\Test.java (at line 32)\n" + 
		"	public String f(Integer p) { // warning on parameter expected\n" + 
		"	                ^^^^^^^\n" + 
		"Missing non-null annotation: inherited method from X specifies this parameter as @NonNull\n" + 
		"----------\n" + 
		"2. ERROR in nnbd_test1\\Test.java (at line 33)\n" + 
		"	this.a = null; // warning expected\n" + 
		"	         ^^^^\n" + 
		"Null type mismatch: required \'@NonNull Object\' but the provided value is null\n" + 
		"----------\n" + 
		"3. ERROR in nnbd_test1\\Test.java (at line 35)\n" + 
		"	return null; // warning expected\n" + 
		"	       ^^^^\n" + 
		"Null type mismatch: required \'@NonNull String\' but the provided value is null\n" + 
		"----------\n" + 
		"4. ERROR in nnbd_test1\\Test.java (at line 40)\n" + 
		"	return null; // warning expected\n" + 
		"	       ^^^^\n" + 
		"Null type mismatch: required \'@NonNull String\' but the provided value is null\n" + 
		"----------\n" + 
		"5. WARNING in nnbd_test1\\Test.java (at line 44)\n" + 
		"	public String h(Integer p) { // warning on parameter type expected\n" + 
		"	                ^^^^^^^\n" + 
		"Missing non-null annotation: inherited method from X specifies this parameter as @NonNull\n" + 
		"----------\n" + 
		"6. ERROR in nnbd_test1\\Test.java (at line 45)\n" + 
		"	return null; // warning expected\n" + 
		"	       ^^^^\n" + 
		"Null type mismatch: required \'@NonNull String\' but the provided value is null\n" + 
		"----------\n" + 
		"7. ERROR in nnbd_test1\\Test.java (at line 50)\n" + 
		"	return null; // warning expected\n" + 
		"	       ^^^^\n" + 
		"Null type mismatch: required \'@NonNull String\' but the provided value is null\n" + 
		"----------\n" + 
		"8. ERROR in nnbd_test1\\Test.java (at line 56)\n" + 
		"	public String f(Integer p) { // warning on return type expected\n" + 
		"	       ^^^^^^\n" + 
		"The return type is incompatible with \'@NonNull String\' returned from X.f(Integer) (mismatching null constraints)\n" + 
		"----------\n" + 
		"9. ERROR in nnbd_test1\\Test.java (at line 57)\n" + 
		"	this.a = null; // warning expected\n" + 
		"	         ^^^^\n" + 
		"Null type mismatch: required \'@NonNull Object\' but the provided value is null\n" + 
		"----------\n" + 
		"10. ERROR in nnbd_test1\\Test.java (at line 63)\n" + 
		"	public String g(Integer p) { // warning on return type and parameter expected\n" + 
		"	       ^^^^^^\n" + 
		"The return type is incompatible with \'@NonNull String\' returned from X.g(Integer) (mismatching null constraints)\n" + 
		"----------\n" + 
		"11. ERROR in nnbd_test1\\Test.java (at line 63)\n" + 
		"	public String g(Integer p) { // warning on return type and parameter expected\n" + 
		"	                ^^^^^^^\n" + 
		"Illegal redefinition of parameter p, inherited method from X does not constrain this parameter\n" + 
		"----------\n" + 
		"12. ERROR in nnbd_test1\\Test.java (at line 73)\n" + 
		"	public String i(Integer p) { // warning on parameter expected\n" + 
		"	                ^^^^^^^\n" + 
		"Illegal redefinition of parameter p, inherited method from X does not constrain this parameter\n" + 
		"----------\n" + 
		"13. WARNING in nnbd_test1\\Test.java (at line 82)\n" + 
		"	public String f(Integer p) { // warning on parameter expected\n" + 
		"	                ^^^^^^^\n" + 
		"Missing non-null annotation: inherited method from X specifies this parameter as @NonNull\n" + 
		"----------\n" + 
		"14. ERROR in nnbd_test1\\Test.java (at line 83)\n" + 
		"	this.a = null; // warning expected\n" + 
		"	         ^^^^\n" + 
		"Null type mismatch: required \'@NonNull Object\' but the provided value is null\n" + 
		"----------\n" + 
		"15. ERROR in nnbd_test1\\Test.java (at line 85)\n" + 
		"	return null; // warning expected\n" + 
		"	       ^^^^\n" + 
		"Null type mismatch: required \'@NonNull String\' but the provided value is null\n" + 
		"----------\n" + 
		"16. ERROR in nnbd_test1\\Test.java (at line 90)\n" + 
		"	return null; // warning expected\n" + 
		"	       ^^^^\n" + 
		"Null type mismatch: required \'@NonNull String\' but the provided value is null\n" + 
		"----------\n" + 
		"17. WARNING in nnbd_test1\\Test.java (at line 94)\n" + 
		"	public String h(Integer p) { // warning on parameter type expected\n" + 
		"	                ^^^^^^^\n" + 
		"Missing non-null annotation: inherited method from X specifies this parameter as @NonNull\n" + 
		"----------\n" + 
		"18. ERROR in nnbd_test1\\Test.java (at line 95)\n" + 
		"	return null; // warning expected\n" + 
		"	       ^^^^\n" + 
		"Null type mismatch: required \'@NonNull String\' but the provided value is null\n" + 
		"----------\n" + 
		"19. ERROR in nnbd_test1\\Test.java (at line 100)\n" + 
		"	return null; // warning expected\n" + 
		"	       ^^^^\n" + 
		"Null type mismatch: required \'@NonNull String\' but the provided value is null\n" + 
		"----------\n" + 
		"20. ERROR in nnbd_test1\\Test.java (at line 106)\n" + 
		"	public String f(Integer p) { // warning on return type expected\n" + 
		"	       ^^^^^^\n" + 
		"The return type is incompatible with \'@NonNull String\' returned from X.f(Integer) (mismatching null constraints)\n" + 
		"----------\n" + 
		"21. ERROR in nnbd_test1\\Test.java (at line 107)\n" + 
		"	this.a = null; // warning expected\n" + 
		"	         ^^^^\n" + 
		"Null type mismatch: required \'@NonNull Object\' but the provided value is null\n" + 
		"----------\n" + 
		"22. ERROR in nnbd_test1\\Test.java (at line 113)\n" + 
		"	public String g(Integer p) { // warning on return type and parameter expected\n" + 
		"	       ^^^^^^\n" + 
		"The return type is incompatible with \'@NonNull String\' returned from X.g(Integer) (mismatching null constraints)\n" + 
		"----------\n" + 
		"23. ERROR in nnbd_test1\\Test.java (at line 113)\n" + 
		"	public String g(Integer p) { // warning on return type and parameter expected\n" + 
		"	                ^^^^^^^\n" + 
		"Illegal redefinition of parameter p, inherited method from X does not constrain this parameter\n" + 
		"----------\n" + 
		"24. ERROR in nnbd_test1\\Test.java (at line 123)\n" + 
		"	public String i(Integer p) { // warning on parameter expected\n" + 
		"	                ^^^^^^^\n" + 
		"Illegal redefinition of parameter p, inherited method from X does not constrain this parameter\n" + 
		"----------\n"
	);
}
public void testBug542707_001() {
	if (this.complianceLevel < ClassFileConstants.JDK12)
		return;
	Map options = getCompilerOptions();
	options.put(JavaCore.COMPILER_PB_POTENTIAL_NULL_REFERENCE, JavaCore.ERROR);
	options.put(CompilerOptions.OPTION_Compliance, CompilerOptions.VERSION_12); 
	options.put(CompilerOptions.OPTION_Source, CompilerOptions.VERSION_12);
	options.put(CompilerOptions.OPTION_TargetPlatform, CompilerOptions.VERSION_12);
	options.put(CompilerOptions.OPTION_EnablePreviews, CompilerOptions.ENABLED);
	options.put(CompilerOptions.OPTION_ReportPreviewFeatures, CompilerOptions.IGNORE);
	runNegativeTestWithLibs(
			new String[] {
			"X.java",
			"import java.io.IOException;\n"+
			"\n"+
			"import org.eclipse.jdt.annotation.NonNull;\n"+
			"\n"+
			"public class X {\n"+
			"	public static int foo(int i) throws IOException {\n"+
			"		int k = 0;\n"+
			"		@NonNull\n"+
			"		X x = new X();\n"+
			"		x  = switch (i) { \n"+
			"		case 1  ->   {\n"+
			"			x = null;\n"+
			"			break x;\n"+
			"		}\n"+
			"		default -> null;\n"+
			"		};\n"+
			"\n"+
			"		return k ;\n"+
			"	}\n"+
			"\n"+
			"	public static void main(String[] args) {\n"+
			"		try {\n"+
			"			System.out.println(foo(3));\n"+
			"		} catch (IOException e) {\n"+
			"			// do nothing\n"+
			"		}\n"+
			"	}\n"+
			"}\n"
				},
		options,
		"----------\n" + 
		"1. ERROR in X.java (at line 0)\n" + 
		"	import java.io.IOException;\n" + 
		"	^\n" + 
		"Preview features enabled at an invalid source release level 12, preview can be enabled only at source level 13\n" + 
		"----------\n"
	);
}
/**
 * should not throw IOOBE while building - a safety check test case.
 */
public void testBug542707_002() {
	if (this.complianceLevel != ClassFileConstants.JDK12)
		return;
	Map options = getCompilerOptions();
	options.put(JavaCore.COMPILER_PB_POTENTIAL_NULL_REFERENCE, JavaCore.ERROR);
	options.put(CompilerOptions.OPTION_Compliance, CompilerOptions.VERSION_12); 
	options.put(CompilerOptions.OPTION_Source, CompilerOptions.VERSION_12);
	options.put(CompilerOptions.OPTION_TargetPlatform, CompilerOptions.VERSION_12);
	options.put(CompilerOptions.OPTION_EnablePreviews, CompilerOptions.ENABLED);
	options.put(CompilerOptions.OPTION_ReportPreviewFeatures, CompilerOptions.IGNORE);
	runNegativeTestWithLibs(
			new String[] {
			"X.java",
			"import org.eclipse.jdt.annotation.*;\n" +
			"public class X {\n" +
			"    	void m1(@NonNull String a) {}\n" +
			"		void m2(@Nullable String b, int i) {\n" +
			"			m1(switch(i) {\n" +
			"			case 0 : {\n" +
			"				break \"hello\";\n" +
			"			}\n" +
			"			default : break \"world\";\n" +
			"			});\n" +
			"		}\n" +
			"		void m3() {\n" +
			"			Zork();\n" +
			"		}\n" +
			"}\n"
				},
		options,
		"----------\n" + 
		"1. ERROR in X.java (at line 0)\n" + 
		"	import org.eclipse.jdt.annotation.*;\n" + 
		"	^\n" + 
		"Preview features enabled at an invalid source release level 12, preview can be enabled only at source level 13\n" + 
		"----------\n"
	);
}
public void testBug542707_003() {
	if (this.complianceLevel < ClassFileConstants.JDK12) return; // switch expression
	// outer expected type (from assignment) is propagated deeply into a switch expression
	Runner runner = new Runner();
	runner.customOptions = getCompilerOptions();
	runner.customOptions.put(JavaCore.COMPILER_PB_ENABLE_PREVIEW_FEATURES, JavaCore.ENABLED);
	runner.customOptions.put(CompilerOptions.OPTION_ReportPreviewFeatures, CompilerOptions.IGNORE);
	runner.classLibraries = this.LIBS;
	runner.testFiles = new String[] {
		"X.java",
		"import org.eclipse.jdt.annotation.*;\n" +
		"public class X {\n" +
		"	@Nullable String maybe() { return null; }\n" + 
		"	void test(int i) {\n" +
		"		@NonNull String s = switch (i) {\n" + 
		"			case 1 -> \"\";\n" + 
		"			default -> i == 3 ? maybe() : \"\";\n" + 
		"		};\n" + 
		"		System.out.println(s.toLowerCase());\n" +
		"	}\n" +
		"}\n"
	};
	runner.expectedCompilerLog = this.complianceLevel == ClassFileConstants.JDK13 ?
			"----------\n" + 
			"1. ERROR in X.java (at line 7)\n" + 
			"	default -> i == 3 ? maybe() : \"\";\n" + 
			"	                    ^^^^^^^\n" + 
			"Null type mismatch (type annotations): required \'@NonNull String\' but this expression has type \'@Nullable String\'\n" + 
			"----------\n" :
			"----------\n" + 
			"1. ERROR in X.java (at line 0)\n" + 
			"	import org.eclipse.jdt.annotation.*;\n" + 
			"	^\n" + 
			"Preview features enabled at an invalid source release level 12, preview can be enabled only at source level 13\n" + 
			"----------\n";
	runner.runNegativeTest();
}
// failing, see https://bugs.eclipse.org/543860
public void _testBug542707_004() {
	if (this.complianceLevel < ClassFileConstants.JDK12) return; // switch expression
	// outer expected type (from method parameter) is propagated deeply into a switch expression
	Runner runner = new Runner();
	runner.customOptions = getCompilerOptions();
	runner.customOptions.put(JavaCore.COMPILER_PB_ENABLE_PREVIEW_FEATURES, JavaCore.ENABLED);
	runner.customOptions.put(CompilerOptions.OPTION_ReportPreviewFeatures, CompilerOptions.IGNORE);
	runner.classLibraries = this.LIBS;
	runner.testFiles = new String[] {
		"X.java",
		"import org.eclipse.jdt.annotation.*;\n" +
		"public class X {\n" +
		"	@Nullable String maybe() { return null; }\n" + 
		"	void need(@NonNull String s) {\n" + 
		"		System.out.println(s.toLowerCase());\n" + 
		"	}\n" +
		"	void test(int i) {\n" +
		"		need(switch (i) {\n" + 
		"			case 1 -> \"\";\n" + 
		"			default -> i == 3 ? maybe() : \"\";\n" + 
		"		});\n" + 
		"	}\n" +
		"}\n"
	};
	runner.expectedCompilerLog =
			"----------\n" + 
			"1. ERROR in X.java (at line 10)\n" + 
			"	default -> i == 3 ? maybe() : \"\";\n" + 
			"	                    ^^^^^^^\n" + 
			"Null type mismatch (type annotations): required '@NonNull String' but this expression has type '@Nullable String'\n" + 
			"----------\n";
	runner.runNegativeTest();
}
public void testBug542707_005() {
	if (this.complianceLevel < ClassFileConstants.JDK12) return; // switch expression
	// switch value must not be null (@Nullable)
	Runner runner = new Runner();
	runner.customOptions = getCompilerOptions();
	runner.customOptions.put(JavaCore.COMPILER_PB_ENABLE_PREVIEW_FEATURES, JavaCore.ENABLED);
	runner.customOptions.put(CompilerOptions.OPTION_ReportPreviewFeatures, CompilerOptions.IGNORE);
	runner.classLibraries = this.LIBS;
	runner.testFiles = new String[] {
		"X.java",
		"import org.eclipse.jdt.annotation.*;\n" +
		"enum SomeDays { Mon, Wed, Fri }\n" +
		"public class X {\n" +
		"	int testEnum(@Nullable SomeDays day) {\n" + 
		"		return switch(day) {\n" + 
		"		case Mon -> 1;\n" + 
		"		case Wed -> 2;\n" + 
		"		case Fri -> 3;\n" + 
		"		};\n" + 
		"	}\n" +
		"}\n"
	};
	runner.expectedCompilerLog = this.complianceLevel == ClassFileConstants.JDK13 ?
			"----------\n" + 
			"1. ERROR in X.java (at line 5)\n" + 
			"	return switch(day) {\n" + 
			"	              ^^^\n" + 
			"Potential null pointer access: this expression has a \'@Nullable\' type\n" + 
			"----------\n" :
			"----------\n" + 
			"1. ERROR in X.java (at line 0)\n" + 
			"	import org.eclipse.jdt.annotation.*;\n" + 
			"	^\n" + 
			"Preview features enabled at an invalid source release level 12, preview can be enabled only at source level 13\n" + 
			"----------\n";
	runner.runNegativeTest();
}
public void testBug542707_006() {
	if (this.complianceLevel < ClassFileConstants.JDK12) return; // switch expression
	// switch value must not be null (pot-null by flow analysis)
	Runner runner = new Runner();
	runner.customOptions = getCompilerOptions();
	runner.customOptions.put(JavaCore.COMPILER_PB_ENABLE_PREVIEW_FEATURES, JavaCore.ENABLED);
	runner.customOptions.put(CompilerOptions.OPTION_ReportPreviewFeatures, CompilerOptions.IGNORE);
	runner.classLibraries = this.LIBS;
	runner.testFiles = new String[] {
		"X.java",
		"enum SomeDays { Mon, Wed, Fri }\n" +
		"public class X {\n" +
		"	int testEnum(boolean b) {\n" +
		"		SomeDays day = b ? SomeDays.Mon : null;\n" + 
		"		return switch(day) {\n" + 
		"		case Mon -> 1;\n" + 
		"		case Wed -> 2;\n" + 
		"		case Fri -> 3;\n" + 
		"		};\n" + 
		"	}\n" +
		"}\n"
	};
	runner.expectedCompilerLog = this.complianceLevel == ClassFileConstants.JDK13 ?
			"----------\n" + 
			"2. ERROR in X.java (at line 5)\n" + 
			"	return switch(day) {\n" + 
			"	              ^^^\n" + 
			"Potential null pointer access: The variable day may be null at this location\n" + 
			"----------\n" :
			"----------\n" +
			"1. ERROR in X.java (at line 0)\n" + 
			"	enum SomeDays { Mon, Wed, Fri }\n" + 
			"	^\n" + 
			"Preview features enabled at an invalid source release level 12, preview can be enabled only at source level 13\n" + 
			"----------\n";
	runner.runNegativeTest();
}
public void testBug545715() {
	if (this.complianceLevel < ClassFileConstants.JDK13) return; // switch expression
	Map<String, String>  customOptions = getCompilerOptions();
	customOptions.put(JavaCore.COMPILER_PB_ENABLE_PREVIEW_FEATURES, JavaCore.ENABLED);
	customOptions.put(CompilerOptions.OPTION_ReportPreviewFeatures, CompilerOptions.IGNORE);
	runConformTest(
		new String[] {
			"X.java",
			"public class X {\n"+
			"    void f() {\n"+
			"        loop: while(true) {\n"+
			"            break loop;\n"+
			"        }\n"+
			"    }\n"+
			"    public static void main(String[] args) {\n"+
			"        new X().f();\n"+
			"    }\n"+
			"}\n"
		},
	    "",
	    customOptions,
	    new String[] {"--enable-preview"});
}
<<<<<<< HEAD
public void testBug548418_001a() {
	if (this.complianceLevel < ClassFileConstants.JDK13)
		return;
	Map options = getCompilerOptions();
	options.put(JavaCore.COMPILER_PB_POTENTIAL_NULL_REFERENCE, JavaCore.ERROR);
	options.put(CompilerOptions.OPTION_Compliance, CompilerOptions.VERSION_13); 
	options.put(CompilerOptions.OPTION_Source, CompilerOptions.VERSION_13);
	options.put(CompilerOptions.OPTION_TargetPlatform, CompilerOptions.VERSION_13);
	options.put(CompilerOptions.OPTION_EnablePreviews, CompilerOptions.ENABLED);
	options.put(CompilerOptions.OPTION_ReportPreviewFeatures, CompilerOptions.IGNORE);
	runNegativeTestWithLibs(
			new String[] {
			"X.java",
			"import java.io.IOException;\n"+
			"\n"+
			"import org.eclipse.jdt.annotation.NonNull;\n"+
			"\n"+
			"public class X {\n"+
			"	public static int foo(int i) throws IOException {\n"+
			"		int k = 0;\n"+
			"		@NonNull\n"+
			"		X x = new X();\n"+
			"		x  = switch (i) { \n"+
			"		case 1  ->   {\n"+
			"			x = null;\n"+
			"			break x;\n"+
			"		}\n"+
			"		default -> null;\n"+
			"		};\n"+
			"\n"+
			"		return k ;\n"+
			"	}\n"+
			"\n"+
			"	public static void main(String[] args) {\n"+
			"		try {\n"+
			"			System.out.println(foo(3));\n"+
			"		} catch (IOException e) {\n"+
			"			// do nothing\n"+
			"		}\n"+
			"	}\n"+
			"}\n"
				},
		options,
		"----------\n" + 
		"1. ERROR in X.java (at line 12)\n" + 
		"	x = null;\n" + 
		"	    ^^^^\n" + 
		"Null type mismatch: required \'@NonNull X\' but the provided value is null\n" + 
		"----------\n" + 
		"2. ERROR in X.java (at line 13)\n" + 
		"	break x;\n" + 
		"	^^^^^^^^\n" + 
		"The label x is missing\n" + 
		"----------\n" + 
		"3. ERROR in X.java (at line 15)\n" + 
		"	default -> null;\n" + 
		"	           ^^^^\n" + 
		"Null type mismatch: required \'@NonNull X\' but the provided value is null\n" + 
		"----------\n"
	);
}
public void testBug548418_001b() {
	if (this.complianceLevel < ClassFileConstants.JDK13)
		return;
	Map options = getCompilerOptions();
	options.put(JavaCore.COMPILER_PB_POTENTIAL_NULL_REFERENCE, JavaCore.ERROR);
	options.put(CompilerOptions.OPTION_Compliance, CompilerOptions.VERSION_13); 
	options.put(CompilerOptions.OPTION_Source, CompilerOptions.VERSION_13);
	options.put(CompilerOptions.OPTION_TargetPlatform, CompilerOptions.VERSION_13);
	options.put(CompilerOptions.OPTION_EnablePreviews, CompilerOptions.ENABLED);
	options.put(CompilerOptions.OPTION_ReportPreviewFeatures, CompilerOptions.IGNORE);
	runNegativeTestWithLibs(
			new String[] {
			"X.java",
			"import java.io.IOException;\n"+
			"\n"+
			"import org.eclipse.jdt.annotation.NonNull;\n"+
			"\n"+
			"public class X {\n"+
			"	public static int foo(int i) throws IOException {\n"+
			"		int k = 0;\n"+
			"		@NonNull\n"+
			"		X x = new X();\n"+
			"		x  = switch (i) { \n"+
			"		case 1  ->   {\n"+
			"			x = null;\n"+
			"			yield x;\n"+
			"		}\n"+
			"		default -> null;\n"+
			"		};\n"+
			"\n"+
			"		return k ;\n"+
			"	}\n"+
			"\n"+
			"	public static void main(String[] args) {\n"+
			"		try {\n"+
			"			System.out.println(foo(3));\n"+
			"		} catch (IOException e) {\n"+
			"			// do nothing\n"+
			"		}\n"+
			"	}\n"+
			"}\n"
				},
		options,
		"----------\n" + 
		"1. ERROR in X.java (at line 12)\n" + 
		"	x = null;\n" + 
		"	    ^^^^\n" + 
		"Null type mismatch: required \'@NonNull X\' but the provided value is null\n" + 
		"----------\n" + 
		"2. ERROR in X.java (at line 15)\n" + 
		"	default -> null;\n" + 
		"	           ^^^^\n" + 
		"Null type mismatch: required \'@NonNull X\' but the provided value is null\n" + 
		"----------\n"
	);
}
public void testBug548418_002a() {
	if (this.complianceLevel != ClassFileConstants.JDK13)
		return;
	Map options = getCompilerOptions();
	options.put(JavaCore.COMPILER_PB_POTENTIAL_NULL_REFERENCE, JavaCore.ERROR);
	options.put(CompilerOptions.OPTION_Compliance, CompilerOptions.VERSION_13); 
	options.put(CompilerOptions.OPTION_Source, CompilerOptions.VERSION_13);
	options.put(CompilerOptions.OPTION_TargetPlatform, CompilerOptions.VERSION_13);
	options.put(CompilerOptions.OPTION_EnablePreviews, CompilerOptions.ENABLED);
	options.put(CompilerOptions.OPTION_ReportPreviewFeatures, CompilerOptions.IGNORE);
	runNegativeTestWithLibs(
			new String[] {
			"X.java",
			"import org.eclipse.jdt.annotation.*;\n" +
			"public class X {\n" +
			"    	void m1(@NonNull String a) {}\n" +
			"		void m2(@Nullable String b, int i) {\n" +
			"			m1(switch(i) {\n" +
			"			case 0 : {\n" +
			"				break \"hello\";\n" +
			"			}\n" +
			"			default : break \"world\";\n" +
			"			});\n" +
			"		}\n" +
			"		void m3() {\n" +
			"			Zork();\n" +
			"		}\n" +
			"}\n"
				},
		options,
		"----------\n" + 
		"1. ERROR in X.java (at line 7)\n" + 
		"	break \"hello\";\n" + 
		"	      ^^^^^^^\n" + 
		"Syntax error on token \"\"hello\"\", delete this token\n" + 
		"----------\n" + 
		"2. ERROR in X.java (at line 9)\n" + 
		"	default : break \"world\";\n" + 
		"	                ^^^^^^^\n" + 
		"Syntax error on token \"\"world\"\", delete this token\n" + 
		"----------\n" + 
		"3. ERROR in X.java (at line 13)\n" + 
		"	Zork();\n" + 
		"	^^^^\n" + 
		"The method Zork() is undefined for the type X\n" + 
		"----------\n"
	);
}
public void testBug548418_002b() {
	if (this.complianceLevel != ClassFileConstants.JDK13)
		return;
	Map options = getCompilerOptions();
	options.put(JavaCore.COMPILER_PB_POTENTIAL_NULL_REFERENCE, JavaCore.ERROR);
	options.put(CompilerOptions.OPTION_Compliance, CompilerOptions.VERSION_13); 
	options.put(CompilerOptions.OPTION_Source, CompilerOptions.VERSION_13);
	options.put(CompilerOptions.OPTION_TargetPlatform, CompilerOptions.VERSION_13);
	options.put(CompilerOptions.OPTION_EnablePreviews, CompilerOptions.ENABLED);
	options.put(CompilerOptions.OPTION_ReportPreviewFeatures, CompilerOptions.IGNORE);
	runNegativeTestWithLibs(
			new String[] {
			"X.java",
			"import org.eclipse.jdt.annotation.*;\n" +
			"public class X {\n" +
			"    	void m1(@NonNull String a) {}\n" +
			"		void m2(@Nullable String b, int i) {\n" +
			"			m1(switch(i) {\n" +
			"			case 0 : {\n" +
			"				yield \"hello\";\n" +
			"			}\n" +
			"			default : yield \"world\";\n" +
			"			});\n" +
			"		}\n" +
			"		void m3() {\n" +
			"			Zork();\n" +
			"		}\n" +
			"}\n"
				},
		options,
		"----------\n" + 
		"1. ERROR in X.java (at line 13)\n" + 
		"	Zork();\n" + 
		"	^^^^\n" + 
		"The method Zork() is undefined for the type X\n" + 
		"----------\n"
=======
public void testBug499714() {
	runConformTestWithLibs(
		new String[] {
			"test/X.java",
			"package test;\n" + 
			"\n" + 
			"import org.eclipse.jdt.annotation.NonNullByDefault;\n" + 
			"import org.eclipse.jdt.annotation.Nullable;\n" + 
			"\n" + 
			"@NonNullByDefault\n" + 
			"public class X {\n" + 
			"    public static void main(String[] args) {\n" + 
			"        Object o = null;\n" + 
			"        for (final String s : args) {\n" + 
			"            if (s.equals(\"-x\")) {\n" + 
			"                if (o != null) { // bogus warning here\n" + 
			"                    //\n" + 
			"                }\n" + 
			"                continue;\n" + 
			"            }\n" + 
			"            o = read();\n" + 
			"        }\n" + 
			"    }\n" + 
			"\n" + 
			"    @Nullable\n" + 
			"    public static Object read() {\n" + 
			"        return \"\";\n" + 
			"    }\n" + 
			"}\n" + 
			"",
		}, 
		getCompilerOptions(),
		""
>>>>>>> 6a821a33
	);
}
}<|MERGE_RESOLUTION|>--- conflicted
+++ resolved
@@ -10623,7 +10623,6 @@
 	    customOptions,
 	    new String[] {"--enable-preview"});
 }
-<<<<<<< HEAD
 public void testBug548418_001a() {
 	if (this.complianceLevel < ClassFileConstants.JDK13)
 		return;
@@ -10825,7 +10824,8 @@
 		"	^^^^\n" + 
 		"The method Zork() is undefined for the type X\n" + 
 		"----------\n"
-=======
+			);
+}
 public void testBug499714() {
 	runConformTestWithLibs(
 		new String[] {
@@ -10858,8 +10858,6 @@
 			"",
 		}, 
 		getCompilerOptions(),
-		""
->>>>>>> 6a821a33
-	);
+		"");
 }
 }