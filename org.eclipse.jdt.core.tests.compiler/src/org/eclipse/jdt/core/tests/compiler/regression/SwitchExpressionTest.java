/*******************************************************************************
 * Copyright (c) 2018, 2019 IBM Corporation and others.
 * All rights reserved. This program and the accompanying materials
 * are made available under the terms of the Eclipse Public License v1.0
 * which accompanies this distribution, and is available at
 * https://www.eclipse.org/legal/epl-2.0/
 *
 * SPDX-License-Identifier: EPL-2.0
 *
 * Contributors:
 *     IBM Corporation - initial API and implementation
 *******************************************************************************/
package org.eclipse.jdt.core.tests.compiler.regression;

import java.util.Map;

import org.eclipse.jdt.internal.compiler.classfmt.ClassFileConstants;
import org.eclipse.jdt.internal.compiler.impl.CompilerOptions;

import junit.framework.Test;

public class SwitchExpressionTest extends AbstractRegressionTest {

	static {
//		TESTS_NUMBERS = new int [] { 40 };
<<<<<<< HEAD
//		TESTS_NAMES = new String[] { "_testBug543240" };
=======
//		TESTS_NAMES = new String[] { "testBug548476" };
>>>>>>> c8645ac6
	}
	
	public static Class<?> testClass() {
		return SwitchExpressionTest.class;
	}
	public static Test suite() {
		return buildMinimalComplianceTestSuite(testClass(), F_12);
	}
	public SwitchExpressionTest(String testName){
		super(testName);
	}

	// Enables the tests to run individually
	protected Map<String, String> getCompilerOptions() {
		Map<String, String> defaultOptions = super.getCompilerOptions();
		defaultOptions.put(CompilerOptions.OPTION_Compliance, CompilerOptions.VERSION_12); // FIXME
		defaultOptions.put(CompilerOptions.OPTION_Source, CompilerOptions.VERSION_12);
		defaultOptions.put(CompilerOptions.OPTION_TargetPlatform, CompilerOptions.VERSION_12);
		defaultOptions.put(CompilerOptions.OPTION_EnablePreviews, CompilerOptions.ENABLED);
		defaultOptions.put(CompilerOptions.OPTION_ReportPreviewFeatures, CompilerOptions.IGNORE);
		return defaultOptions;
	}
	
	@Override
	protected void runConformTest(String[] testFiles, Map<String, String> customOptions) {
		super.runConformTest(testFiles, "", null, true, new String[] {"--enable-preview"}, customOptions, null);
	}

	@Override
	protected void runConformTest(String[] testFiles, String expectedOutput, Map<String, String> customOptions) {
		super.runConformTest(testFiles, expectedOutput, null, true, new String[] {"--enable-preview"}, customOptions, null);
	}
	public void testSimpleExpressions() {
		runNegativeTest(
				new String[] {
						"X.java",
						"public class X {\n" +
						"	static int twice(int i) {\n" +
						"		int tw = switch (i) {\n" +
						"			case 0 -> i * 0;\n" +
						"			case 1 -> 2;\n" +
						"			default -> 3;\n" +
						"		};\n" +
						"		return tw;\n" +
						"	}\n" +
						"	public static void main(String... args) {\n" +
						"		System.out.print(twice(3));\n" +
						"	}\n" +
						"}\n"
				},
				"----------\n" + 
				"1. ERROR in X.java (at line 0)\n" + 
				"	public class X {\n" + 
				"	^\n" + 
				"Preview features enabled at an invalid source release level 12, preview can be enabled only at source level 13\n" + 
				"----------\n");
	}
	public void testSwitchExpression_531714_002() {
		runNegativeTest(
				new String[] {
						"X.java",
						"public class X {\n"+
								"	static int twice(int i) throws Exception {\n"+
								"		int tw = switch (i) {\n"+
								"			case 0 -> 0;\n"+
								"			case 1 -> { \n"+
								"				System.out.println(\"do_not_print\");\n"+
								"				break 1;\n"+
								"			} \n"+
								"			case 3 -> throw new Exception();\n"+
								"			default -> throw new Exception();\n"+
								"		};\n"+
								"		return tw;\n"+
								"	}\n"+
								"	public static void main(String[] args) {\n"+
								"		try {\n"+
								"		    try {\n"+
								"				System.out.print(twice(3));\n"+
								"			} catch (Exception e) {\n"+
								"				System.out.print(\"Got Exception - expected\");\n"+
								"			}\n"+
								"		} catch (Exception e) {\n"+
								"		System.out.print(\"Got Exception\");\n"+
								"		}\n"+
								"	}\n"+
								"}\n"
				},
				"----------\n" + 
				"1. ERROR in X.java (at line 0)\n" + 
				"	public class X {\n" + 
				"	^\n" + 
				"Preview features enabled at an invalid source release level 12, preview can be enabled only at source level 13\n" + 
				"----------\n");
	}
	public void _testBug531714_error_003() {
		this.runNegativeTest(
			new String[] {
				"X.java",
				"public class X {\n" +
				"  public static void main(String[] args) {\n" +
				"    twice(1);\n" +
				"  }\n" +
				"	public static int twice(int i) {\n" +
				"		int tw = switch (i) {\n" +
				"		};\n" +
				"		return tw;\n" +
				"	}\n" +
				"}\n",
			},
			"----------\n" + 
			"1. ERROR in X.java (at line 6)\n" + 
			"	int tw = switch (i) {\n" + 
			"		};\n" + 
			"	         ^^^^^^^^^^^^^^^^\n" + 
			"A switch expression should have a non-empty switch block\n" + 
			"----------\n" + 
			"2. ERROR in X.java (at line 6)\n" + 
			"	int tw = switch (i) {\n" + 
			"	                 ^\n" + 
			"A switch expression should have a default case\n" + 
			"----------\n");
	}
	public void _testBug531714_error_004() {
		this.runNegativeTest(
			new String[] {
				"X.java",
				"public class X {\n" +
				"  public static void main(String[] args) {\n" +
				"    twice(1);\n" +
				"  }\n" +
				"	public static int twice(int i) {\n" +
				"		int tw = switch (i) {\n" +
				"			case 0 -> 0;\n" +
				"			case 1 -> { \n" +
				"				System.out.println(\"heel\");\n" +
				"				break 1;\n" +
				"			} \n" +
				"			case \"hello\" -> throw new java.io.IOException(\"hello\");\n" +
				"			default -> throw new java.io.IOException(\"world\");\n" +
				"		};\n" +
				"		return tw;\n" +
				"	}\n" +
				"}\n",
			},
			"----------\n" + 
			"1. ERROR in X.java (at line 10)\n" + 
			"	break 1;\n" + 
			"	      ^\n" + 
			"Syntax error on token \"1\", delete this token\n" + 
			"----------\n");
	}
	public void _testBug531714_error_005() {
		this.runNegativeTest(
			new String[] {
				"X.java",
				"public class X {\n" +
				"  public static void main(String[] args) {\n" +
				"    twice(1);\n" +
				"  }\n" +
				"	public static int twice(int i) {\n" +
				"		int tw = switch (i) {\n" +
				"			case 0 -> 0;\n" +
				"			case 1 -> { \n" +
				"				System.out.println(\"heel\");\n" +
				"				break 1;\n" +
				"			} \n" +
				"		    case 2 -> 2;\n" +
				"		};\n" +
				"		return tw;\n" +
				"	}\n" +
				"}\n",
			},
			"----------\n" + 
			"1. ERROR in X.java (at line 10)\n" + 
			"	break 1;\n" + 
			"	      ^\n" + 
			"Syntax error on token \"1\", delete this token\n" + 
			"----------\n");
	}
	/**
	 * Add a test case for enum
	 * If the type of the selector expression is an enum type, 
	 * then the set of all the case constants associated with the switch block
	 *  must contain all the enum constants of that enum type
	 *  Add a missing enum test case
	 */
	public void __testBug531714_error_006() {
		this.runNegativeTest(
			new String[] {
				"X.java",
				"public class X {\n" +
				"  public static void main(String[] args) {\n" +
				"    int x, y;\n" +
				"    I i = () -> {\n" +
				"      int z = 10;\n" +
				"    };\n" +
				"    i++;\n" +
				"  }\n" +
				"	public static int twice(int i) {\n" +
				"		int tw = switch (i) {\n" +
				"			case 0 -> 0;\n" +
				"			case 1 -> { \n" +
				"				System.out.println(\"heel\");\n" +
				"				break 1;\n" +
				"			} \n" +
				"		//	case 2 -> 2;\n" +
				"			case \"hello\" -> throw new IOException(\"hello\");\n" +
				"		};\n" +
				"		return tw;\n" +
				"	}\n" +
				"}\n",
			},
			"----------\n" + 
			"1. ERROR in X.java (at line 7)\n" + 
			"	int tw = switch (i) {\n" + 
			"	      ^^^^^\n" + 
			" The switch expression should have a default case\n" + 
			"----------\n");
	}
	/*
	 * should compile - test for adding additional nesting in variables
	 * dev note: ref consumeToken().case Switch 
	 */
	public void _testBug531714_error_007() {
		this.runNegativeTest(
			new String[] {
				"X.java",
				"public class X {\n"+
				"	static int foo(int i) {\n"+
				"		int tw = \n"+
				"		switch (i) {\n"+
				"			case 1 -> \n"+
				"			 {\n"+
				" 				int z = 100;\n"+
				" 				break z;\n"+
				"			}\n"+
				"			default -> {\n"+
				"				break 12;\n"+
				"			}\n"+
				"		};\n"+
				"		return tw;\n"+
				"	}\n"+
				"	public static void main(String[] args) {\n"+
				"		System.out.print(foo(1));\n"+
				"	}\n"+
				"}\n"
			},
			"----------\n" + 
			"1. ERROR in X.java (at line 10)\n" + 
			"	default -> {\n" + 
			"	^^^^^^^\n" + 
			"The preview feature Case Labels with \'->\' is only available with source level 13 and above\n" + 
			"----------\n" + 
			"2. ERROR in X.java (at line 11)\n" + 
			"	break 12;\n" + 
			"	      ^^\n" + 
			"Syntax error on token \"12\", delete this token\n" + 
			"----------\n");
	}
	public void _testBug531714_008() {
		Map<String, String> disablePreviewOptions = getCompilerOptions();
		disablePreviewOptions.put(CompilerOptions.OPTION_EnablePreviews, CompilerOptions.DISABLED);
		String[] testFiles = new String[] {
				"X.java",
				"public class X {\n" +
				"	static int twice(int i) {\n" +
				"		int tw = switch (i) {\n" +
				"			case 0 -> i * 0;\n" +
				"			case 1 -> 2;\n" +
				"			default -> 3;\n" +
				"		};\n" +
				"		return tw;\n" +
				"	}\n" +
				"	public static void main(String[] args) {\n" +
				"		System.out.print(twice(3));\n" +
				"	}\n" +
				"}\n",
		};

		String expectedProblemLog =
				"----------\n" + 
				"1. ERROR in X.java (at line 3)\n" + 
				"	int tw = switch (i) {\n" + 
				"			case 0 -> i * 0;\n" + 
				"			case 1 -> 2;\n" + 
				"			default -> 3;\n" + 
				"		};\n" + 
				"	         ^^^^^^^^^^^^^^^^^^^^^^^^^^^^^^^^^^^^^^^^^^^^^^^^^^^^^^^^^^^^^^^^^^^^^\n" + 
				"Switch Expressions is a preview feature and disabled by default. Use --enable-preview to enable\n" + 
				"----------\n" + 
				"2. ERROR in X.java (at line 4)\n" + 
				"	case 0 -> i * 0;\n" + 
				"	^^^^^^\n" + 
				"Case Labels with '->' is a preview feature and disabled by default. Use --enable-preview to enable\n" + 
				"----------\n" + 
				"3. ERROR in X.java (at line 5)\n" + 
				"	case 1 -> 2;\n" + 
				"	^^^^^^\n" + 
				"Case Labels with '->' is a preview feature and disabled by default. Use --enable-preview to enable\n" + 
				"----------\n" + 
				"4. ERROR in X.java (at line 6)\n" + 
				"	default -> 3;\n" + 
				"	^^^^^^^\n" + 
				"The preview feature Case Labels with \'->\' is only available with source level 13 and above\n" + 
				"----------\n";

		this.runNegativeTest(
				testFiles,
				expectedProblemLog,
				null,
				true,
				disablePreviewOptions);
	}
	public void _testBug543667_001() {
		runNegativeTest(
			new String[] {
				"X.java",
				"public class X {\n" +
				"\n" +
				"	public static void bar(int  i) {\n" +
				"		switch (i) {\n" +
				"		case 1 -> System.out.println(\"hello\");\n" +
				"		default -> System.out.println(\"DEFAULT\");\n" +
				"		}\n" +
				"	}\n" +
				"	public static void main(String[] args) {\n" +
				"		bar(1);\n" +
				"	}\n" +
				"}\n"
			},
			"----------\n" + 
			"1. ERROR in X.java (at line 6)\n" + 
			"	default -> System.out.println(\"DEFAULT\");\n" + 
			"	^^^^^^^\n" + 
			"The preview feature Case Labels with \'->\' is only available with source level 13 and above\n" + 
			"----------\n");
	}
	public void _testBug531714_009() {
		Map<String, String> disablePreviewOptions = getCompilerOptions();
		disablePreviewOptions.put(CompilerOptions.OPTION_EnablePreviews, CompilerOptions.DISABLED);
		String[] testFiles = new String[] {
				"X.java",
				"public class X {\n" +
				"	static int twice(int i) {\n" +
				"		switch (i) {\n" +
				"			case 0 -> i * 0;\n" +
				"			case 1 -> 2;\n" +
				"			default -> 3;\n" +
				"		}\n" +
				"		return 0;\n" +
				"	}\n" +
				"	public static void main(String[] args) {\n" +
				"		System.out.print(twice(3));\n" +
				"	}\n" +
				"}\n",
		};

		String expectedProblemLog =
				"----------\n" + 
				"1. ERROR in X.java (at line 4)\n" + 
				"	case 0 -> i * 0;\n" + 
				"	^^^^^^\n" + 
				"Case Labels with \'->\' is a preview feature and disabled by default. Use --enable-preview to enable\n" + 
				"----------\n" + 
				"2. ERROR in X.java (at line 5)\n" + 
				"	case 1 -> 2;\n" + 
				"	^^^^^^\n" + 
				"Case Labels with \'->\' is a preview feature and disabled by default. Use --enable-preview to enable\n" + 
				"----------\n" + 
				"3. ERROR in X.java (at line 6)\n" + 
				"	default -> 3;\n" + 
				"	^^^^^^^\n" + 
				"The preview feature Case Labels with \'->\' is only available with source level 13 and above\n" + 
				"----------\n";
		this.runNegativeTest(
				testFiles,
				expectedProblemLog,
				null,
				true,
				disablePreviewOptions);
	}
	public void _testBug531714_010() {
		Map<String, String> options = getCompilerOptions();
		options.put(CompilerOptions.OPTION_EnablePreviews, CompilerOptions.ENABLED);
		options.put(CompilerOptions.OPTION_ReportPreviewFeatures, CompilerOptions.ERROR);
		String[] testFiles = new String[] {
				"X.java",
				"public class X {\n" +
				"	static int twice(int i) {\n" +
				"		switch (i) {\n" +
				"			default -> 3;\n" +
				"		}\n" +
				"		return 0;\n" +
				"	}\n" +
				"	public static void main(String[] args) {\n" +
				"		System.out.print(twice(3));\n" +
				"	}\n" +
				"}\n",
		};

		String expectedProblemLog =
				"----------\n" + 
				"1. ERROR in X.java (at line 4)\n" + 
				"	default -> 3;\n" + 
				"	^^^^^^^\n" + 
				"The preview feature Case Labels with \'->\' is only available with source level 13 and above\n" + 
				"----------\n" + 
				"2. ERROR in X.java (at line 4)\n" + 
				"	default -> 3;\n" + 
				"	           ^\n" + 
				"Invalid expression as statement\n" + 
				"----------\n";
		this.runNegativeTest(
				testFiles,
				expectedProblemLog,
				null,
				true,
				options);
	}
	public void _testBug531714_011() {
		Map<String, String> options = getCompilerOptions();
		options.put(CompilerOptions.OPTION_EnablePreviews, CompilerOptions.ENABLED);
		options.put(CompilerOptions.OPTION_ReportPreviewFeatures, CompilerOptions.WARNING);
		String[] testFiles = new String[] {
				"X.java",
				"public class X {\n" +
				"	@SuppressWarnings(\"preview\")\n" +
				"	static int twice(int i) {\n" +
				"		switch (i) {\n" +
				"			default -> 3;\n" +
				"		}\n" +
				"		return 0;\n" +
				"	}\n" +
				"	public static void main(String[] args) {\n" +
				"		System.out.print(twice(3));\n" +
				"	}\n" +
				"}\n",
		};

		String expectedProblemLog =
				"----------\n" + 
				"1. ERROR in X.java (at line 5)\n" + 
				"	default -> 3;\n" + 
				"	^^^^^^^\n" + 
				"The preview feature Case Labels with \'->\' is only available with source level 13 and above\n" + 
				"----------\n" + 
				"2. ERROR in X.java (at line 5)\n" + 
				"	default -> 3;\n" + 
				"	           ^\n" + 
				"Invalid expression as statement\n" + 
				"----------\n";
		this.runNegativeTest(
				testFiles,
				expectedProblemLog,
				null,
				true,
				getCompilerOptions());
	}
	public void testBug531714_012() {
		Map<String, String> options = getCompilerOptions();
		options.put(CompilerOptions.OPTION_EnablePreviews, CompilerOptions.ENABLED);
		options.put(CompilerOptions.OPTION_ReportPreviewFeatures, CompilerOptions.WARNING);
		String release = options.get(CompilerOptions.OPTION_Release);
		options.put(CompilerOptions.OPTION_Source, CompilerOptions.VERSION_11);
		try {
			String[] testFiles = new String[] {
					"X.java",
					"public class X {\n" +
					"	static int twice(int i) {\n" +
					"		switch (i) {\n" +
					"			default -> 3;\n" +
					"		}\n" +
					"		return 0;\n" +
					"	}\n" +
					"	public static void main(String[] args) {\n" +
					"		System.out.print(twice(3));\n" +
					"	}\n" +
					"}\n",
			};

			String expectedProblemLog =
					"----------\n" + 
					"1. ERROR in X.java (at line 0)\n" + 
					"	public class X {\n" + 
					"	^\n" + 
					"Preview features enabled at an invalid source release level 11, preview can be enabled only at source level 13\n" + 
					"----------\n";
			this.runNegativeTest(
					testFiles,
					expectedProblemLog,
					null,
					true,
					options);
		} finally {
			options.put(CompilerOptions.OPTION_Source, release);
		}
	}
	public void _testBug531714_013() {
			String[] testFiles = new String[] {
					"X.java",
					"public class X {\n" +
					"	public static int foo(int i) {\n" +
					"		int v;\n" +
					"		int t = switch (i) {\n" +
					"		case 0 : {\n" +
					"			break 0;\n" +
					"		}\n" +
					"		default :v = 2;\n" +
					"		};\n" +
					"		return t;\n" +
					"	}\n" +
					"	\n" +
					"	public boolean bar() {\n" +
					"		return true;\n" +
					"	}\n" +
					"	public static void main(String[] args) {\n" +
					"		System.out.println(foo(3));\n" +
					"	}\n" +
					"}\n",
			};

			String expectedProblemLog =
					"----------\n" + 
					"1. ERROR in X.java (at line 6)\n" + 
					"	break 0;\n" + 
					"	      ^\n" + 
					"Syntax error on token \"0\", delete this token\n" + 
					"----------\n";
			this.runNegativeTest(
					testFiles,
					expectedProblemLog,
					null,
					true,
					getCompilerOptions());
	}
	public void _testBug531714_014() {
		// switch expression is not a Primary
		Runner runner = new Runner();
		runner.customOptions = getCompilerOptions();
		runner.testFiles = new String[] {
			"X.java",
			"public class X {\n" +
			"	void test(int i) {\n" +
			"		System.out.println(switch (i) {\n" +
			"			case 1 -> \"one\";\n" +
			"			default -> null;\n" +
			"		}.toLowerCase());\n" +
			"	}\n" +
			"	public static void main(String[] args) {\n" +
			"		new X().test(1);\n" +
			"	}\n" +
			"}\n"
		};
		runner.expectedCompilerLog =
				"----------\n" + 
				"1. ERROR in X.java (at line 5)\n" + 
				"	default -> null;\n" + 
				"	^^^^^^^\n" + 
				"The preview feature Case Labels with \'->\' is only available with source level 13 and above\n" + 
				"----------\n" + 
				"2. ERROR in X.java (at line 6)\n" + 
				"	}.toLowerCase());\n" + 
				"	 ^\n" + 
				"Syntax error on token \".\", , expected\n" + 
				"----------\n";
		runner.runNegativeTest();
	}
	public void _testBug543673_001() {
		runNegativeTest(
			new String[] {
				"X.java",
				"public class X {\n" +
				"	public static int foo(Day day) {\n" +
				"\n" +
				"		var len= switch (day) {\n" +
				"			case SUNDAY-> 6;\n" +
				"			default -> 10;\n" +
				"		};\n" +
				"\n" +
				"		return len;\n" +
				"	}\n" +
				"\n" +
				"	public static void main(String[] args) {\n" +
				"		System.out.println(foo(Day.SUNDAY));\n" +
				"	}\n" +
				"}\n" +
				"enum Day {\n" +
				"	MONDAY, TUESDAY, WEDNESDAY, THURSDAY, FRIDAY, SATURDAY, SUNDAY;\n" +
				"}\n"
			},
			"----------\n" + 
			"1. ERROR in X.java (at line 6)\n" + 
			"	default -> 10;\n" + 
			"	^^^^^^^\n" + 
			"The preview feature Case Labels with \'->\' is only available with source level 13 and above\n" + 
			"----------\n");
	}
	/*
	 * A simple multi constant case statement, compiled and run as expected
	 */
	public void _testBug543240_1() {
		Map<String, String> options = getCompilerOptions();
		options.put(CompilerOptions.OPTION_EnablePreviews, CompilerOptions.ENABLED);
		options.put(CompilerOptions.OPTION_ReportPreviewFeatures, CompilerOptions.IGNORE);
		String[] testFiles = new String[] {
				"X.java",
				"public class X {\n" +
						"public static void bar(Day day) {\n" + 
						"		switch (day) {\n" + 
						"		case SATURDAY, SUNDAY: \n" + 
						"			System.out.println(Day.SUNDAY);\n" + 
						"			break;\n" + 
						"		case MONDAY : System.out.println(Day.MONDAY);\n" + 
						"					break;\n" + 
						"		}\n" + 
						"	}" +
						"	public static void main(String[] args) {\n" +
						"		bar(Day.SATURDAY);\n" +
						"	}\n" +
						"}\n" +
						"enum Day { SATURDAY, SUNDAY, MONDAY;}",
		};

		String expectedProblemLog =
			"----------\n" + 
			"1. ERROR in X.java (at line 4)\n" + 
			"	case SATURDAY, SUNDAY: \n" + 
			"	^^^^^^^^^^^^^^^^^^^^^\n" + 
			"The preview feature Multi constant case is only available with source level 13 and above\n" + 
			"----------\n";
		this.runNegativeTest(
				testFiles,
				expectedProblemLog,
				null,
				true,
				options);
	}
	/*
	 * A simple multi constant case statement, compiler reports missing enum constants
	 */
	public void _testBug543240_1a() {
		Map<String, String> options = getCompilerOptions();
		options.put(CompilerOptions.OPTION_EnablePreviews, CompilerOptions.ENABLED);
		options.put(CompilerOptions.OPTION_ReportPreviewFeatures, CompilerOptions.IGNORE);
		String[] testFiles = new String[] {
				"X.java",
				"public class X {\n" +
						"	public static void main(String[] args) {\n" + 
						"	}\n" + 
						"public static void bar(Day day) {\n" + 
						"		switch (day) {\n" + 
						"		case SATURDAY, SUNDAY: \n" + 
						"			System.out.println(Day.SUNDAY);\n" + 
						"			break;\n" + 
						"		case MONDAY : System.out.println(Day.MONDAY);\n" + 
						"					break;\n" + 
						"		}\n" + 
						"	}" +
						"}\n" +
						"enum Day { SATURDAY, SUNDAY, MONDAY, TUESDAY;}",
		};

		String expectedProblemLog =
						"----------\n" + 
						"1. WARNING in X.java (at line 5)\n" + 
						"	switch (day) {\n" + 
						"	        ^^^\n" + 
						"The enum constant TUESDAY needs a corresponding case label in this enum switch on Day\n" + 
						"----------\n" + 
						"2. ERROR in X.java (at line 6)\n" + 
						"	case SATURDAY, SUNDAY: \n" + 
						"	^^^^^^^^^^^^^^^^^^^^^\n" + 
						"The preview feature Multi constant case is only available with source level 13 and above\n" + 
						"----------\n";
		this.runNegativeTest(
				testFiles,
				expectedProblemLog,
				null,
				true,
				new String[] { "--enable-preview"},
				options);
	}
	/*
	 * A simple multi constant case statement with duplicate enums
	 */
	public void _testBug543240_2() {
		Map<String, String> options = getCompilerOptions();
		options.put(CompilerOptions.OPTION_EnablePreviews, CompilerOptions.ENABLED);
		options.put(CompilerOptions.OPTION_ReportPreviewFeatures, CompilerOptions.IGNORE);
		String[] testFiles = new String[] {
				"X.java",
				"public class X {\n" +
						"public static void bar(Day day) {\n" + 
						"		switch (day) {\n" + 
						"		case SATURDAY, SUNDAY: \n" + 
						"			System.out.println(Day.SUNDAY);\n" + 
						"			break;\n" + 
						"		case SUNDAY : System.out.println(Day.SUNDAY);\n" + 
						"					break;\n" + 
						"		}\n" + 
						"	}" +
						"	public static void main(String[] args) {\n" +
						"		bar(Day.SATURDAY);\n" +
						"	}\n" +
						"}\n" +
						"enum Day { SATURDAY, SUNDAY, MONDAY;}",
		};

		String expectedProblemLog =
				"----------\n" + 
				"1. ERROR in X.java (at line 4)\n" + 
				"	case SATURDAY, SUNDAY: \n" + 
				"	^^^^^^^^^^^^^^^^^^^^^\n" + 
				"The preview feature Multi constant case is only available with source level 13 and above\n" + 
				"----------\n" + 
				"2. ERROR in X.java (at line 4)\n" + 
				"	case SATURDAY, SUNDAY: \n" + 
				"	^^^^^^^^^^^^^^^^^^^^^\n" + 
				"Duplicate case\n" + 
				"----------\n" + 
				"3. ERROR in X.java (at line 7)\n" + 
				"	case SUNDAY : System.out.println(Day.SUNDAY);\n" + 
				"	^^^^^^^^^^^\n" + 
				"Duplicate case\n" + 
				"----------\n";
		this.runNegativeTest(
				testFiles,
				expectedProblemLog,
				null,
				true,
				options);
	}
	/*
	 * A simple multi constant case statement with duplicate enums
	 */
	public void _testBug543240_2a() {
		Map<String, String> options = getCompilerOptions();
		options.put(CompilerOptions.OPTION_EnablePreviews, CompilerOptions.ENABLED);
		options.put(CompilerOptions.OPTION_ReportPreviewFeatures, CompilerOptions.IGNORE);
		String[] testFiles = new String[] {
				"X.java",
				"public class X {\n" +
						"public static void bar(Day day) {\n" + 
						"		switch (day) {\n" + 
						"		case SATURDAY, SUNDAY: \n" + 
						"			System.out.println(Day.SUNDAY);\n" + 
						"			break;\n" + 
						"		case SUNDAY, SATURDAY : \n" +
						"			System.out.println(Day.SUNDAY);\n" + 
						"			break;\n" + 
						"		}\n" + 
						"	}" +
						"}\n" +
						"enum Day { SATURDAY, SUNDAY, MONDAY;}",
		};

		String expectedProblemLog =
						"----------\n" + 
						"1. WARNING in X.java (at line 3)\n" + 
						"	switch (day) {\n" + 
						"	        ^^^\n" + 
						"The enum constant MONDAY needs a corresponding case label in this enum switch on Day\n" + 
						"----------\n" + 
						"2. ERROR in X.java (at line 4)\n" + 
						"	case SATURDAY, SUNDAY: \n" + 
						"	^^^^^^^^^^^^^^^^^^^^^\n" + 
						"The preview feature Multi constant case is only available with source level 13 and above\n" + 
						"----------\n" + 
						"3. ERROR in X.java (at line 4)\n" + 
						"	case SATURDAY, SUNDAY: \n" + 
						"	^^^^^^^^^^^^^^^^^^^^^\n" + 
						"Duplicate case\n" + 
						"----------\n" + 
						"4. ERROR in X.java (at line 7)\n" + 
						"	case SUNDAY, SATURDAY : \n" + 
						"	^^^^^^^^^^^^^^^^^^^^^\n" + 
						"The preview feature Multi constant case is only available with source level 13 and above\n" + 
						"----------\n" + 
						"5. ERROR in X.java (at line 7)\n" + 
						"	case SUNDAY, SATURDAY : \n" + 
						"	^^^^^^^^^^^^^^^^^^^^^\n" + 
						"Duplicate case\n" + 
						"----------\n" + 
						"6. ERROR in X.java (at line 7)\n" + 
						"	case SUNDAY, SATURDAY : \n" + 
						"	^^^^^^^^^^^^^^^^^^^^^\n" + 
						"Duplicate case\n" + 
						"----------\n";
		this.runNegativeTest(
				testFiles,
				expectedProblemLog,
				null,
				true,
				options);
	}
	/*
	 * 
	 */
	public void _testBug543240_3() {
		Map<String, String> options = getCompilerOptions();
		options.put(CompilerOptions.OPTION_EnablePreviews, CompilerOptions.ENABLED);
		options.put(CompilerOptions.OPTION_ReportPreviewFeatures, CompilerOptions.IGNORE);
		String[] testFiles = new String[] {
				"X.java",
				"public class X {\n" +
						"public static void bar(Day day) {\n" + 
						"		switch (day) {\n" + 
						"		case SATURDAY, SUNDAY: \n" + 
						"			System.out.println(Day.SUNDAY);\n" + 
						"			break;\n" + 
						"		case TUESDAY : System.out.println(Day.SUNDAY);\n" + 
						"					break;\n" + 
						"		}\n" + 
						"	}" +
						"	public static void main(String[] args) {\n" +
						"		bar(Day.SATURDAY);\n" +
						"	}\n" +
						"}\n" +
						"enum Day { SATURDAY, SUNDAY, MONDAY, TUESDAY;}",
		};

		String expectedProblemLog =
				"----------\n" + 
				"1. WARNING in X.java (at line 3)\n" + 
				"	switch (day) {\n" + 
				"	        ^^^\n" + 
				"The enum constant MONDAY needs a corresponding case label in this enum switch on Day\n" + 
				"----------\n" + 
				"2. ERROR in X.java (at line 4)\n" + 
				"	case SATURDAY, SUNDAY: \n" + 
				"	^^^^^^^^^^^^^^^^^^^^^\n" + 
				"The preview feature Multi constant case is only available with source level 13 and above\n" + 
				"----------\n";
		this.runNegativeTest(
				testFiles,
				expectedProblemLog,
				null,
				true,
				new String[] {"--enable-preview"},
				options);
	}
	public void _testBug543240_4() {
		Map<String, String> options = getCompilerOptions();
		options.put(CompilerOptions.OPTION_EnablePreviews, CompilerOptions.ENABLED);
		options.put(CompilerOptions.OPTION_ReportPreviewFeatures, CompilerOptions.IGNORE);
		String[] testFiles = new String[] {
				"X.java",
				"public class X {\n" +
						"public static void bar(Day day) {\n" + 
						"		switch (day) {\n" + 
						"		case SATURDAY, SUNDAY: \n" + 
						"			System.out.println(day);\n" + 
						"			break;\n" + 
						"		case MONDAY : System.out.println(0);\n" + 
						"					break;\n" + 
						"		}\n" + 
						"	}" +
						"	public static void main(String[] args) {\n" +
						"		bar(Day.SATURDAY);\n" +
						"		bar(Day.MONDAY);\n" +
						"		bar(Day.SUNDAY);\n" +
						"	}\n" +
						"}\n" +
						"enum Day { SATURDAY, SUNDAY, MONDAY;}",
		};

		String expectedProblemLog =
				"----------\n" + 
				"1. ERROR in X.java (at line 4)\n" + 
				"	case SATURDAY, SUNDAY: \n" + 
				"	^^^^^^^^^^^^^^^^^^^^^\n" + 
				"The preview feature Multi constant case is only available with source level 13 and above\n" + 
				"----------\n";
		this.runNegativeTest(
				testFiles,
				expectedProblemLog,
				null,
				true,
				options);
	}
	/*
	 * Simple switch case with string literals
	 */
	public void _testBug543240_5() {
		Map<String, String> options = getCompilerOptions();
		options.put(CompilerOptions.OPTION_EnablePreviews, CompilerOptions.ENABLED);
		options.put(CompilerOptions.OPTION_ReportPreviewFeatures, CompilerOptions.IGNORE);
		String[] testFiles = new String[] {
				"X.java",
				"public class X {\n" + 
						"	public static void main(String[] args) {\n" + 
						"		bar(\"a\");\n" + 
						"		bar(\"b\");\n" + 
						"		bar(\"c\");\n" + 
						"		bar(\"d\");\n" + 
						"	}\n" + 
						"	public static void bar(String s) {\n" + 
						"		switch(s) {\n" + 
						"		case \"a\":\n" + 
						"		case \"b\":\n" + 
						"			System.out.println(\"A/B\");\n" + 
						"			break;\n" + 
						"		case \"c\":\n" + 
						"			System.out.println(\"C\");\n" + 
						"			break;\n" + 
						"		default:\n" + 
						"			System.out.println(\"NA\");\n" + 
						"		}\n" + 
						"	}\n" + 
						"}",
		};
		String expectedProblemLog =
				"A/B\n" + 
				"A/B\n" + 
				"C\n" + 
				"NA";
		this.runConformTest(
				testFiles,
				expectedProblemLog,
				options,
				new String[] {"--enable-preview"});
	}
	public void _testBug543240_6() {
		Map<String, String> options = getCompilerOptions();
		options.put(CompilerOptions.OPTION_EnablePreviews, CompilerOptions.ENABLED);
		options.put(CompilerOptions.OPTION_ReportPreviewFeatures, CompilerOptions.IGNORE);
		String[] testFiles = new String[] {
				"X.java",
				"public class X {\n" + 
						"	public static void main(String[] args) {\n" + 
						"		bar(\"a\");\n" + 
						"		bar(\"b\");\n" + 
						"		bar(\"c\");\n" + 
						"		bar(\"d\");\n" + 
						"	}\n" + 
						"	public static void bar(String s) {\n" + 
						"		switch(s) {\n" + 
						"		case \"a\", \"b\":\n" + 
						"			System.out.println(\"A/B\");\n" + 
						"			break;\n" + 
						"		case \"c\":\n" + 
						"			System.out.println(\"C\");\n" + 
						"			break;\n" + 
						"		default:\n" + 
						"			System.out.println(\"NA\");\n" + 
						"		}\n" + 
						"	}\n" + 
						"}",
		};
		String expectedProblemLog =
				"----------\n" + 
				"1. ERROR in X.java (at line 10)\n" + 
				"	case \"a\", \"b\":\n" + 
				"	^^^^^^^^^^^^^\n" + 
				"The preview feature Multi constant case is only available with source level 13 and above\n" + 
				"----------\n";
		this.runNegativeTest(
				testFiles,
				expectedProblemLog,
				null,
				true,
				options);
	}
	/*
	 * Switch with multi constant case statements with string literals
	 * two string literals with same hashcode
	 */
	public void _testBug543240_7() {
		Map<String, String> options = getCompilerOptions();
		options.put(CompilerOptions.OPTION_EnablePreviews, CompilerOptions.ENABLED);
		options.put(CompilerOptions.OPTION_ReportPreviewFeatures, CompilerOptions.IGNORE);
		String[] testFiles = new String[] {
				"X.java",
				"public class X {\n" + 
						"	public static void main(String[] args) {\n" + 
						"		bar(\"FB\");\n" + 
						"		bar(\"Ea\");\n" + 
						"		bar(\"c\");\n" + 
						"		bar(\"D\");\n" + 
						"	}\n" + 
						"	public static void bar(String s) {\n" + 
						"		switch(s) {\n" + 
						"		case \"FB\", \"c\":\n" + 
						"			System.out.println(\"A\");\n" + 
						"			break;\n" + 
						"		case \"Ea\":\n" + 
						"			System.out.println(\"B\");\n" + 
						"			break;\n" + 
						"		default:\n" + 
						"			System.out.println(\"NA\");\n" + 
						"		}\n" + 
						"	}\n" + 
						"}",
		};
		String expectedProblemLog =
				"----------\n" + 
				"1. ERROR in X.java (at line 10)\n" + 
				"	case \"FB\", \"c\":\n" + 
				"	^^^^^^^^^^^^^^\n" + 
				"The preview feature Multi constant case is only available with source level 13 and above\n" + 
				"----------\n";
		this.runNegativeTest(
				testFiles,
				expectedProblemLog,
				null,
				true,
				options);
	}
	/*
	 * Switch with multi constant case statements with integer constants
	 */
	public void _testBug543240_8() {
		Map<String, String> options = getCompilerOptions();
		options.put(CompilerOptions.OPTION_EnablePreviews, CompilerOptions.ENABLED);
		options.put(CompilerOptions.OPTION_ReportPreviewFeatures, CompilerOptions.IGNORE);
		String[] testFiles = new String[] {
				"X.java",
				"public class X {\n" + 
						"	public static void main(String[] args) {\n" + 
						"		bar(1);\n" + 
						"		bar(2);\n" + 
						"		bar(3);\n" + 
						"		bar(4);\n" + 
						"		bar(5);\n" + 
						"	}\n" + 
						"	public static void bar(int i) {\n" + 
						"		switch (i) {\n" + 
						"		case 1, 3: \n" + 
						"			System.out.println(\"Odd\");\n" + 
						"			break;\n" + 
						"		case 2, 4: \n" + 
						"			System.out.println(\"Even\");\n" + 
						"			break;\n" + 
						"		default:\n" + 
						"			System.out.println(\"Out of range\");\n" + 
						"		}\n" + 
						"	}\n" + 
						"}",
		};
		String expectedProblemLog =
				"----------\n" + 
				"1. ERROR in X.java (at line 11)\n" + 
				"	case 1, 3: \n" + 
				"	^^^^^^^^^\n" + 
				"The preview feature Multi constant case is only available with source level 13 and above\n" + 
				"----------\n" + 
				"2. ERROR in X.java (at line 14)\n" + 
				"	case 2, 4: \n" + 
				"	^^^^^^^^^\n" + 
				"The preview feature Multi constant case is only available with source level 13 and above\n" + 
				"----------\n";
		this.runNegativeTest(
				testFiles,
				expectedProblemLog,
				null,
				true,
				options);
	}
	/*
	 * Switch multi-constant with mixed constant types, reported
	 */
	public void _testBug543240_9() {
		Map<String, String> options = getCompilerOptions();
		options.put(CompilerOptions.OPTION_EnablePreviews, CompilerOptions.ENABLED);
		options.put(CompilerOptions.OPTION_ReportPreviewFeatures, CompilerOptions.IGNORE);
		String[] testFiles = new String[] {
				"X.java",
				"public class X {\n" + 
						"	public static void main(String[] args) {\n" + 
						"	}\n" + 
						"	public static void bar(int i) {\n" + 
						"		switch (i) {\n" + 
						"		case 1, 3: \n" + 
						"			System.out.println(\"Odd\");\n" + 
						"			break;\n" + 
						"		case \"2\": \n" + 
						"			System.out.println(\"Even\");\n" + 
						"			break;\n" + 
						"		default:\n" + 
						"				System.out.println(\"Out of range\");\n" + 
						"		}\n" + 
						"	}\n" + 
						"}",
		};
		String expectedProblemLog =
				"----------\n" + 
				"1. ERROR in X.java (at line 6)\n" + 
				"	case 1, 3: \n" + 
				"	^^^^^^^^^\n" + 
				"The preview feature Multi constant case is only available with source level 13 and above\n" + 
				"----------\n" + 
				"2. ERROR in X.java (at line 9)\n" + 
				"	case \"2\": \n" + 
				"	     ^^^\n" + 
				"Type mismatch: cannot convert from String to int\n" + 
				"----------\n";
		this.runNegativeTest(
				testFiles,
				expectedProblemLog,
				null,
				true,
				options);
	}
	/*
	 * Switch multi-constant without break statement, reported
	 */
	public void _testBug543240_10() {
		Map<String, String> options = getCompilerOptions();
		options.put(CompilerOptions.OPTION_EnablePreviews, CompilerOptions.ENABLED);
		options.put(CompilerOptions.OPTION_ReportPreviewFeatures, CompilerOptions.IGNORE);
		options.put(CompilerOptions.OPTION_ReportFallthroughCase, CompilerOptions.WARNING);
		String[] testFiles = new String[] {
				"X.java",
				"public class X {\n" + 
				"	public static void main(String[] args) {\n" + 
				"	}\n" + 
				"	public static void bar(int i) {\n" + 
				"		switch (i) {\n" + 
				"		case 1, 3: \n" + 
				"			System.out.println(\"Odd\");\n" + 
				"		case 2, 4: \n" + 
				"			System.out.println(\"Even\");\n" + 
				"			break;\n" +
				"		default:\n" + 
				"				System.out.println(\"Out of range\");\n" + 
				"		}\n" + 
				"	}\n" + 
				"}",
		};
		String expectedProblemLog =
				"----------\n" + 
				"1. ERROR in X.java (at line 6)\n" + 
				"	case 1, 3: \n" + 
				"	^^^^^^^^^\n" + 
				"The preview feature Multi constant case is only available with source level 13 and above\n" + 
				"----------\n" + 
				"2. ERROR in X.java (at line 8)\n" + 
				"	case 2, 4: \n" + 
				"	^^^^^^^^^\n" + 
				"The preview feature Multi constant case is only available with source level 13 and above\n" + 
				"----------\n";
		this.runNegativeTest(
				testFiles,
				expectedProblemLog,
				null,
				true,
				options);
	}
	/*
	 * Switch multi-constant without break statement, reported
	 */
	public void _testBug543240_11() {
		Map<String, String> options = getCompilerOptions();
		options.put(CompilerOptions.OPTION_EnablePreviews, CompilerOptions.ENABLED);
		options.put(CompilerOptions.OPTION_ReportPreviewFeatures, CompilerOptions.IGNORE);
		options.put(CompilerOptions.OPTION_ReportMissingDefaultCase, CompilerOptions.WARNING);
		String[] testFiles = new String[] {
				"X.java",
				"public class X {\n" + 
				"	public static void main(String[] args) {\n" + 
				"	}\n" + 
				"	public static void bar(int i) {\n" + 
				"		switch (i) {\n" + 
				"		case 1, 3: \n" + 
				"			System.out.println(\"Odd\");\n" + 
				"		case 2, 4: \n" + 
				"			System.out.println(\"Even\");\n" + 
				"		}\n" + 
				"	}\n" + 
				"}",
		};
		String expectedProblemLog =
				"----------\n" + 
				"1. WARNING in X.java (at line 5)\n" + 
				"	switch (i) {\n" + 
				"	        ^\n" + 
				"The switch statement should have a default case\n" + 
				"----------\n" + 
				"2. ERROR in X.java (at line 6)\n" + 
				"	case 1, 3: \n" + 
				"	^^^^^^^^^\n" + 
				"The preview feature Multi constant case is only available with source level 13 and above\n" + 
				"----------\n" + 
				"3. ERROR in X.java (at line 8)\n" + 
				"	case 2, 4: \n" + 
				"	^^^^^^^^^\n" + 
				"The preview feature Multi constant case is only available with source level 13 and above\n" + 
				"----------\n";
		this.runNegativeTest(
				testFiles,
				expectedProblemLog,
				null,
				true,
				options);
	}
	/*
	 * Switch multi-constant with duplicate int constants
	 */
	public void _testBug543240_12() {
		Map<String, String> options = getCompilerOptions();
		options.put(CompilerOptions.OPTION_EnablePreviews, CompilerOptions.ENABLED);
		options.put(CompilerOptions.OPTION_ReportPreviewFeatures, CompilerOptions.IGNORE);
		String[] testFiles = new String[] {
				"X.java",
				"public class X {\n" + 
						"	public static void main(String[] args) {\n" + 
						"	}\n" + 
						"	public static void bar(int i) {\n" + 
						"		switch (i) {\n" + 
						"		case 1, 3: \n" + 
						"			System.out.println(\"Odd\");\n" + 
						"		case 3, 4: \n" + 
						"			System.out.println(\"Odd\");\n" + 
						"		}\n" + 
						"	}\n" + 
						"}",
		};
		String expectedProblemLog =
				"----------\n" + 
				"1. ERROR in X.java (at line 6)\n" + 
				"	case 1, 3: \n" + 
				"	^^^^^^^^^\n" + 
				"The preview feature Multi constant case is only available with source level 13 and above\n" + 
				"----------\n" + 
				"2. ERROR in X.java (at line 6)\n" + 
				"	case 1, 3: \n" + 
				"	^^^^^^^^^\n" + 
				"Duplicate case\n" + 
				"----------\n" + 
				"3. ERROR in X.java (at line 8)\n" + 
				"	case 3, 4: \n" + 
				"	^^^^^^^^^\n" + 
				"The preview feature Multi constant case is only available with source level 13 and above\n" + 
				"----------\n" + 
				"4. ERROR in X.java (at line 8)\n" + 
				"	case 3, 4: \n" + 
				"	^^^^^^^^^\n" + 
				"Duplicate case\n" + 
				"----------\n";
		this.runNegativeTest(
				testFiles,
				expectedProblemLog,
				null,
				true,
				options);
	}
	/*
	 * Switch multi-constant with duplicate String literals
	 */
	public void _testBug543240_13() {
		Map<String, String> options = getCompilerOptions();
		options.put(CompilerOptions.OPTION_EnablePreviews, CompilerOptions.ENABLED);
		options.put(CompilerOptions.OPTION_ReportPreviewFeatures, CompilerOptions.IGNORE);
		String[] testFiles = new String[] {
				"X.java",
				"public class X {\n" + 
						"	public static void main(String[] args) {\n" + 
						"	}\n" + 
						"	public static void bar(String s) {\n" + 
						"		switch (s) {\n" + 
						"		case \"a\", \"b\": \n" + 
						"			System.out.println(\"Odd\");\n" + 
						"		case \"b\", \"c\": \n" + 
						"			System.out.println(\"Odd\");\n" + 
						"		}\n" + 
						"	}\n" + 
						"}",
		};
		String expectedProblemLog =
				"----------\n" + 
				"1. ERROR in X.java (at line 6)\n" + 
				"	case \"a\", \"b\": \n" + 
				"	^^^^^^^^^^^^^\n" + 
				"The preview feature Multi constant case is only available with source level 13 and above\n" + 
				"----------\n" + 
				"2. ERROR in X.java (at line 6)\n" + 
				"	case \"a\", \"b\": \n" + 
				"	^^^^^^^^^^^^^\n" + 
				"Duplicate case\n" + 
				"----------\n" + 
				"3. ERROR in X.java (at line 8)\n" + 
				"	case \"b\", \"c\": \n" + 
				"	^^^^^^^^^^^^^\n" + 
				"The preview feature Multi constant case is only available with source level 13 and above\n" + 
				"----------\n" + 
				"4. ERROR in X.java (at line 8)\n" + 
				"	case \"b\", \"c\": \n" + 
				"	^^^^^^^^^^^^^\n" + 
				"Duplicate case\n" + 
				"----------\n";
		this.runNegativeTest(
				testFiles,
				expectedProblemLog,
				null,
				true,
				options);
	}
	/*
	 * Switch multi-constant with illegal qualified enum constant
	 */
	public void _testBug543240_14() {
		Map<String, String> options = getCompilerOptions();
		options.put(CompilerOptions.OPTION_EnablePreviews, CompilerOptions.ENABLED);
		options.put(CompilerOptions.OPTION_ReportPreviewFeatures, CompilerOptions.IGNORE);
		String[] testFiles = new String[] {
				"X.java",
				"public class X {\n" + 
						"	public static void main(String[] args) {\n" + 
						"	}\n" + 
						"	public static void bar(Num s) {\n" + 
						"		switch (s) {\n" + 
						"		case ONE, Num.TWO: \n" + 
						"			System.out.println(\"Odd\");\n" + 
						"		}\n" + 
						"	}\n" + 
						"}\n" +
						"enum Num { ONE, TWO}\n",
		};
		String expectedProblemLog =
				"----------\n" + 
				"1. ERROR in X.java (at line 6)\n" + 
				"	case ONE, Num.TWO: \n" + 
				"	^^^^^^^^^^^^^^^^^\n" + 
				"The preview feature Multi constant case is only available with source level 13 and above\n" + 
				"----------\n" + 
				"2. ERROR in X.java (at line 6)\n" + 
				"	case ONE, Num.TWO: \n" + 
				"	          ^^^^^^^\n" + 
				"The qualified case label Num.TWO must be replaced with the unqualified enum constant TWO\n" + 
				"----------\n";
		this.runNegativeTest(
				testFiles,
				expectedProblemLog,
				null,
				true,
				options);
	}
	public void _testBug543240_15() {
		Map<String, String> options = getCompilerOptions();
		options.put(CompilerOptions.OPTION_EnablePreviews, CompilerOptions.ENABLED);
		options.put(CompilerOptions.OPTION_ReportPreviewFeatures, CompilerOptions.IGNORE);
		String[] testFiles = new String[] {
				"X.java",
				"public class X {\n" + 
				"	public void bar(int s) {\n" + 
				"		int j = switch (s) {\n" + 
				"			case 1, 2, 3 -> (s+1);\n" +
				"			default -> j;\n" + 
				"		};\n" + 
				"	}\n" + 
				"}\n",
		};
		String expectedProblemLog =
				"----------\n" + 
				"1. ERROR in X.java (at line 4)\n" + 
				"	case 1, 2, 3 -> (s+1);\n" + 
				"	^^^^^^^^^^^^\n" + 
				"The preview feature Multi constant case is only available with source level 13 and above\n" + 
				"----------\n" + 
				"2. ERROR in X.java (at line 5)\n" + 
				"	default -> j;\n" + 
				"	^^^^^^^\n" + 
				"The preview feature Case Labels with \'->\' is only available with source level 13 and above\n" + 
				"----------\n";
		this.runNegativeTest(
				testFiles,
				expectedProblemLog,
				null,
				true,
				options);
	}
	public void _testBug543240_16() {
		Map<String, String> options = getCompilerOptions();
		options.put(CompilerOptions.OPTION_EnablePreviews, CompilerOptions.ENABLED);
		options.put(CompilerOptions.OPTION_ReportPreviewFeatures, CompilerOptions.IGNORE);
		String[] testFiles = new String[] {
				"X.java",
				"public class X {\n" + 
				"	public static void main(String[] args) {\n" + 
				"	}\n" + 
				"	public void bar(int s) {\n" +
				"		int j = 0;" + 
				"		j = switch (s) {\n" + 
				"			case 1, 2, 3 -> (s+1);\n" +
				"			default -> j;\n" + 
				"		};\n" + 
				"	}\n" + 
				"}\n",
		};
		String expectedProblemLog =
				"----------\n" + 
				"1. ERROR in X.java (at line 6)\n" + 
				"	case 1, 2, 3 -> (s+1);\n" + 
				"	^^^^^^^^^^^^\n" + 
				"The preview feature Multi constant case is only available with source level 13 and above\n" + 
				"----------\n" + 
				"2. ERROR in X.java (at line 7)\n" + 
				"	default -> j;\n" + 
				"	^^^^^^^\n" + 
				"The preview feature Case Labels with \'->\' is only available with source level 13 and above\n" + 
				"----------\n";
		this.runNegativeTest(
				testFiles,
				expectedProblemLog,
				null,
				true,
				new String[] { "--enable-preview"},
				options);
	}
	public void _testBug543795_01() {
		this.runNegativeTest(
			new String[] {
				"X.java",
				"import java.io.IOException;\n" +
				"\n" +
				"public class X {\n" +
				"	public static int foo(int i) throws IOException {\n" +
				"		int t = switch (i) {\n" +
				"		case 0 : {\n" +
				"			break 0;\n" +
				"		}\n" +
				"		case 2 : {\n" +
				"			break;\n" +
				"		}\n" +
				"		default : break 10;\n" +
				"		};\n" +
				"		return t;\n" +
				"	}\n" +
				"	\n" +
				"	public boolean bar() {\n" +
				"		return true;\n" +
				"	}\n" +
				"	public static void main(String[] args) {\n" +
				"		try {\n" +
				"			System.out.println(foo(3));\n" +
				"		} catch (IOException e) {\n" +
				"			// TODO Auto-generated catch block\n" +
				"			e.printStackTrace();\n" +
				"		}\n" +
				"	}\n" +
				"}\n",
			},
			"----------\n" + 
			"1. ERROR in X.java (at line 7)\n" + 
			"	break 0;\n" + 
			"	      ^\n" + 
			"Syntax error on token \"0\", delete this token\n" + 
			"----------\n" + 
			"2. ERROR in X.java (at line 12)\n" + 
			"	default : break 10;\n" + 
			"	                ^^\n" + 
			"Syntax error on token \"10\", delete this token\n" + 
			"----------\n");
	}
	public void _testBug543691() {
		Map<String, String> options = getCompilerOptions();
		options.put(CompilerOptions.OPTION_EnablePreviews, CompilerOptions.ENABLED);
		options.put(CompilerOptions.OPTION_ReportPreviewFeatures, CompilerOptions.IGNORE);
		String[] testFiles = new String[] {
				"X.java",
				"public class X {\n" + 
				"	@SuppressWarnings(\"preview\")\n" + 
				"	public static void bar(int  i) {\n" + 
				"		i = switch (i+0) {\n" + 
				"			default: System.out.println(0);\n" + 
				"		}; " + 
				"	}\n" + 
				"}",
		};
		String expectedProblemLog =
				"----------\n" + 
				"1. ERROR in X.java (at line 4)\n" + 
				"	i = switch (i+0) {\n" + 
				"			default: System.out.println(0);\n" + 
				"		}; 	}\n" + 
				"	    ^^^^^^^^^^^^^^^^^^^^^^^^^^^^^^^^^^^^^^^^^^^^^^^^^^^^^\n" + 
				"A switch expression should have at least one result expression\n" + 
				"----------\n";
		this.runNegativeTest(
				testFiles,
				expectedProblemLog,
				null,
				true,
				options);
	}
	public void _testBug543799_1() {
		Map<String, String> options = getCompilerOptions();
		options.put(CompilerOptions.OPTION_EnablePreviews, CompilerOptions.ENABLED);
		options.put(CompilerOptions.OPTION_ReportPreviewFeatures, CompilerOptions.IGNORE);
		String[] testFiles = new String[] {
			"X.java",
			"public class X {\n" +
			"	void test(int i) {\n" + 
			"		need(switch (i) {\n" + 
			"			case 1 -> \"\";\n" + 
			"			default -> i == 3 ? null : \"\";\n" + 
			"		}); \n" + 
			"	}\n" + 
			"	void need(String s) {\n" + 
			"		System.out.println(s.toLowerCase());\n" + 
			"	}\n" + 
			"	public static void main(String[] args) {\n" + 
			"		new X().need(\"Hello World\");\n" + 
			"	}\n" + 
			"}\n"
		};
		String expectedProblemLog =
			"----------\n" + 
			"1. ERROR in X.java (at line 5)\n" + 
			"	default -> i == 3 ? null : \"\";\n" + 
			"	^^^^^^^\n" + 
			"The preview feature Case Labels with \'->\' is only available with source level 13 and above\n" + 
			"----------\n";
		runNegativeTest(testFiles, expectedProblemLog, null, true, options);
	}
	public void _testBug543799_2() {
		Map<String, String> options = getCompilerOptions();
		options.put(CompilerOptions.OPTION_EnablePreviews, CompilerOptions.ENABLED);
		options.put(CompilerOptions.OPTION_ReportPreviewFeatures, CompilerOptions.IGNORE);
		String[] testFiles = new String[] {
			"X.java",
			"public class X {\n" +
			"	void test(int i) {\n" + 
			"		need(switch (i) {\n" + 
			"			case 1: break \"\";\n" + 
			"			default: break i == 3 ? null : \"\";\n" + 
			"		}); \n" + 
			"	}\n" + 
			"	void need(String s) {\n" + 
			"		System.out.println(s.toLowerCase());\n" + 
			"	}\n" +
			"	public static void main(String[] args) {\n" + 
			"		new X().need(\"Hello World\");\n" + 
			"	}\n" + 
			"}\n"
		};
		String expectedProblemLog =
			"----------\n" + 
			"1. ERROR in X.java (at line 4)\n" + 
			"	case 1: break \"\";\n" + 
			"	              ^^\n" + 
			"Syntax error on token \"\"\"\", delete this token\n" + 
			"----------\n" + 
			"2. ERROR in X.java (at line 5)\n" + 
			"	default: break i == 3 ? null : \"\";\n" + 
			"	         ^^^^^\n" + 
			"Syntax error on token \"break\", yield expected\n" + 
			"----------\n";
		runNegativeTest(testFiles, expectedProblemLog, null, true, options);
	}
	public void _testBug543799_3() {
		Map<String, String> options = getCompilerOptions();
		options.put(CompilerOptions.OPTION_EnablePreviews, CompilerOptions.ENABLED);
		options.put(CompilerOptions.OPTION_ReportPreviewFeatures, CompilerOptions.IGNORE);
		String[] testFiles = new String[] {
			"X.java",
			"interface I0 { void i(); }\n" + 
			"interface I1 extends I0 {}\n" + 
			"interface I2 extends I0 {}\n" +
			"public class X {\n" +
			"	I1 n1() { return null; }\n" + 
			"	<I extends I2> I n2() { return null; }\n" + 
			"	<M> M m(M m) { return m; }\n" + 
			"	void test(int i, boolean b) {\n" + 
			"		m(switch (i) {\n" + 
			"			case 1 -> n1();\n" + 
			"			default -> b ? n1() : n2();\n" + 
			"		}).i(); \n" + 
			"	}\n" + 
			"	public static void main(String[] args) {\n" + 
			"		try {\n" +
			"			new X().test(1, true);\n" +
			"		} catch (NullPointerException e) {\n" +
			"			System.out.println(\"NPE as expected\");\n" +
			"		}\n" +
			"	}\n" + 
			"}\n"
		};
		String expectedProblemLog =
				"----------\n" + 
				"1. ERROR in X.java (at line 11)\n" + 
				"	default -> b ? n1() : n2();\n" + 
				"	^^^^^^^\n" + 
				"The preview feature Case Labels with \'->\' is only available with source level 13 and above\n" + 
				"----------\n";
			runNegativeTest(testFiles, expectedProblemLog, null, true, options);
	}
	public void _testBug543799_4() {
		Map<String, String> options = getCompilerOptions();
		options.put(CompilerOptions.OPTION_EnablePreviews, CompilerOptions.ENABLED);
		options.put(CompilerOptions.OPTION_ReportPreviewFeatures, CompilerOptions.IGNORE);
		String[] testFiles = new String[] {
			"X.java",
			"import java.util.function.Supplier;\n" +
			"interface I0 { void i(); }\n" + 
			"interface I1 extends I0 {}\n" + 
			"interface I2 extends I0 {}\n" +
			"public class X {\n" +
			"	I1 n1() { return null; }\n" + 
			"	<I extends I2> I n2() { return null; }\n" + 
			"	<M> M m(Supplier<M> m) { return m.get(); }\n" + 
			"	void test(int i, boolean b) {\n" + 
			"		m(switch (i) {\n" + 
			"			case 1 -> this::n1;\n" + 
			"			default -> this::n2;\n" + 
			"		}).i(); \n" + 
			"	}\n" + 
			"	public static void main(String[] args) {\n" + 
			"		try {\n" +
			"			new X().test(1, true);\n" +
			"		} catch (NullPointerException e) {\n" +
			"			System.out.println(\"NPE as expected\");\n" +
			"		}\n" +
			"	}\n" + 
			"}\n"
		};
		String expectedProblemLog =
			"----------\n" + 
			"1. ERROR in X.java (at line 12)\n" + 
				"	default -> this::n2;\n" + 
			"	^^^^^^^\n" + 
			"The preview feature Case Labels with \'->\' is only available with source level 13 and above\n" + 
			"----------\n";
		runNegativeTest(testFiles, expectedProblemLog, null, true, options);
	}
	public void _testBug543799_5() {
		// require resolving/inferring of poly-switch-expression during ASTNode.resolvePolyExpressionArguments()
		Map<String, String> options = getCompilerOptions();
		options.put(CompilerOptions.OPTION_EnablePreviews, CompilerOptions.ENABLED);
		options.put(CompilerOptions.OPTION_ReportPreviewFeatures, CompilerOptions.IGNORE);
		String[] testFiles = new String[] {
			"X.java",
			"public class X {\n" +
			"		void test(int i) {\n" + 
			"		need(switch (i) {\n" + 
			"			case 1 -> 1.0f;\n" + 
			"			default -> i == 3 ? 3 : 5.0d;\n" + 
			"		}); \n" + 
			"	}\n" + 
			"	<N extends Number> void need(N s) {\n" + 
			"		System.out.println(s.toString());\n" + 
			"	}\n" + 
			"	public static void main(String[] args) {\n" + 
			"		new X().need(3);\n" +
			"	}\n" + 
			"}\n"
		};
		String expectedProblemLog =
			"----------\n" + 
			"1. ERROR in X.java (at line 5)\n" + 
			"	default -> i == 3 ? 3 : 5.0d;\n" + 
			"	^^^^^^^\n" + 
			"The preview feature Case Labels with \'->\' is only available with source level 13 and above\n" + 
			"----------\n";
		runNegativeTest(testFiles, expectedProblemLog, null, true, options);
	}
	public void _testSwitchStatementWithBreakExpression() {
		runNegativeTest(
			new String[] {
					"X.java",
					"public class X {\n" + 
					"	static int twice(int i) throws Exception {\n" + 
					"		switch (i) {\n" + 
					"			case 0 -> System.out.println(\"hellow\");\n" + 
					"			case 1 -> foo();\n" + 
					"			default -> throw new Exception();\n" + 
					"		};\n" + 
					"		return 0;\n" + 
					"	}\n" + 
					"\n" + 
					"	static int foo() {\n" + 
					"		System.out.println(\"inside foo\");\n" + 
					"		return 1;\n" + 
					"	}\n" + 
					"\n" + 
					"	public static void main(String[] args) {\n" + 
					"		try {\n" + 
					"			System.out.print(twice(1));\n" + 
					"		} catch (Exception e) {\n" + 
					"			System.out.print(\"Got Exception\");\n" + 
					"		}\n" + 
					"	}\n" + 
					"}"
			},
			"----------\n" + 
			"1. ERROR in X.java (at line 6)\n" + 
			"	default -> throw new Exception();\n" + 
			"	^^^^^^^\n" + 
			"The preview feature Case Labels with \'->\' is only available with source level 13 and above\n" + 
			"----------\n");
	}
	public void _testSwitchStatementWithEnumValues() {
		runConformTest(
			new String[] {
					"X.java",
					"enum SomeDays {\n" + 
					"	Mon, Wed, Fri\n" + 
					"}\n" + 
					"\n" + 
					"public class X {\n" + 
					"	int testEnum(boolean b) {\n" + 
					"		SomeDays day = b ? SomeDays.Mon : null;\n" + 
					"		return switch(day) {\n" + 
					"			case Mon -> 1;\n" + 
					"			case Wed -> 2;\n" + 
					"			case Fri -> 3;\n" + 
					"		};\n" + 
					"	}\n" + 
					"\n" + 
					"	public static void main(String[] args) {\n" + 
					"		System.out.println(new X().testEnum(true));\n" + 
					"	}\n" + 
					"}\n" + 
					""
			},
			"1",
			null,
			new String[] {"--enable-preview"});
	}
	public void _testBug543967_01() {
		Map<String, String> options = getCompilerOptions();
		options.put(CompilerOptions.OPTION_EnablePreviews, CompilerOptions.ENABLED);
		String[] testFiles = new String[] {
				"X.java",
				"public class X {\n" +
				"	static int foo(int i) {\n" +
				"		switch (i) {\n" +
				"			default -> 3; // should flag an error\n" +
				"			\n" +
				"		};\n" +
				"		return 0;\n" +
				"	}\n" +
				"	public static void main(String[] args) {\n" +
				"		foo(1);\n" +
				"	}\n" +
				"}\n",
		};
		String expectedProblemLog =
				"----------\n" + 
				"1. ERROR in X.java (at line 4)\n" + 
				"	default -> 3; // should flag an error\n" + 
				"	^^^^^^^\n" + 
				"The preview feature Case Labels with \'->\' is only available with source level 13 and above\n" + 
				"----------\n" + 
				"2. ERROR in X.java (at line 4)\n" + 
				"	default -> 3; // should flag an error\n" + 
				"	           ^\n" + 
				"Invalid expression as statement\n" + 
				"----------\n";
		this.runNegativeTest(
				testFiles,
				expectedProblemLog,
				null,
				true,
				new String[] { "--enable-preview"},
				options);
	}
	public void _testBug544204() {
		runNegativeTest(
			new String[] {
					"X.java",
					"public class X {\n" + 
					"	public void foo(int i) {\n" + 
					"		int j = switch (i) {\n" + 
					"			case 1 -> i;\n" + 
					"			default -> i;\n" + 
					"		};\n" + 
					"		System.out.println(j);\n" + 
					"	}\n" + 
					"	\n" + 
					"	public static void main(String[] args) {\n" + 
					"		new X().foo(1);\n" + 
					"	}\n" + 
					"}"
			},
			"----------\n" + 
			"1. ERROR in X.java (at line 5)\n" + 
			"	default -> i;\n" + 
			"	^^^^^^^\n" + 
			"The preview feature Case Labels with \'->\' is only available with source level 13 and above\n" +
			"----------\n");
	}
	public void _testBug544204_2() {
		runNegativeTest(
			new String[] {
					"X.java",
					"public class X {\n" + 
					"	public void foo(int i) {\n" + 
					"		long j = switch (i) {\n" + 
					"			case 1 -> 10L;\n" + 
					"			default -> 20L;\n" + 
					"		};\n" + 
					"		System.out.println(j);\n" + 
					"	}\n" + 
					"	\n" + 
					"	public static void main(String[] args) {\n" + 
					"		new X().foo(1);\n" + 
					"	}\n" + 
					"}"
			},
			"----------\n" + 
			"1. ERROR in X.java (at line 5)\n" + 
			"	default -> 20L;\n" + 
			"	^^^^^^^\n" + 
			"The preview feature Case Labels with \'->\' is only available with source level 13 and above\n" + 
			"----------\n");
	}
	public void _testBug544223() {
		runNegativeTest(
			new String[] {
					"X.java",
					"public class X {\n" + 
					"	public int foo(String s) throws Exception {\n" + 
					"		int i = switch (s) {\n" + 
					"			case \"hello\" -> 1;\n" + 
					"			default -> throw new Exception();\n" + 
					"		};\n" + 
					"		return i;\n" + 
					"	}\n" + 
					"\n" + 
					"	public static void main(String[] argv) {\n" + 
					"		try {\n" + 
					"			System.out.print(new X().foo(\"hello\"));\n" + 
					"		} catch (Exception e) {\n" + 
					"			//\n" + 
					"		}\n" + 
					"	}\n" + 
					"}"
			},
			"----------\n" + 
			"1. ERROR in X.java (at line 5)\n" + 
			"	default -> throw new Exception();\n" + 
			"	^^^^^^^\n" + 
			"The preview feature Case Labels with \'->\' is only available with source level 13 and above\n" + 
			"----------\n");
	}
	public void _testBug544258_01() {
		this.runNegativeTest(
			new String[] {
				"X.java",
				"public class X {\n" +
				"    public void foo(Day day) {\n" +
				"    	var today = 1;\n" +
				"    	today =  switch (day) {\n" +
				"    		      case SATURDAY,SUNDAY :\n" +
				"    		         today=1;\n" +
				"    		         break today;\n" +
				"    		      case MONDAY,TUESDAY,WEDNESDAY,THURSDAY :\n" +
				"    			 today=2;\n" +
				"    			 break today;\n" +
				"    		};\n" +
				"    }\n" +
				"    public static void main(String argv[]) {\n" +
				"    	new X().foo(Day.FRIDAY);\n" +
				"    }\n" +
				"}\n" +
				"\n" +
				"enum Day {\n" +
				"	SUNDAY,\n" +
				"	MONDAY,\n" +
				"	TUESDAY,\n" +
				"	WEDNESDAY,\n" +
				"	THURSDAY,\n" +
				"	FRIDAY,\n" +
				"	SATURDAY\n" +
				"}\n",
			},
			"----------\n" + 
			"1. ERROR in X.java (at line 4)\n" + 
			"	today =  switch (day) {\n" + 
			"    		      case SATURDAY,SUNDAY :\n" + 
			"    		         today=1;\n" + 
			"    		         break today;\n" + 
			"    		      case MONDAY,TUESDAY,WEDNESDAY,THURSDAY :\n" + 
			"    			 today=2;\n" + 
			"    			 break today;\n" + 
			"    		};\n" + 
			"	         ^^^^^^^^^^^^^^^^^^^^^^^^^^^^^^^^^^^^^^^^^^^^^^^^^^^^^^^^^^^^^^^^^^^^^^^^^^^^^^^^^^^^^^^^^^^^^^^^^^^^^^^^^^^^^^^^^^^^^^^^^^^^^^^^^^^^^^^^^^^^^^^^^^^^^^^^^^^^^^^^^^^^^^^^^^^^^^^^^^^^^^^^^^^^^^^^^^^^^^^^\n" + 
			"A switch expression should have at least one result expression\n" + 
			"----------\n" + 
			"2. ERROR in X.java (at line 4)\n" + 
			"	today =  switch (day) {\n" + 
			"	                 ^^^\n" + 
			"A Switch expression should cover all possible values\n" + 
			"----------\n" + 
			"3. ERROR in X.java (at line 5)\n" + 
			"	case SATURDAY,SUNDAY :\n" + 
			"	^^^^^^^^^^^^^^^^^^^^\n" + 
			"The preview feature Multi constant case is only available with source level 13 and above\n" + 
			"----------\n" + 
			"4. ERROR in X.java (at line 8)\n" + 
			"	case MONDAY,TUESDAY,WEDNESDAY,THURSDAY :\n" + 
			"	^^^^^^^^^^^^^^^^^^^^^^^^^^^^^^^^^^^^^^\n" + 
			"The preview feature Multi constant case is only available with source level 13 and above\n" + 
			"----------\n");
	}
	public void _testBug544253() {
		runNegativeTest(
			new String[] {
					"X.java",
					"public class X {\n" + 
					"    public void foo(int i ) {\n" + 
					"        boolean b = switch (i) {\n" + 
					"            case 0 -> i == 1;\n" + 
					"            default -> true;\n" + 
					"        };\n" + 
					"        System.out.println( b ? \" true\" : \"false\");\n" + 
					"    }\n" + 
					"    public static void main(String[] argv) {\n" + 
					"    	new X().foo(0);\n" + 
					"    }\n" + 
					"}"
			},
			"----------\n" + 
			"1. ERROR in X.java (at line 5)\n" + 
			"	default -> true;\n" + 
			"	^^^^^^^\n" + 
			"The preview feature Case Labels with \'->\' is only available with source level 13 and above\n" + 
			"----------\n");
	}
	public void _testBug544254() {
		runNegativeTest(
			new String[] {
					"X.java",
					"public class X {\n" + 
					"    public void foo(String s) {\n" + 
					"        try {\n" + 
					"            int i = switch (s) {\n" + 
					"                case \"hello\" -> 0;\n" + 
					"                default -> 2;\n" + 
					"            };\n" + 
					"        } finally {\n" + 
					"        	System.out.println(s);\n" + 
					"        }\n" + 
					"    }\n" + 
					"    public static void main(String argv[]) {\n" + 
					"    	new X().foo(\"hello\");\n" + 
					"    }\n" + 
					"}"
			},
			"----------\n" + 
			"1. ERROR in X.java (at line 6)\n" + 
			"	default -> 2;\n" + 
			"	^^^^^^^\n" + 
			"The preview feature Case Labels with \'->\' is only available with source level 13 and above\n" + 
			"----------\n");
	}
	public void _testBug544254_2() {
		Map<String, String> customOptions = getCompilerOptions();
		customOptions.put(CompilerOptions.OPTION_PreserveUnusedLocal, CompilerOptions.OPTIMIZE_OUT);
		runNegativeTest(
			new String[] {
					"X.java",
					"public class X {\n" + 
					"    public void foo(String s) {\n" + 
					"        try {\n" + 
					"            int i = switch (s) {\n" + 
					"                case \"hello\" -> 0;\n" + 
					"                default -> 2;\n" + 
					"            };\n" + 
					"        } finally {\n" + 
					"        	System.out.println(s);\n" + 
					"        }\n" + 
					"    }\n" + 
					"    public static void main(String argv[]) {\n" + 
					"    	new X().foo(\"hello\");\n" + 
					"    }\n" + 
					"}"
			},
			"----------\n" + 
			"1. ERROR in X.java (at line 6)\n" + 
			"	default -> 2;\n" + 
			"	^^^^^^^\n" + 
			"The preview feature Case Labels with \'->\' is only available with source level 13 and above\n" + 
			"----------\n");
	}
	public void _testBug544254_3() {
		Map<String, String> customOptions = getCompilerOptions();
		customOptions.put(CompilerOptions.OPTION_PreserveUnusedLocal, CompilerOptions.OPTIMIZE_OUT);
		runNegativeTest(
			new String[] {
					"X.java",
					"public class X {\n" + 
					"    public void foo(String s) {\n" + 
					"        try {\n" + 
					"            long l = switch (s) {\n" + 
					"                case \"hello\" -> 0;\n" + 
					"                default -> 2;\n" + 
					"            };\n" + 
					"        } finally {\n" + 
					"        	System.out.println(s);\n" + 
					"        }\n" + 
					"    }\n" + 
					"    public static void main(String argv[]) {\n" + 
					"    	new X().foo(\"hello\");\n" + 
					"    }\n" + 
					"}"
			},
			"----------\n" + 
			"1. ERROR in X.java (at line 6)\n" + 
			"	default -> 2;\n" + 
			"	^^^^^^^\n" + 
			"The preview feature Case Labels with \'->\' is only available with source level 13 and above\n" + 
			"----------\n");
	}
	public void _testBug544224_1() {
		Map<String, String> customOptions = getCompilerOptions();
		customOptions.put(CompilerOptions.OPTION_PreserveUnusedLocal, CompilerOptions.OPTIMIZE_OUT);
		runNegativeTest(
			new String[] {
					"X.java",
					"public class X {\n" +
					"    public int foo(int i)  {\n" +
					"        int j = (switch (i) {\n" +
					"            case 1 -> 1;\n" +
					"            default -> 2;\n" +
					"        });\n" +
					"        return j;\n" +
					"    }\n" +
					"    public static void main(String[] argv) {\n" +
					"    	new X().foo(1);\n" +
					"    }\n" +
					"}\n"
			},
			"----------\n" + 
			"1. ERROR in X.java (at line 5)\n" + 
			"	default -> 2;\n" + 
			"	^^^^^^^\n" + 
			"The preview feature Case Labels with \'->\' is only available with source level 13 and above\n" + 
			"----------\n");
	}
	public void _testBug544298() {
		runNegativeTest(
			new String[] {
					"X.java",
					"public class X {\n" + 
					"	enum MyEnum {\n" + 
					"		FIRST;\n" + 
					"	}\n" + 
					"\n" + 
					"	public void foo(MyEnum myEnum) {\n" + 
					"		int i = switch (myEnum) {\n" + 
					"			case FIRST ->  1;\n" + 
					"		};\n" + 
					"			System.out.println( \"i:\" + i);\n" + 
					"	}\n" + 
					"\n" + 
					"	public static void main(String argv[]) {\n" + 
					"		new X().foo(MyEnum.FIRST);\n" + 
					"	}\n" + 
					"}"
			},
			"----------\n" + 
			"1. ERROR in X.java (at line 7)\n" + 
			"----------\n");
	}
	public void _testBug544298_2() {
		runNegativeTest(
			new String[] {
					"X.java",
					"public class X {\n" + 
					"	enum MyEnum {\n" + 
					"		FIRST;\n" + 
					"	}\n" + 
					"\n" + 
					"	public void foo(MyEnum myEnum) {\n" + 
					"		int i = switch (myEnum) {\n" + 
					"			case FIRST ->  1;\n" + 
					"			default ->  0;\n" + 
					"		};\n" + 
					"			System.out.println( \"i:\" + i);\n" + 
					"	}\n" + 
					"\n" + 
					"	public static void main(String argv[]) {\n" + 
					"		new X().foo(MyEnum.FIRST);\n" + 
					"	}\n" + 
					"}"
			},
			"----------\n" + 
			"1. ERROR in X.java (at line 9)\n" + 
			"	default ->  0;\n" + 
			"	^^^^^^^\n" + 
			"The preview feature Case Labels with \'->\' is only available with source level 13 and above\n" + 
			"----------\n");
	}
	public void _testBug544428_01() {
		Map<String, String> options = getCompilerOptions();
		options.put(CompilerOptions.OPTION_EnablePreviews, CompilerOptions.ENABLED);
		options.put(CompilerOptions.OPTION_ReportPreviewFeatures, CompilerOptions.IGNORE);
		String[] testFiles = new String[] {
				"X.java",
				"public class X {\n" +
				"    public int foo(int i) {\n" +
				"    	var v = switch(i) {\n" +
				"    	case 0 -> x;\n" +
				"    	default -> 1;\n" +
				"    	};\n" +
				"    	return v;\n" +
				"    }\n" +
				"    public static void main(String[] argv) {\n" +
				"       System.out.println(new X().foo(0));\n" +
				"    }\n" +
				"}",
		};
		String expectedProblemLog =
				"----------\n" + 
				"1. ERROR in X.java (at line 4)\n" + 
				"	case 0 -> x;\n" + 
				"	          ^\n" + 
				"x cannot be resolved to a variable\n" + 
				"----------\n" + 
				"2. ERROR in X.java (at line 5)\n" + 
				"	default -> 1;\n" + 
				"	^^^^^^^\n" + 
				"The preview feature Case Labels with \'->\' is only available with source level 13 and above\n" + 
				"----------\n";
		this.runNegativeTest(
				testFiles,
				expectedProblemLog,
				null,
				true,
				new String[] { "--enable-preview"},
				options);
	}
	public void _testBug544523_01() {
		runNegativeTest(
			new String[] {
					"X.java",
					"public class X {\n" +
					"    @SuppressWarnings(\"preview\")\n" +
					"	public int foo(int i) {\n" +
					"    	int v = switch(i) {\n" +
					"    	case 0 -> switch(i) {\n" +
					"    			case 0 -> 0;\n" +
					"    			default -> 1;\n" +
					"    		};\n" +
					"    	default -> 1;\n" +
					"    	};\n" +
					"    	return v;\n" +
					"    }\n" +
					"    public static void main(String[] argv) {\n" +
					"       System.out.println(new X().foo(0));\n" +
					"    }\n" +
					"}"
			},
			"----------\n" + 
			"1. ERROR in X.java (at line 7)\n" + 
			"	default -> 1;\n" + 
			"	^^^^^^^\n" + 
			"The preview feature Case Labels with \'->\' is only available with source level 13 and above\n" + 
			"----------\n" + 
			"2. ERROR in X.java (at line 9)\n" + 
			"	default -> 1;\n" + 
			"	^^^^^^^\n" + 
			"The preview feature Case Labels with \'->\' is only available with source level 13 and above\n" + 
			"----------\n");
	}
	public void _testBug544560_01() {
		runNegativeTest(
			new String[] {
					"X.java",
					"public class X {\n" +
					"    public int foo(int i) {\n" +
					"    	@SuppressWarnings(\"preview\")\n" +
					"    	int v = switch(switch(i) {\n" +
					"        		default -> 1;\n" +
					"        		}) {\n" +
					"        	default -> 1;\n" +
					"        };\n" +
					"       return v;\n" +
					"    }\n" +
					"\n" +
					"    public static void main(String[] argv) {\n" +
					"       System.out.println(new X().foo(0));\n" +
					"    }\n" +
					"}\n"
			},
			"----------\n" + 
			"1. ERROR in X.java (at line 5)\n" + 
			"	default -> 1;\n" + 
			"	^^^^^^^\n" + 
			"The preview feature Case Labels with \'->\' is only available with source level 13 and above\n" + 
			"----------\n" + 
			"2. ERROR in X.java (at line 7)\n" + 
			"	default -> 1;\n" + 
			"	^^^^^^^\n" + 
			"The preview feature Case Labels with \'->\' is only available with source level 13 and above\n" + 
			"----------\n");
	}
	public void _testBug544458() {
		runNegativeTest(
			new String[] {
					"X.java",
					"public class X {\n" + 
					"	public static int foo(int i) {\n" + 
					"		boolean v = switch (i) {\n" + 
					"			case 1: i = 10; break true;\n" + 
					"			default: break false;\n" + 
					"		};\n" + 
					"		return v ? 0 : 1;\n" + 
					"	}\n" + 
					"	public static void main(String[] argv) {\n" + 
					"		System.out.println(X.foo(0));\n" + 
					"	}\n" + 
					"}"
			},
			"----------\n" + 
			"1. ERROR in X.java (at line 4)\n" + 
			"	case 1: i = 10; break true;\n" + 
			"	                      ^^^^\n" + 
			"Syntax error on token \"true\", delete this token\n" + 
			"----------\n" + 
			"2. ERROR in X.java (at line 5)\n" + 
			"	default: break false;\n" + 
			"	               ^^^^^\n" + 
			"Syntax error on token \"false\", delete this token\n" + 
			"----------\n");
	}
	public void _testBug544458_2() {
		runNegativeTest(
			new String[] {
					"X.java",
					"public class X {\n" + 
					"	public static int foo(int i) {\n" + 
					"		boolean v = switch (i) {\n" + 
					"			case 1: i++; break true;\n" + 
					"			default: break false;\n" + 
					"		};\n" + 
					"		return v ? 0 : 1;\n" + 
					"	}\n" + 
					"	public static void main(String[] argv) {\n" + 
					"		System.out.println(X.foo(1));\n" + 
					"	}\n" + 
					"}"
			},
			"----------\n" + 
			"1. ERROR in X.java (at line 4)\n" + 
			"	case 1: i++; break true;\n" + 
			"	                   ^^^^\n" + 
			"Syntax error on token \"true\", delete this token\n" + 
			"----------\n" + 
			"2. ERROR in X.java (at line 5)\n" + 
			"	default: break false;\n" + 
			"	               ^^^^^\n" + 
			"Syntax error on token \"false\", delete this token\n" + 
			"----------\n");
	}
	public void _testBug544458_3() {
		runNegativeTest(
			new String[] {
					"X.java",
					"public class X {\n" + 
					"	public static int foo(int i) {\n" + 
					"		boolean v = switch (i) {\n" + 
					"			case 1: i+= 10; break true;\n" + 
					"			default: break false;\n" + 
					"		};\n" + 
					"		return v ? 0 : 1;\n" + 
					"	}\n" + 
					"	public static void main(String[] argv) {\n" + 
					"		System.out.println(X.foo(1));\n" + 
					"	}\n" + 
					"}"
			},
			"----------\n" + 
			"1. ERROR in X.java (at line 4)\n" + 
			"	case 1: i+= 10; break true;\n" + 
			"	                      ^^^^\n" + 
			"Syntax error on token \"true\", delete this token\n" + 
			"----------\n" + 
			"2. ERROR in X.java (at line 5)\n" + 
			"	default: break false;\n" + 
			"	               ^^^^^\n" + 
			"Syntax error on token \"false\", delete this token\n" + 
			"----------\n");
	}
	public void _testBug544458_4() {
		runNegativeTest(
			new String[] {
					"X.java",
					"public class X {\n" + 
					"	public static int foo(int i) {\n" + 
					"		boolean v = switch (i) {\n" + 
					"			case 1: switch(i) {case 4: break;}; break true;\n" + 
					"			default: break false;\n" + 
					"		};\n" + 
					"		return v ? 0 : 1;\n" + 
					"	}\n" + 
					"	public static void main(String[] argv) {\n" + 
					"		System.out.println(X.foo(1));\n" + 
					"	}\n" + 
					"}"
			},
			"----------\n" + 
			"1. ERROR in X.java (at line 4)\n" + 
			"	case 1: switch(i) {case 4: break;}; break true;\n" + 
			"	                                          ^^^^\n" + 
			"Syntax error on token \"true\", delete this token\n" + 
			"----------\n" + 
			"2. ERROR in X.java (at line 5)\n" + 
			"	default: break false;\n" + 
			"	               ^^^^^\n" + 
			"Syntax error on token \"false\", delete this token\n" + 
			"----------\n");
	}
	public void _testBug544458_5() {
		runNegativeTest(
			new String[] {
					"X.java",
					"public class X {\n" + 
					"	public static int foo(int i) {\n" + 
					"		boolean v = switch (i) {\n" + 
					"			case 1: foo(5); break true;\n" + 
					"			default: break false;\n" + 
					"		};\n" + 
					"		return v ? 0 : 1;\n" + 
					"	}\n" + 
					"	public static void main(String[] argv) {\n" + 
					"		System.out.println(X.foo(1));\n" + 
					"	}\n" + 
					"}"
			},
			"----------\n" + 
			"1. ERROR in X.java (at line 4)\n" + 
			"	case 1: foo(5); break true;\n" + 
			"	                      ^^^^\n" + 
			"Syntax error on token \"true\", delete this token\n" + 
			"----------\n" + 
			"2. ERROR in X.java (at line 5)\n" + 
			"	default: break false;\n" + 
			"	               ^^^^^\n" + 
			"Syntax error on token \"false\", delete this token\n" + 
			"----------\n");
	}
	public void _testBug544601_1() {
		runNegativeTest(
			new String[] {
					"X.java",
					"public class X {\n" +
					"    public int foo(int i) {\n" +
					"    @SuppressWarnings(\"preview\")\n" +
					"	boolean v = switch (i) {\n" +
					"        case 1:\n" +
					"        	switch (i) {\n" +
					"        		case 1 : i = 10;\n" +
					"        			break;\n" +
					"        		default :\n" +
					"        			i = 2;\n" +
					"        			break;\n" +
					"        		}\n" +
					"        break true;\n" +
					"        default: break false;\n" +
					"    };\n" +
					"    return v ? 0 : 1;\n" +
					"    }\n" +
					"\n" +
					"    public static void main(String[] argv) {\n" +
					"       System.out.println(new X().foo(0));\n" +
					"    }\n" +
					"}\n"
			},
			"----------\n" + 
			"1. ERROR in X.java (at line 13)\n" + 
			"	break true;\n" + 
			"	      ^^^^\n" + 
			"Syntax error on token \"true\", delete this token\n" + 
			"----------\n" + 
			"2. ERROR in X.java (at line 14)\n" + 
			"	default: break false;\n" + 
			"	               ^^^^^\n" + 
			"Syntax error on token \"false\", delete this token\n" + 
			"----------\n");
	}
	public void _testBug544556() {
		runNegativeTest(
			new String[] {
				"X.java",
				"public class X {\n" + 
				"	public int foo(int i) {\n" + 
				"		@SuppressWarnings(\"preview\")\n" + 
				"		int v =\n" + 
				"			switch(switch(i) {\n" + 
				"					case 0 -> { break 2; }\n" + 
				"					default -> { break 3; }\n" + 
				"				}) {\n" + 
				"			case 0 -> { break 0; }\n" + 
				"			default -> { break 1; }\n" + 
				"		};\n" + 
				"	return v == 1 ? v : 0;\n" + 
				"	}\n" + 
				"	public static void main(String[] argv) {\n" + 
				"		System.out.println(new X().foo(0));\n" + 
				"	}\n" + 
				"}"
		},
		"----------\n" + 
		"1. ERROR in X.java (at line 6)\n" + 
		"	case 0 -> { break 2; }\n" + 
		"	                  ^\n" + 
		"Syntax error on token \"2\", delete this token\n" + 
		"----------\n" + 
		"2. ERROR in X.java (at line 7)\n" + 
		"	default -> { break 3; }\n" + 
		"	                   ^\n" + 
		"Syntax error on token \"3\", delete this token\n" + 
		"----------\n" + 
		"3. ERROR in X.java (at line 9)\n" + 
		"	case 0 -> { break 0; }\n" + 
		"	                  ^\n" + 
		"Syntax error on token \"0\", delete this token\n" + 
		"----------\n" + 
		"4. ERROR in X.java (at line 10)\n" + 
		"	default -> { break 1; }\n" + 
		"	                   ^\n" + 
		"Syntax error on token \"1\", delete this token\n" + 
		"----------\n");
	}
	public void _testBug544702_01() {
		runNegativeTest(
			new String[] {
				"X.java",
				"public class X {\n" +
				"    @SuppressWarnings(\"preview\")\n" +
				"	public int foo(int i) {\n" +
				"    	int k = 10;\n" +
				"    	switch (i) {\n" +
				"    		case 0 -> { k = 0;}\n" +
				"    		default -> k = -1;\n" +
				"    	}\n" +
				"        return k;\n" +
				"    }\n" +
				"    public static void main(String[] argv) {\n" +
				"        System.out.println(new X().foo(0) == 0 ? \"Success\" : \"Failure\");\n" +
				"    }\n" +
				"\n" +
				"}\n"
		},
		"----------\n" + 
		"1. ERROR in X.java (at line 7)\n" + 
		"	default -> k = -1;\n" + 
		"	^^^^^^^\n" + 
		"The preview feature Case Labels with \'->\' is only available with source level 13 and above\n" + 
		"----------\n");
	}
	public void _testBug545168_01() {
		runNegativeTest(
			new String[] {
				"X.java",
				"public class X {\n" +
				"	@SuppressWarnings(\"preview\")\n" +
				"	public static void foo(Day day) {\n" +
				"		switch (day) {\n" +
				"		case MONDAY, FRIDAY -> System.out.println(Day.SUNDAY);\n" +
				"		case TUESDAY                -> System.out.println(7);\n" +
				"		case THURSDAY, SATURDAY     -> System.out.println(8);\n" +
				"		case WEDNESDAY              -> System.out.println(9);\n" +
				"		default -> {}\n" +
				"		}     \n" +
				"	}\n" +
				"	public static void main(String[] args) {\n" +
				"		X.foo(Day.WEDNESDAY);\n" +
				"	}\n" +
				"}\n" +
				"\n" +
				"enum Day {\n" +
				"	MONDAY, TUESDAY, WEDNESDAY, THURSDAY, FRIDAY, SATURDAY, SUNDAY;\n" +
				"}\n"
		},
		"----------\n" + 
		"1. ERROR in X.java (at line 5)\n" + 
		"	case MONDAY, FRIDAY -> System.out.println(Day.SUNDAY);\n" + 
		"	^^^^^^^^^^^^^^^^^^^\n" + 
		"The preview feature Multi constant case is only available with source level 13 and above\n" + 
		"----------\n" + 
		"2. ERROR in X.java (at line 7)\n" + 
		"	case THURSDAY, SATURDAY     -> System.out.println(8);\n" + 
		"	^^^^^^^^^^^^^^^^^^^^^^^\n" + 
		"The preview feature Multi constant case is only available with source level 13 and above\n" + 
		"----------\n" + 
		"3. ERROR in X.java (at line 9)\n" + 
		"	default -> {}\n" + 
		"	^^^^^^^\n" + 
		"The preview feature Case Labels with \'->\' is only available with source level 13 and above\n" + 
		"----------\n");
	}
	public void _testBug545255_01() {
		runNegativeTest(
			new String[] {
				"X.java",
				"public class X {\n"+
				"	public static void foo (int i) {\n"+
				"		int v = switch (i) {\n"+
				"			case 60, 600: break 6;\n"+
				"			case 70: break 7;\n"+
				"			case 80: break 8;\n"+
				"			case 90, 900: break 9;\n"+
				"			default: break 0;\n"+
				"		};\n"+
				"		System.out.println(v);\n"+
				"	}\n"+
				"	public static void main(String[] args) {\n"+
				"		X.foo(10);\n"+
				"	}\n"+
				"}\n"
		},
		"----------\n" + 
		"1. ERROR in X.java (at line 4)\n" + 
		"	case 60, 600: break 6;\n" + 
		"	^^^^^^^^^^^^\n" + 
		"The preview feature Multi constant case is only available with source level 13 and above\n" + 
		"----------\n" + 
		"2. ERROR in X.java (at line 4)\n" + 
		"	case 60, 600: break 6;\n" + 
		"	                    ^\n" + 
		"Syntax error on token \"6\", delete this token\n" + 
		"----------\n" + 
		"3. ERROR in X.java (at line 5)\n" + 
		"	case 70: break 7;\n" + 
		"	               ^\n" + 
		"Syntax error on token \"7\", delete this token\n" + 
		"----------\n" + 
		"4. ERROR in X.java (at line 6)\n" + 
		"	case 80: break 8;\n" + 
		"	               ^\n" + 
		"Syntax error on token \"8\", delete this token\n" + 
		"----------\n" + 
		"5. ERROR in X.java (at line 7)\n" + 
		"	case 90, 900: break 9;\n" + 
		"	                    ^\n" + 
		"Syntax error on token \"9\", delete this token\n" + 
		"----------\n" + 
		"6. ERROR in X.java (at line 8)\n" + 
		"	default: break 0;\n" + 
		"	               ^\n" + 
		"Syntax error on token \"0\", delete this token\n" + 
		"----------\n");
	}
	// see comment 12 in the bug 
	public void _testBug513766_01() {
		this.runNegativeTest(
			new String[] {
				"X.java",
				"public class X {\n"+
				"    @SuppressWarnings(\"preview\")\n"+
				"    public void foo(int i) {\n"+
				"    	if (switch(i) { default -> magic(); })\n"+
				"            System.out.println(\"true\");\n"+
				"        if (magic())\n"+
				"            System.out.println(\"true, too\");\n"+
				"    }\n"+
				"    <T> T magic() { return null; }\n"+
				"}\n",
			},
			"----------\n" + 
			"1. ERROR in X.java (at line 4)\n" + 
			"	if (switch(i) { default -> magic(); })\n" + 
			"	    ^^^^^^^^^^^^^^^^^^^^^^^^^^^^^^^^^\n" + 
			"Type mismatch: cannot convert from Object to boolean\n" + 
			"----------\n" + 
			"2. ERROR in X.java (at line 4)\n" + 
			"	if (switch(i) { default -> magic(); })\n" + 
			"	                ^^^^^^^\n" + 
			"The preview feature Case Labels with \'->\' is only available with source level 13 and above\n" + 
			"----------\n" + 
			"3. ERROR in X.java (at line 6)\n" + 
			"	if (magic())\n" + 
			"	    ^^^^^^^\n" + 
			"Type mismatch: cannot convert from Object to boolean\n" + 
			"----------\n");
	}
	public void _testBug545333() {
		runNegativeTest(
			new String[] {
				"X.java",
				"public class X {\n"+
				"    @SuppressWarnings(\"preview\")\n"+
				"	public static int foo(int i) throws MyException {\n"+
				"    	int v = switch (i) {\n"+
				"    		default -> throw new MyException();\n"+
				"    	};\n"+
				"        return v;\n"+
				"    }\n"+
				"    public static void main(String argv[]) {\n"+
				"    	try {\n"+
				"			System.out.println(X.foo(1));\n"+
				"		} catch (MyException e) {\n"+
				"			System.out.println(\"Exception thrown as expected\");\n"+
				"		}\n"+
				"	}\n"+
				"}\n"+
				"class MyException extends Exception {\n"+
				"	private static final long serialVersionUID = 3461899582505930473L;	\n"+
				"}\n"
			},
			"----------\n" + 
			"1. ERROR in X.java (at line 4)\n" + 
			"	int v = switch (i) {\n" + 
			"    		default -> throw new MyException();\n" + 
			"    	};\n" + 
			"	        ^^^^^^^^^^^^^^^^^^^^^^^^^^^^^^^^^^^^^^^^^^^^^^^^^^^^^^^^^^^^^\n" + 
			"A switch expression should have at least one result expression\n" + 
			"----------\n" + 
			"2. ERROR in X.java (at line 5)\n" + 
			"	default -> throw new MyException();\n" + 
			"	^^^^^^^\n" + 
			"The preview feature Case Labels with \'->\' is only available with source level 13 and above\n" + 
			"----------\n");
	}
	public void _testBug545518() {
		if (this.complianceLevel < ClassFileConstants.JDK12)
			return;
		Map<String, String> options = getCompilerOptions();
		options.put(CompilerOptions.OPTION_EnablePreviews, CompilerOptions.ENABLED);
		options.put(CompilerOptions.OPTION_ReportPreviewFeatures, CompilerOptions.WARNING);
		String message = 
				"----------\n" + 
				"1. ERROR in X.java (at line 5)\n" + 
				"	case \"ABC\", (false ? (String) \"c\" : (String) \"d\") : break;\n" + 
				"	^^^^^^^^^^^^^^^^^^^^^^^^^^^^^^^^^^^^^^^^^^^^^^^^^\n" + 
				"The preview feature Multi constant case is only available with source level 13 and above\n" + 
				"----------\n";
		
		this.runNegativeTest(new String[] {
				"X.java",
				"public class X {\n" +
				"  public static void main(String [] args) {\n" +
				"  	 String arg = \"ABD\";\n" +
				"    switch(arg) {\n" + 
				"      case \"ABC\", (false ? (String) \"c\" : (String) \"d\") : break;\n" +
				"	 }\n" +
				"  }\n" +
				"}\n"
			},
			message,
			null,
			true,
			new String[] { "--enable-preview"},
			options);
	}
	public void _testBug545518a() {
		if (this.complianceLevel < ClassFileConstants.JDK12)
			return;
		Map<String, String> options = getCompilerOptions();
		options.put(CompilerOptions.OPTION_EnablePreviews, CompilerOptions.ENABLED);
		options.put(CompilerOptions.OPTION_ReportPreviewFeatures, CompilerOptions.IGNORE);
		String message = 
				"----------\n" + 
				"1. ERROR in X.java (at line 5)\n" + 
				"	case \"ABC\", (false ? (String) \"c\" : (String) \"d\") : break;\n" + 
				"	^^^^^^^^^^^^^^^^^^^^^^^^^^^^^^^^^^^^^^^^^^^^^^^^^\n" + 
				"The preview feature Multi constant case is only available with source level 13 and above\n" + 
				"----------\n";
		
		this.runNegativeTest(new String[] {
				"X.java",
				"public class X {\n" +
				"  public static void main(String [] args) {\n" +
				"  	 String arg = \"ABD\";\n" +
				"    switch(arg) {\n" + 
				"      case \"ABC\", (false ? (String) \"c\" : (String) \"d\") : break;\n" +
				"	 }\n" +
				"  }\n" +
				"}\n"
			},
			message,
			null,
			true,
			new String[] { "--enable-preview"},
			options);
	}
	public void _testBug545518b() {
		if (this.complianceLevel < ClassFileConstants.JDK1_8)
			return;
		Map<String, String> options = getCompilerOptions();
		options.put(CompilerOptions.OPTION_EnablePreviews, CompilerOptions.DISABLED);
		options.put(CompilerOptions.OPTION_ReportPreviewFeatures, CompilerOptions.WARNING);
		String message = 
				"----------\n" + 
				"1. ERROR in X.java (at line 5)\n" + 
				"	case \"ABC\", (false ? (String) \"c\" : (String) \"d\") : break;\n" + 
				"	^^^^^^^^^^^^^^^^^^^^^^^^^^^^^^^^^^^^^^^^^^^^^^^^^\n" + 
				"The preview feature Multi constant case is only available with source level 13 and above\n" + 
				"----------\n";
		
		this.runNegativeTest(new String[] {
				"X.java",
				"public class X {\n" +
				"  public static void main(String [] args) {\n" +
				"  	 String arg = \"ABD\";\n" +
				"    switch(arg) {\n" + 
				"      case \"ABC\", (false ? (String) \"c\" : (String) \"d\") : break;\n" +
				"	 }\n" +
				"  }\n" +
				"}\n"
			},
			message,
			null,
			true,
			new String[] { "--enable-preview"},
			options);
	}
	public void _testBug545715_01() {
		runNegativeTest(
			new String[] {
				"X.java",
				"enum X {\n"+
				"    A, B; \n"+
				"    @SuppressWarnings(\"preview\")\n"+
				"    public static void main(String[] args) {\n"+
				"         X myEnum = X.A;\n"+
				"         int o;\n"+
				"         switch(myEnum) {\n"+
				"             case A -> o = 5;\n"+
				"             case B -> o = 10;\n"+
				"             default -> o = 0;\n"+
				"         }\n"+
				"         System.out.println(o);\n"+
				"     }\n"+
				"}\n"
		},
		"----------\n" + 
		"1. ERROR in X.java (at line 10)\n" + 
		"	default -> o = 0;\n" + 
		"	^^^^^^^\n" + 
		"The preview feature Case Labels with \'->\' is only available with source level 13 and above\n" + 
		"----------\n");
	}
	public void _testBug545916_01() {
		runConformTest(
			new String[] {
				"X.java",
				"enum X {\n"+
				"    A, B;\n"+
				"     \n"+
				"    @SuppressWarnings(\"preview\")\n"+
				"    public static void main(String[] args) {\n"+
				"         X myEnum = X.A;\n"+
				"         int o;\n"+
				"         var f = switch(myEnum) {\n"+
				"             case A -> o = 5;\n"+
				"             case B -> o = 10;\n"+
				"         };\n"+
				"         System.out.println(o);\n"+
				"     }\n"+
				"} \n"
		},
		"----------\n" + 
		"1. ERROR in X.java (at line 10)\n" + 
		"	default -> o = 0;\n" + 
		"	^^^^^^^\n" + 
		"The preview feature Case Labels with \'->\' is only available with source level 13 and above\n" + 
		"----------\n");
	}
	public void _testBug545983_01() {
		this.runNegativeTest(
			new String[] {
				"X.java",
				"\n"+
				"public class X {\n"+
				"\n"+
				"	@SuppressWarnings(\"preview\")\n"+
				"	public static int foo() {\n"+
				"	for (int i = 0; i < 1; ++i) {\n"+
				"			int k = switch (i) {\n"+
				"				case 0:\n"+
				"					break 1;\n"+
				"				default:\n"+
				"					continue;\n"+
				"			};\n"+
				"			System.out.println(k);\n"+
				"		}\n"+
				"		return 1;\n"+
				"	}\n"+
				"	public static void main(String[] args) {\n"+
				"		X.foo();\n"+
				"	}\n"+
				"}\n",
			},
			"----------\n" + 
			"1. ERROR in X.java (at line 9)\n" + 
			"	break 1;\n" + 
			"	      ^\n" + 
			"Syntax error on token \"1\", delete this token\n" + 
			"----------\n");
	}
	public void _testBug545983_02() {
		this.runNegativeTest(
			new String[] {
				"X.java",
				"\n"+
				"public class X {\n"+
				"\n"+
				"	@SuppressWarnings(\"preview\")\n"+
				"	public static int foo() {\n"+
				"	for (int i = 0; i < 1; ++i) {\n"+
				"			int k = switch (i) {\n"+
				"				case 0:\n"+
				"					break 1;\n"+
				"				default:\n"+
				"					return 2;\n"+
				"			};\n"+
				"			System.out.println(k);\n"+
				"		}\n"+
				"		return 1;\n"+
				"	}\n"+
				"	public static void main(String[] args) {\n"+
				"		X.foo();\n"+
				"	}\n"+
				"}\n",
			},
			"----------\n" + 
			"1. ERROR in X.java (at line 9)\n" + 
			"	break 1;\n" + 
			"	      ^\n" + 
			"Syntax error on token \"1\", delete this token\n" + 
			"----------\n");
	}
	public void _testBug547125_01() {
		this.runNegativeTest(
			new String[] {
				"X.java",
				"public class X {\n" + 
				"	void foo(Day day) {\n" + 
				"		switch (day) {\n" + 
				"		case SATURDAY, SUNDAY, SUNDAY:\n" + 
				"			System.out.println(\"Weekend\");\n" + 
				"		case MONDAY:\n" + 
				"			System.out.println(\"Weekday\");\n" +
				"		default: \n" + 
				"		}\n" + 
				"	}\n" + 
				"}\n" + 
				"\n" + 
				"enum Day {\n" + 
				"	MONDAY, TUESDAY, WEDNESDAY, THURSDAY, FRIDAY, SATURDAY, SUNDAY;\n" + 
				"}",
			},
			"----------\n" + 
			"1. ERROR in X.java (at line 4)\n" + 
			"	case SATURDAY, SUNDAY, SUNDAY:\n" + 
			"	^^^^^^^^^^^^^^^^^^^^^^^^^^^^^\n" + 
			"The preview feature Multi constant case is only available with source level 13 and above\n" + 
			"----------\n" + 
			"2. ERROR in X.java (at line 4)\n" + 
			"	case SATURDAY, SUNDAY, SUNDAY:\n" + 
			"	^^^^^^^^^^^^^^^^^^^^^^^^^^^^^\n" + 
			"Duplicate case\n" + 
			"	^^^^^^^\n" + 
			"----------\n");
	}
	public void _testBug547125_02() {
		this.runNegativeTest(
			new String[] {
				"X.java",
				"public class X {\n" + 
				"	void foo(Day day) {\n" + 
				"		switch (day) {\n" + 
				"		case SATURDAY, SUNDAY, MONDAY:\n" + 
				"			System.out.println(\"Weekend\");\n" + 
				"		case MONDAY, SUNDAY:\n" + 
				"			System.out.println(\"Weekday\");\n" +
				"		default: \n" + 
				"		}\n" + 
				"	}\n" + 
				"}\n" + 
				"\n" + 
				"enum Day {\n" + 
				"	MONDAY, TUESDAY, WEDNESDAY, THURSDAY, FRIDAY, SATURDAY, SUNDAY;\n" + 
				"}",
			},
			"----------\n" + 
			"1. ERROR in X.java (at line 4)\n" + 
			"	case SATURDAY, SUNDAY, MONDAY:\n" + 
			"	^^^^^^^^^^^^^^^^^^^^^^^^^^^^^\n" + 
			"The preview feature Multi constant case is only available with source level 13 and above\n" + 
			"----------\n" + 
			"2. ERROR in X.java (at line 4)\n" + 
			"	case SATURDAY, SUNDAY, MONDAY:\n" + 
			"	^^^^^^^^^^^^^^^^^^^^^^^^^^^^^\n" + 
			"Duplicate case\n" + 
			"----------\n" + 
			"3. ERROR in X.java (at line 6)\n" + 
			"	case MONDAY, SUNDAY:\n" + 
			"	^^^^^^^^^^^^^^^^^^^\n" + 
			"The preview feature Multi constant case is only available with source level 13 and above\n" + 
			"----------\n" + 
			"4. ERROR in X.java (at line 6)\n" + 
			"	case MONDAY, SUNDAY:\n" + 
			"	^^^^^^^^^^^^^^^^^^^\n" + 
			"Duplicate case\n" + 
			"----------\n" + 
			"5. ERROR in X.java (at line 6)\n" + 
			"	case MONDAY, SUNDAY:\n" + 
			"	^^^^^^^^^^^^^^^^^^^\n" + 
			"Duplicate case\n" + 
			"----------\n");
	}
	public void testBug548476_01() {
		this.runNegativeTest(
			new String[] {
				"X.java",
				"class X {\n" + 
				"	I expr = () -> break;\n" + 
				"}\n" + 
				"\n" + 
				"interface I {\n" + 
				"	void foo();\n" + 
				"}",
			},
			"----------\n" + 
			"1. ERROR in X.java (at line 2)\n" + 
			"	I expr = () -> break;\n" + 
			"	               ^^^^^\n" + 
			"Syntax error on token \"break\", invalid LambdaBody\n" + 
			"----------\n");
	}
	public void testBug548476_02() {
		this.runNegativeTest(
			new String[] {
				"X.java",
				"class X {\n" + 
				"	void break () {}\n" + 
				"}",
			},
			"----------\n" + 
			"1. ERROR in X.java (at line 2)\n" + 
			"	void break () {}\n" + 
			"	     ^^^^^\n" + 
			"Syntax error on token \"break\", Identifier expected\n" + 
			"----------\n");
	}
	public void testBug548476_03() {
		this.runNegativeTest(
			new String[] {
				"X.java",
				"class X {\n" + 
				"}\n" + 
				"\n" + 
				"class break{}\n" 
			},
			"----------\n" + 
			"1. ERROR in X.java (at line 4)\n" + 
			"	class break{}\n" + 
			"	      ^^^^^\n" + 
			"Syntax error on token \"break\", Identifier expected\n" + 
			"----------\n");
	}
	public void testBug548476_04() {
		this.runNegativeTest(
			new String[] {
				"module-info.java",
				"module break.me {\n" + 
				"}\n" 
			},
			"----------\n" + 
			"1. ERROR in module-info.java (at line 1)\n" + 
			"	module break.me {\n" + 
			"	       ^^^^^\n" + 
			"Syntax error on token \"break\", Identifier expected\n" + 
			"----------\n");
	}
	public void testBug548476_05() {
		this.runNegativeTest(
			new String[] {
				"X.java",
				"class X {\n"+
				"  public static void foo(int i) {\n"+
				"	  int v = switch (i) {\n"+
				"	  case 0 -> {\n"+
				"		  I k = () -> break;\n"+
				"	  }\n"+
				"	  default -> {\n"+
				"		  I k = () -> break;\n"+
				"		  break 0;\n"+
				"	  }\n"+
				"	  };\n"+
				"  }\n"+
				"}\n"+
				"interface I {\n"+
				"	void foo();\n"+
				"}\n"
			},
			"----------\n" + 
			"1. ERROR in X.java (at line 5)\n" + 
			"	I k = () -> break;\n" + 
			"	            ^^^^^\n" + 
			"Syntax error on token \"break\", invalid LambdaBody\n" + 
			"----------\n" + 
			"2. ERROR in X.java (at line 8)\n" + 
			"	I k = () -> break;\n" + 
			"	            ^^^^^\n" + 
			"Syntax error on token \"break\", invalid LambdaBody\n" + 
			"----------\n");
	}
}<|MERGE_RESOLUTION|>--- conflicted
+++ resolved
@@ -23,11 +23,7 @@
 
 	static {
 //		TESTS_NUMBERS = new int [] { 40 };
-<<<<<<< HEAD
-//		TESTS_NAMES = new String[] { "_testBug543240" };
-=======
 //		TESTS_NAMES = new String[] { "testBug548476" };
->>>>>>> c8645ac6
 	}
 	
 	public static Class<?> testClass() {
@@ -2925,101 +2921,4 @@
 			"Duplicate case\n" + 
 			"----------\n");
 	}
-	public void testBug548476_01() {
-		this.runNegativeTest(
-			new String[] {
-				"X.java",
-				"class X {\n" + 
-				"	I expr = () -> break;\n" + 
-				"}\n" + 
-				"\n" + 
-				"interface I {\n" + 
-				"	void foo();\n" + 
-				"}",
-			},
-			"----------\n" + 
-			"1. ERROR in X.java (at line 2)\n" + 
-			"	I expr = () -> break;\n" + 
-			"	               ^^^^^\n" + 
-			"Syntax error on token \"break\", invalid LambdaBody\n" + 
-			"----------\n");
-	}
-	public void testBug548476_02() {
-		this.runNegativeTest(
-			new String[] {
-				"X.java",
-				"class X {\n" + 
-				"	void break () {}\n" + 
-				"}",
-			},
-			"----------\n" + 
-			"1. ERROR in X.java (at line 2)\n" + 
-			"	void break () {}\n" + 
-			"	     ^^^^^\n" + 
-			"Syntax error on token \"break\", Identifier expected\n" + 
-			"----------\n");
-	}
-	public void testBug548476_03() {
-		this.runNegativeTest(
-			new String[] {
-				"X.java",
-				"class X {\n" + 
-				"}\n" + 
-				"\n" + 
-				"class break{}\n" 
-			},
-			"----------\n" + 
-			"1. ERROR in X.java (at line 4)\n" + 
-			"	class break{}\n" + 
-			"	      ^^^^^\n" + 
-			"Syntax error on token \"break\", Identifier expected\n" + 
-			"----------\n");
-	}
-	public void testBug548476_04() {
-		this.runNegativeTest(
-			new String[] {
-				"module-info.java",
-				"module break.me {\n" + 
-				"}\n" 
-			},
-			"----------\n" + 
-			"1. ERROR in module-info.java (at line 1)\n" + 
-			"	module break.me {\n" + 
-			"	       ^^^^^\n" + 
-			"Syntax error on token \"break\", Identifier expected\n" + 
-			"----------\n");
-	}
-	public void testBug548476_05() {
-		this.runNegativeTest(
-			new String[] {
-				"X.java",
-				"class X {\n"+
-				"  public static void foo(int i) {\n"+
-				"	  int v = switch (i) {\n"+
-				"	  case 0 -> {\n"+
-				"		  I k = () -> break;\n"+
-				"	  }\n"+
-				"	  default -> {\n"+
-				"		  I k = () -> break;\n"+
-				"		  break 0;\n"+
-				"	  }\n"+
-				"	  };\n"+
-				"  }\n"+
-				"}\n"+
-				"interface I {\n"+
-				"	void foo();\n"+
-				"}\n"
-			},
-			"----------\n" + 
-			"1. ERROR in X.java (at line 5)\n" + 
-			"	I k = () -> break;\n" + 
-			"	            ^^^^^\n" + 
-			"Syntax error on token \"break\", invalid LambdaBody\n" + 
-			"----------\n" + 
-			"2. ERROR in X.java (at line 8)\n" + 
-			"	I k = () -> break;\n" + 
-			"	            ^^^^^\n" + 
-			"Syntax error on token \"break\", invalid LambdaBody\n" + 
-			"----------\n");
-	}
 }