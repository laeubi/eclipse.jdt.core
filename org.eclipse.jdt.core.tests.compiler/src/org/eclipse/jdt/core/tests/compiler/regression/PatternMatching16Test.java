/*******************************************************************************
 * Copyright (c) 2020, 2025 IBM Corporation and others.
 * All rights reserved. This program and the accompanying materials
 * are made available under the terms of the Eclipse Public License v1.0
 * which accompanies this distribution, and is available at
 * https://www.eclipse.org/legal/epl-2.0/
 *
 * SPDX-License-Identifier: EPL-2.0
 *
 * Contributors:
 *     IBM Corporation - initial API and implementation
 *******************************************************************************/
package org.eclipse.jdt.core.tests.compiler.regression;

import java.io.IOException;
import java.util.Map;
import junit.framework.Test;
import org.eclipse.jdt.core.util.ClassFileBytesDisassembler;
import org.eclipse.jdt.core.util.ClassFormatException;
import org.eclipse.jdt.internal.compiler.classfmt.ClassFileConstants;
import org.eclipse.jdt.internal.compiler.impl.CompilerOptions;

public class PatternMatching16Test extends AbstractRegressionTest {

	private static final JavacTestOptions JAVAC_OPTIONS = new JavacTestOptions("-source 16");
	static {
//		TESTS_NUMBERS = new int [] { 40 };
//		TESTS_RANGE = new int[] { 1, -1 };
//		TESTS_NAMES = new String[] { "test027" };
	}

	public static Class<?> testClass() {
		return PatternMatching16Test.class;
	}
	public static Test suite() {
		return buildMinimalComplianceTestSuite(testClass(), F_16);
	}
	public PatternMatching16Test(String testName){
		super(testName);
	}
	// Enables the tests to run individually
	protected Map<String, String> getCompilerOptions(boolean preview) {
		Map<String, String> defaultOptions = super.getCompilerOptions();
		if (this.complianceLevel >= ClassFileConstants.getLatestJDKLevel()
				&& preview) {
			defaultOptions.put(CompilerOptions.OPTION_EnablePreviews, CompilerOptions.ENABLED);
		}
		return defaultOptions;
	}

	@Override
	protected void runConformTest(String[] testFiles, String expectedOutput, Map<String, String> customOptions) {
		if(!isJRE16Plus)
			return;
		runConformTest(testFiles, expectedOutput, customOptions, new String[] {"--enable-preview"}, JAVAC_OPTIONS);
	}
	protected void runNegativeTest(
			String[] testFiles,
			String expectedCompilerLog,
			String javacLog,
			String[] classLibraries,
			boolean shouldFlushOutputDirectory,
			Map<String, String> customOptions) {
		Runner runner = new Runner();
		runner.testFiles = testFiles;
		runner.expectedCompilerLog = expectedCompilerLog;
		runner.javacTestOptions = JAVAC_OPTIONS;
		runner.customOptions = customOptions;
		runner.expectedJavacOutputString = javacLog;
		runner.runNegativeTest();
	}
	public void test000a() {
		Map<String, String> options = getCompilerOptions(false);
		options.put(CompilerOptions.OPTION_Compliance, CompilerOptions.VERSION_15);
		options.put(CompilerOptions.OPTION_Source, CompilerOptions.VERSION_15);
		options.put(CompilerOptions.OPTION_TargetPlatform, CompilerOptions.VERSION_15);
		runNegativeTest(
				new String[] {
						"X1.java",
						"public class X1 {\n" +
						"  public void foo(Object obj) {\n" +
						"		if (obj instanceof String s) {\n" +
						"		}\n " +
						"	}\n" +
						"}\n",
				},
				"----------\n" +
				"1. ERROR in X1.java (at line 3)\n" +
				"	if (obj instanceof String s) {\n" +
				"	                   ^^^^^^^^\n" +
				"The Java feature 'Type Patterns' is only available with source level 16 and above\n" +
				"----------\n",
				null,
				true,
				options);
		options.put(CompilerOptions.OPTION_Compliance, CompilerOptions.VERSION_16);
		options.put(CompilerOptions.OPTION_Source, CompilerOptions.VERSION_16);
		options.put(CompilerOptions.OPTION_TargetPlatform, CompilerOptions.VERSION_16);
	}
	public void test000b() {
		if (this.complianceLevel < ClassFileConstants.getLatestJDKLevel())
			return;
		Map<String, String> options = getCompilerOptions(true);
		options.put(CompilerOptions.OPTION_Compliance, CompilerOptions.VERSION_14);
		options.put(CompilerOptions.OPTION_Source, CompilerOptions.VERSION_14);
		options.put(CompilerOptions.OPTION_TargetPlatform, CompilerOptions.VERSION_14);
		runNegativeTest(
				new String[] {
						"X1.java",
						"public class X1 {\n" +
						"  public void foo(Object obj) {\n" +
						"		if (obj instanceof String s) {\n" +
						"		}\n " +
						"	}\n" +
						"}\n",
				},
				"----------\n" +
				"1. ERROR in X1.java (at line 0)\n" +
				"	public class X1 {\n" +
				"	^\n" +
				"Preview features enabled at an invalid source release level 14, preview can be enabled only at source level "+PREVIEW_ALLOWED_LEVEL+"\n" +
				"----------\n",
				null,
				true,
				options);
		options.put(CompilerOptions.OPTION_Compliance, CompilerOptions.VERSION_16);
		options.put(CompilerOptions.OPTION_Source, CompilerOptions.VERSION_16);
		options.put(CompilerOptions.OPTION_TargetPlatform, CompilerOptions.VERSION_16);
	}
	// No longer negative since pattern matching is a standard feature now.
	public void test001() {
		Map<String, String> options = getCompilerOptions(false);
		runConformTest(
				new String[] {
						"X1.java",
						"public class X1 {\n" +
						"  public void foo(Object obj) {\n" +
						"		if (obj instanceof String s) {\n" +
						"		}\n " +
						"	}\n" +
						"  public static void main(String[] obj) {\n" +
						"	}\n" +
						"}\n",
				},
				"",
				options);
	}
	public void test002() {
		Map<String, String> options = getCompilerOptions(true);
		runNegativeTest(
				new String[] {
						"X2.java",
						"@SuppressWarnings(\"preview\")\n" +
						"public class X2 {\n" +
						"  public void foo(Integer obj) {\n" +
						"		if (obj instanceof String s) {\n" +
						"		}\n " +
						"	}\n" +
						"}\n",
				},
				"----------\n" +
				"1. ERROR in X2.java (at line 4)\n" +
				"	if (obj instanceof String s) {\n" +
				"	    ^^^^^^^^^^^^^^^^^^^^^^^\n" +
				"Incompatible conditional operand types Integer and String\n" +
				"----------\n",
				"",
				null,
				true,
				options);
	}
	public void test003() {
		Map<String, String> options = getCompilerOptions(true);
		runNegativeTest(
				new String[] {
						"X3.java",
						"@SuppressWarnings(\"preview\")\n" +
						"public class X3 {\n" +
						"  public void foo(Number num) {\n" +
						"		if (num instanceof Integer s) {\n" +
						"		} else if (num instanceof String) {\n" +
						"		}\n " +
						"	}\n" +
						"}\n",
				},
				"----------\n" +
				"1. ERROR in X3.java (at line 5)\n" +
				"	} else if (num instanceof String) {\n" +
				"	           ^^^^^^^^^^^^^^^^^^^^^\n" +
				"Incompatible conditional operand types Number and String\n" +
				"----------\n",
				"",
				null,
				true,
				options);
	}
	public void test003a() {
		Map<String, String> options = getCompilerOptions(false);
		String[] testFiles =
				new String[] {
						"X3.java",
						"@SuppressWarnings(\"preview\")\n" +
						"public class X3 {\n" +
						"  public void foo(Number num) {\n" +
						"		if (num instanceof int) {\n" +
						"			System.out.print(\"int\");\n" +
						"		}\n " +
						"	}\n" +
						"	public static void main(String... args) {\n" +
						"		new X3().foo(3);" +
						"	}\n" +
						"}\n",
				};
<<<<<<< HEAD
		if (this.complianceLevel < ClassFileConstants.JDK25) {
			runNegativeTest(
=======
		runNegativeTest(
>>>>>>> 1b0164ff
				testFiles,
				"----------\n" +
						"1. ERROR in X3.java (at line 4)\n" +
						"	if (num instanceof int) {\n" +
						"	    ^^^^^^^^^^^^^^^^^^\n" +
						"Incompatible conditional operand types Number and int\n" +
						"----------\n",
						"",
						null,
						true,
						options);
	}
	public void test004() {
		Map<String, String> options = getCompilerOptions(true);
		runNegativeTest(
				new String[] {
						"X4.java",
						"@SuppressWarnings(\"preview\")\n" +
						"public class X4 {\n" +
						"  public void foo(Object obj) {\n" +
						"		String s = null;\n" +
						"		if (obj instanceof Integer s) {\n" +
						"		} else if (obj instanceof String) {\n" +
						"		}\n " +
						"	}\n" +
						"}\n",
				},
				"----------\n" +
				"1. ERROR in X4.java (at line 5)\n" +
				"	if (obj instanceof Integer s) {\n" +
				"	                           ^\n" +
				"Duplicate local variable s\n" +
				"----------\n",
				"",
				null,
				true,
				options);
	}
	public void test005() {
		Map<String, String> options = getCompilerOptions(true);
		runConformTest(
				new String[] {
						"X5.java",
						"@SuppressWarnings(\"preview\")\n" +
						"public class X5 {\n" +
						"@SuppressWarnings(\"preview\")\n" +
						"  public static void foo(Object obj) {\n" +
						"		if (obj instanceof Integer i) {\n" +
						"			System.out.print(i);\n" +
						"		} else if (obj instanceof String s) {\n" +
						"			System.out.print(s);\n" +
						"		}\n " +
						"	}\n" +
						"  public static void main(String[] obj) {\n" +
						"		foo(100);\n" +
						"	}\n" +
						"}\n",
				},
				"100",
				options);
	}
	public void test006() {
		Map<String, String> options = getCompilerOptions(true);
		runConformTest(
				new String[] {
						"X6.java",
						"@SuppressWarnings(\"preview\")\n" +
						"public class X6 {\n" +
						"  public static void foo(Object obj) {\n" +
						"		if (obj instanceof Integer i) {\n" +
						"			System.out.print(i);\n" +
						"		} else if (obj instanceof String s) {\n" +
						"			System.out.print(s);\n" +
						"		}\n " +
						"	}\n" +
						"  public static void main(String[] obj) {\n" +
						"		foo(\"abcd\");\n" +
						"	}\n" +
						"}\n",
				},
				"abcd",
				options);
	}
	public void test006a() {
		Map<String, String> options = getCompilerOptions(true);
		runNegativeTest(
				new String[] {
						"X6a.java",
						"@SuppressWarnings(\"preview\")\n" +
						"public class X6a {\n" +
						"	public static void foo(Object obj) {\n" +
						"		if (obj != null) {\n" +
						"			if (obj instanceof Integer i) {\n" +
						"				System.out.print(i);\n" +
						"			} else if (obj instanceof String s) {\n" +
						"				System.out.print(i);\n" +
						"			}\n " +
						"		}\n " +
						"		System.out.print(i);\n" +
						"	}\n" +
						"  public static void main(String[] obj) {\n" +
						"		foo(\"abcd\");\n" +
						"	}\n" +
						"}\n",
				},
				"----------\n" +
				"1. ERROR in X6a.java (at line 8)\n" +
				"	System.out.print(i);\n" +
				"	                 ^\n" +
				"i cannot be resolved to a variable\n" +
				"----------\n" +
				"2. ERROR in X6a.java (at line 11)\n" +
				"	System.out.print(i);\n" +
				"	                 ^\n" +
				"i cannot be resolved to a variable\n" +
				"----------\n",
				"",
				null,
				true,
				options);
	}
	public void test006b() {
		Map<String, String> options = getCompilerOptions(true);
		runNegativeTest(
				new String[] {
						"X6b.java",
						"@SuppressWarnings(\"preview\")\n" +
						"public class X6b {\n" +
						"	public static void foo(Object obj) {\n" +
						"		if (obj != null) {\n" +
						"			if (obj instanceof Integer i) {\n" +
						"				System.out.print(i);\n" +
						"			} else if (obj instanceof String s) {\n" +
						"				System.out.print(i);\n" +
						"			}\n " +
						"		}\n " +
						"		System.out.print(s);\n" +
						"	}\n" +
						"  public static void main(String[] obj) {\n" +
						"		foo(\"abcd\");\n" +
						"	}\n" +
						"}\n",
				},
				"----------\n" +
				"1. ERROR in X6b.java (at line 8)\n" +
				"	System.out.print(i);\n" +
				"	                 ^\n" +
				"i cannot be resolved to a variable\n" +
				"----------\n" +
				"2. ERROR in X6b.java (at line 11)\n" +
				"	System.out.print(s);\n" +
				"	                 ^\n" +
				"s cannot be resolved to a variable\n" +
				"----------\n",
				"",
				null,
				true,
				options);
	}
	public void test006c() {
		Map<String, String> options = getCompilerOptions(true);
		runNegativeTest(
				new String[] {
						"X6c.java",
						"@SuppressWarnings(\"preview\")\n" +
						"public class X6c {\n" +
						"  public static void foo(Object obj) {\n" +
						"		if (obj instanceof Integer i) {\n" +
						"			System.out.print(i);\n" +
						"		} else if (obj instanceof String s) {\n" +
						"			System.out.print(i);\n" +
						"		}\n " +
						"	}\n" +
						"  public static void main(String[] obj) {\n" +
						"		foo(\"abcd\");\n" +
						"	}\n" +
						"}\n",
				},
				"----------\n" +
				"1. ERROR in X6c.java (at line 7)\n" +
				"	System.out.print(i);\n" +
				"	                 ^\n" +
				"i cannot be resolved to a variable\n" +
				"----------\n",
				"",
				null,
				true,
				options);
	}
	public void test006d() {
		Map<String, String> options = getCompilerOptions(true);
		runNegativeTest(
				new String[] {
						"X6d.java",
						"@SuppressWarnings(\"preview\")\n" +
						"public class X6d {\n" +
						"  public static void foo(Object obj) {\n" +
						"		if (obj instanceof Integer i) {\n" +
						"			System.out.print(i);\n" +
						"		} else {\n" +
						"			System.out.print(i);\n" +
						"		}\n " +
						"	}\n" +
						"  public static void main(String[] obj) {\n" +
						"		foo(\"abcd\");\n" +
						"	}\n" +
						"}\n",
				},
				"----------\n" +
				"1. ERROR in X6d.java (at line 7)\n" +
				"	System.out.print(i);\n" +
				"	                 ^\n" +
				"i cannot be resolved to a variable\n" +
				"----------\n",
				"",
				null,
				true,
				options);
	}
	public void test007() {
		Map<String, String> options = getCompilerOptions(true);
		runNegativeTest(
				new String[] {
						"X7.java",
						"@SuppressWarnings(\"preview\")\n" +
						"public class X7 {\n" +
						"  public static void foo(Object obj) {\n" +
						"		if (obj instanceof Integer i) {\n" +
						"			System.out.print(i);\n" +
						"		} else if (obj instanceof String s) {\n" +
						"			System.out.print(i);\n" +
						"		}\n " +
						"	}\n" +
						"  public static void main(String[] obj) {\n" +
						"		foo(\"abcd\");\n" +
						"	}\n" +
						"}\n",
				},
				"----------\n" +
				"1. ERROR in X7.java (at line 7)\n" +
				"	System.out.print(i);\n" +
				"	                 ^\n" +
				"i cannot be resolved to a variable\n" +
				"----------\n",
				"X7.java:4: warning: [preview] pattern matching in instanceof is a preview feature and may be removed in a future release.\n" +
				"		if (obj instanceof Integer i) {\n" +
				"		                           ^\n" +
				"X7.java:6: warning: [preview] pattern matching in instanceof is a preview feature and may be removed in a future release.\n" +
				"		} else if (obj instanceof String s) {\n" +
				"		                                 ^\n" +
				"X7.java:7: error: cannot find symbol\n" +
				"			System.out.print(i);\n" +
				"			                 ^\n" +
				"  symbol:   variable i\n" +
				"  location: class X7\n" +
				"1 error\n" +
				"2 warnings",
				null,
				true,
				options);
	}
	public void test008() {
		Map<String, String> options = getCompilerOptions(true);
		runConformTest(
				new String[] {
						"X8.java",
						"@SuppressWarnings(\"preview\")\n" +
						"public class X8 {\n" +
						"  	public static void foo(Object b) {\n" +
						"		Object c = null;\n" +
						"		if (b != c) {\n" +
						"			if ((b instanceof String s) && (s.length() != 0))\n" +
						"				System.out.println(\"s:\" + s);\n" +
						"			else \n" +
						"				System.out.println(\"b:\" + b);\n" +
						"		}\n" +
						"	}" +
						"  public static void main(String[] obj) {\n" +
						"		foo(100);\n" +
						"		foo(\"abcd\");\n" +
						"	}\n" +
						"}\n",
				},
				"b:100\n" +
				"s:abcd",
				options);
	}
	public void test009() {
		Map<String, String> options = getCompilerOptions(true);
		runConformTest(
				new String[] {
						"X9.java",
						"@SuppressWarnings(\"preview\")\n" +
						"public class X9 {\n" +
						"  	public static void foo(Object b) {\n" +
						"		Object c = null;\n" +
						"		if (b != c) {\n" +
						"			if ((b instanceof String s) && (s.length() != 0))\n" +
						"				System.out.println(\"s:\" + s);\n" +
						"			else if ((b instanceof Integer i2))\n" +
						"				System.out.println(\"i2:\" + i2);\n" +
						"		}\n" +
						"	}" +
						"  public static void main(String[] obj) {\n" +
						"		foo(100);\n" +
						"		foo(\"abcd\");\n" +
						"	}\n" +
						"}\n",
				},
				"i2:100\n" +
				"s:abcd",
				options);
	}
	public void test010() {
		Map<String, String> options = getCompilerOptions(true);
		runConformTest(
				new String[] {
						"X10.java",
						"@SuppressWarnings(\"preview\")\n" +
						"public class X10 {\n" +
						"  	public static void foo(Object b) {\n" +
						"		Object c = null;\n" +
						"		if (b != c) {\n" +
						"			if (b != null && (b instanceof String s))\n" +
						"				System.out.println(\"s:\" + s);\n" +
						"			else " +
						"				System.out.println(\"b:\" + b);\n" +
						"		}\n" +
						"	}" +
						"  public static void main(String[] obj) {\n" +
						"		foo(100);\n" +
						"		foo(\"abcd\");\n" +
						"	}\n" +
						"}\n",
				},
				"b:100\n" +
				"s:abcd",
				options);
	}
	public void test011() {
		Map<String, String> options = getCompilerOptions(true);
		runNegativeTest(
				new String[] {
						"X11.java",
						"@SuppressWarnings(\"preview\")\n" +
						"public class X11 {\n" +
						"  	public static void foo(Object b) {\n" +
						"		Object c = null;\n" +
						"		if (b == null && (b instanceof String s)) {\n" +
						"		} else {" +
						"		}\n" +
						"		System.out.println(s);\n" +
						"	}" +
						"  public static void main(String[] obj) {\n" +
						"		foo(100);\n" +
						"		foo(\"abcd\");\n" +
						"	}\n" +
						"}\n",
				},
				"----------\n" +
				"1. ERROR in X11.java (at line 7)\n" +
				"	System.out.println(s);\n" +
				"	                   ^\n" +
				"s cannot be resolved to a variable\n" +
				"----------\n",
				"",
				null,
				true,
				options);
	}
	public void test012() {
		Map<String, String> options = getCompilerOptions(true);
		runNegativeTest(
				new String[] {
						"X12.java",
						"@SuppressWarnings(\"preview\")\n" +
						"public class X12 {\n" +
						"  	public static void foo(Object b) {\n" +
						"		Object c = new Object();\n" +
						"		if (b != c) {\n" +
						"			if (b == null && (b instanceof String s)) {\n" +
						"				System.out.println(\"s:\" + s);\n" +
						"			} else {\n" +
						"				System.out.println(\"b:\" + b);\n" +
						"			}\n" +
						"			s = null;\n" +
						"		}\n" +
						"	}" +
						"  public static void main(String[] obj) {\n" +
						"		foo(100);\n" +
						"		foo(\"abcd\");\n" +
						"	}\n" +
						"}\n",
				},
				"----------\n" +
				"1. ERROR in X12.java (at line 11)\n" +
				"	s = null;\n" +
				"	^\n" +
				"s cannot be resolved to a variable\n" +
				"----------\n",
				"",
				null,
				true,
				options);
	}
	public void test013() {
		Map<String, String> options = getCompilerOptions(true);
		runNegativeTest(
				new String[] {
						"X13.java",
						"@SuppressWarnings(\"preview\")\n" +
						"public class X13 {\n" +
						"  	public static void foo(Object b) {\n" +
						"		Object c = null;\n" +
						"		if (b != c) {\n" +
						"			if (b == null && (b instanceof String s))\n" +
						"				System.out.println(\"s:\" + s);\n" +
						"			else " +
						"				System.out.println(\"b:\" + b);\n" +
						"			System.out.println(s);\n" +
						"		}\n" +
						"	}" +
						"  public static void main(String[] obj) {\n" +
						"		foo(100);\n" +
						"		foo(\"abcd\");\n" +
						"	}\n" +
						"}\n",
				},
				"----------\n" +
				"1. ERROR in X13.java (at line 9)\n" +
				"	System.out.println(s);\n" +
				"	                   ^\n" +
				"s cannot be resolved to a variable\n" +
				"----------\n",
				"",
				null,
				true,
				options);
	}
	public void test014() {
		Map<String, String> options = getCompilerOptions(true);
		runNegativeTest(
				new String[] {
						"X14.java",
						"@SuppressWarnings(\"preview\")\n" +
						"public class X14 {\n" +
						"  	public static void foo(Object o) {\n" +
						"		if (!(o instanceof String s)) {\n" +
						"			System.out.print(\"then:\" + s);\n" +
						"		} else {\n" +
						"			System.out.print(\"else:\" + s);\n" +
						"		}\n" +
						"	}" +
						"  public static void main(String[] obj) {\n" +
						"		foo(\"abcd\");\n" +
						"	}\n" +
						"}\n",
				},
				"----------\n" +
				"1. ERROR in X14.java (at line 5)\n" +
				"	System.out.print(\"then:\" + s);\n" +
				"	                           ^\n" +
				"s cannot be resolved to a variable\n" +
				"----------\n",
				"",
				null,
				true,
				options);
	}
	public void test014a() {
		Map<String, String> options = getCompilerOptions(true);
		runNegativeTest(
				new String[] {
						"X14a.java",
						"@SuppressWarnings(\"preview\")\n" +
						"public class X14a {\n" +
						"  	public static void foo(Object o) {\n" +
						"		if (!(o instanceof String s)) {\n" +
						"			System.out.print(\"then:\" + s);\n" +
						"		} else {\n" +
						"			System.out.print(\"else:\" + s);\n" +
						"		}\n" +
						"	}" +
						"  public static void main(String[] obj) {\n" +
						"		foo(\"abcd\");\n" +
						"	}\n" +
						"}\n",
				},
				"----------\n" +
				"1. ERROR in X14a.java (at line 5)\n" +
				"	System.out.print(\"then:\" + s);\n" +
				"	                           ^\n" +
				"s cannot be resolved to a variable\n" +
				"----------\n",
				"",
				null,
				true,
				options);
	}
	public void test014b() {
		Map<String, String> options = getCompilerOptions(true);
		runNegativeTest(
				new String[] {
						"X14b.java",
						"@SuppressWarnings(\"preview\")\n" +
						"public class X14b {\n" +
						"  	public static void foo(Object o) {\n" +
						"		if (!!(o instanceof String s)) {\n" +
						"			System.out.print(\"then:\" + s);\n" +
						"		} else {\n" +
						"			System.out.print(\"else:\" + s);\n" +
						"		}\n" +
						"	}" +
						"  public static void main(String[] obj) {\n" +
						"		foo(\"abcd\");\n" +
						"	}\n" +
						"}\n",
				},
				"----------\n" +
				"1. ERROR in X14b.java (at line 7)\n" +
				"	System.out.print(\"else:\" + s);\n" +
				"	                           ^\n" +
				"s cannot be resolved to a variable\n" +
				"----------\n",
				"",
				null,
				true,
				options);
	}
	public void test014c() {
		Map<String, String> options = getCompilerOptions(true);
		runNegativeTest(
				new String[] {
						"X14c.java",
						"@SuppressWarnings(\"preview\")\n" +
						"public class X14c {\n" +
						"  	public static void foo(Object o) {\n" +
						"		if (o == null) {\n" +
						"			System.out.print(\"null\");\n" +
						"		} else if(!(o instanceof String s)) {\n" +
						"			System.out.print(\"else:\" + s);\n" +
						"		}\n" +
						"	}" +
						"  public static void main(String[] obj) {\n" +
						"		foo(\"abcd\");\n" +
						"	}\n" +
						"}\n",
				},
				"----------\n" +
				"1. ERROR in X14c.java (at line 7)\n" +
				"	System.out.print(\"else:\" + s);\n" +
				"	                           ^\n" +
				"s cannot be resolved to a variable\n" +
				"----------\n",
				"",
				null,
				true,
				options);
	}
	public void test014d() {
		Map<String, String> options = getCompilerOptions(true);
		runConformTest(
				new String[] {
						"X14d.java",
						"@SuppressWarnings(\"preview\")\n" +
						"public class X14d {\n" +
						"  	public static void foo(Object o) {\n" +
						"		if (o == null) {\n" +
						"			System.out.print(\"null\");\n" +
						"		} else if(!!(o instanceof String s)) {\n" +
						"			System.out.print(\"else:\" + s);\n" +
						"		}\n" +
						"	}" +
						"  public static void main(String[] obj) {\n" +
						"		foo(\"abcd\");\n" +
						"	}\n" +
						"}\n",
				},
				"else:abcd",
				options);
	}
	public void test014e() {
		Map<String, String> options = getCompilerOptions(true);
		runConformTest(
				new String[] {
						"X14a.java",
						"@SuppressWarnings(\"preview\")\n" +
						"public class X14a {\n" +
						"  	public static void foo(Object o) {\n" +
						"		 if (!(!(o instanceof String s))) {\n" +
						"			System.out.print(\"s:\" + s);\n" +
						"		} else {\n" +
						"		}\n" +
						"	}" +
						"  public static void main(String[] obj) {\n" +
						"		foo(\"abcd\");\n" +
						"	}\n" +
						"}\n",
				},
				"s:abcd",
				options);
	}
	/*
	 * Test that when pattern tests for false and if doesn't complete
	 * normally, then the variable is available beyond the if statement
	 */
	public void test015() {
		Map<String, String> options = getCompilerOptions(true);
		runConformTest(
				new String[] {
						"X15.java",
						"@SuppressWarnings(\"preview\")\n" +
						"public class X15 {\n" +
						"  	public static void foo(Object o) {\n" +
						"		if (!(o instanceof String s)) {\n" +
						"			throw new IllegalArgumentException();\n" +
						"		} else {\n" +
						"			System.out.print(\"s:\" + s);\n" +
						"		}\n" +
						"		System.out.print(s);\n" +
						"	}" +
						"  public static void main(String[] obj) {\n" +
						"		foo(\"abcd\");\n" +
						"	}\n" +
						"}\n",
				},
				"s:abcdabcd",
				options);
	}
	/*
	 * Test that when pattern tests for false and if doesn't complete
	 * normally, then the variable is available beyond the if statement
	 */
	public void test015a() {
		Map<String, String> options = getCompilerOptions(true);
		runConformTest(
				new String[] {
						"X15a.java",
						"@SuppressWarnings(\"preview\")\n" +
						"public class X15a {\n" +
						"  	public static void foo(Object o) {\n" +
						"		if (!(o instanceof String s)) {\n" +
						"			throw new IllegalArgumentException();\n" +
						"		}\n" +
						"		System.out.print(s);\n" +
						"	}" +
						"  public static void main(String[] obj) {\n" +
						"		foo(\"abcd\");\n" +
						"	}\n" +
						"}\n",
				},
				"abcd",
				options);
	}
	/*
	 * Test that when pattern tests for false and if completes
	 * normally, then the variable is not available beyond the if statement
	 */
	public void test015b() {
		Map<String, String> options = getCompilerOptions(true);
		runNegativeTest(
				new String[] {
						"X15b.java",
						"@SuppressWarnings(\"preview\")\n" +
						"public class X15b {\n" +
						"  	public static void foo(Object o) {\n" +
						"		if (!(o instanceof String s)) {\n" +
						"			//throw new IllegalArgumentException();\n" +
						"		} else {\n" +
						"			System.out.print(\"s:\" + s);\n" +
						"		}\n" +
						"		System.out.print(s);\n" +
						"	}" +
						"  public static void main(String[] obj) {\n" +
						"		foo(\"abcd\");\n" +
						"	}\n" +
						"}\n",
				},
				"----------\n" +
				"1. ERROR in X15b.java (at line 9)\n" +
				"	System.out.print(s);\n" +
				"	                 ^\n" +
				"s cannot be resolved to a variable\n" +
				"----------\n",
				"",
				null,
				true,
				options);
	}
	public void test016() {
		Map<String, String> options = getCompilerOptions(true);
		runConformTest(
				new String[] {
						"X16.java",
						"@SuppressWarnings(\"preview\")\n" +
						"public class X16 {\n" +
						"  	public static void foo(Object o) {\n" +
						"		boolean b = (o instanceof String[] s && s.length == 1);\n" +
						"		System.out.print(b);\n" +
						"	}" +
						"  public static void main(String[] obj) {\n" +
						"		foo(new String[]{\"one\"});\n" +
						"	}\n" +
						"}\n",
				},
				"true",
				options);
	}
	public void test017() {
		Map<String, String> options = getCompilerOptions(true);
		runNegativeTest(
				new String[] {
						"X17.java",
						"@SuppressWarnings(\"preview\")\n" +
						"public class X17 {\n" +
						"  	public static void foo(Object o) {\n" +
						"		boolean b = (o instanceof String[] s && s.length == 1);\n" +
						"		System.out.print(s[0]);\n" +
						"	}" +
						"  public static void main(String[] obj) {\n" +
						"		foo(new String[]{\"one\"});\n" +
						"	}\n" +
						"}\n",
				},
				"----------\n" +
				"1. ERROR in X17.java (at line 5)\n" +
				"	System.out.print(s[0]);\n" +
				"	                 ^\n" +
				"s cannot be resolved to a variable\n" +
				"----------\n",
				"",
				null,
				true,
				options);
	}
	/* Test that the scopes of pattern variable in a block doesn't affect
	 * another outside but declared after the block
	 */
	public void test018() {
		Map<String, String> options = getCompilerOptions(true);
		runConformTest(
				new String[] {
						"X18.java",
						"@SuppressWarnings(\"preview\")\n" +
						"public class X18 {\n" +
						"  public static void main(String[] obj) {\n" +
						"  		foo(obj);\n" +
						"  }\n" +
						"  public static void foo(Object[] obj) {\n" +
						"		boolean a = true;\n" +
						"		{\n" +
						"			boolean b = (obj instanceof String[] s && s.length == 0);\n" +
						"			System.out.print(b + \",\");\n" +
						"		}\n" +
						"		boolean b = a ? false : (obj instanceof String[] s && s.length == 0);\n" +
						"		System.out.print(b);\n" +
						"	}\n" +
						"}\n",
				},
				"true,false",
				options);
	}
	/* Test that the scopes of pattern variable in a block doesn't affect
	 * another outside but declared before the block
	 */
	public void test019() {
		Map<String, String> options = getCompilerOptions(true);
		runConformTest(
				new String[] {
						"X19.java",
						"@SuppressWarnings(\"preview\")\n" +
						"public class X19 {\n" +
						"  public static void main(String[] obj) {\n" +
						"  		foo(obj);\n" +
						"  }\n" +
						"  public static void foo(Object[] obj) {\n" +
						"		boolean a = true;\n" +
						"		boolean b = a ? false : (obj instanceof String[] s && s.length == 0);\n" +
						"		System.out.print(b + \",\");\n" +
						"		{\n" +
						"			b = (obj instanceof String[] s && s.length == 0);\n" +
						"			System.out.print(b);\n" +
						"		}\n" +
						"	}\n" +
						"}\n",
				},
				"false,true",
				options);
	}
	/* Test that we still detect duplicate pattern variable declarations
	 */
	public void test019b() {
		Map<String, String> options = getCompilerOptions(true);
		runNegativeTest(
				new String[] {
						"X19b.java",
						"@SuppressWarnings(\"preview\")\n" +
						"public class X19b {\n" +
						"  public static void main(String[] obj) {\n" +
						"  		foo(obj);\n" +
						"  }\n" +
						"  public static void foo(Object[] obj) {\n" +
						"		boolean a = true;\n" +
						"		if (obj instanceof String[] s && s.length == 0) {\n" +
						"			boolean b = (obj instanceof String[] s && s.length == 0);\n" +
						"			System.out.print(b);\n" +
						"		}\n" +
						"	}\n" +
						"}\n",
				},
				"----------\n" +
				"1. ERROR in X19b.java (at line 9)\n" +
				"	boolean b = (obj instanceof String[] s && s.length == 0);\n" +
				"	                                     ^\n" +
				"A pattern variable with the same name is already defined in the statement\n" +
				"----------\n",
				"",
				null,
				true,
				options);
	}
	/* Test that we report subtypes of pattern variables used in the same stmt
	 * As of Java 21, we no longer report error for the above
	 */
	public void test020() {
		Map<String, String> options = getCompilerOptions(true);
		runNegativeTest(
				new String[] {
						"X20.java",
						"public class X20 {\n" +
						"  public static void main(String[] obj) {\n" +
						"  		foo(obj);\n" +
						"  }\n" +
						"  public static void foo(Object[] o) {\n" +
						"		boolean b = (o instanceof String[] s) && s instanceof CharSequence[] s2;\n" +
						"		System.out.print(b1);\n" +
						"	}\n" +
						"}\n",
				},
				this.complianceLevel < ClassFileConstants.JDK21 ?
					"----------\n" +
					"1. ERROR in X20.java (at line 6)\n" +
					"	boolean b = (o instanceof String[] s) && s instanceof CharSequence[] s2;\n" +
					"	                                         ^\n" +
					"Expression type cannot be a subtype of the Pattern type\n" +
					"----------\n" +
					"2. ERROR in X20.java (at line 7)\n" +
					"	System.out.print(b1);\n" +
					"	                 ^^\n" +
					"b1 cannot be resolved to a variable\n" +
					"----------\n" :
							"----------\n" +
							"1. ERROR in X20.java (at line 7)\n" +
							"	System.out.print(b1);\n" +
							"	                 ^^\n" +
							"b1 cannot be resolved to a variable\n" +
							"----------\n",
				"",
				null,
				true,
				options);
	}
	/* Test that we allow consequent pattern expressions in the same statement
	 */
	public void test020a() {
		Map<String, String> options = getCompilerOptions(true);
		runConformTest(
				new String[] {
						"X20.java",
						"@SuppressWarnings(\"preview\")\n" +
						"public class X20 {\n" +
						"  public static void main(String[] obj) {\n" +
						"  		foo(obj);\n" +
						"  }\n" +
						"  public static void foo(Object[] o) {\n" +
						"		boolean b = (o instanceof CharSequence[] s) && s instanceof String[] s2;\n" +
						"		System.out.print(b);\n" +
						"	}\n" +
						"}\n",
				},
				"true",
				options);
	}
	/* Test that we allow consequent pattern expressions in the same statement
	 */
	public void test021() {
		Map<String, String> options = getCompilerOptions(true);
		runNegativeTest(
				new String[] {
						"X21.java",
						"@SuppressWarnings(\"preview\")\n" +
						"public class X21 {\n" +
						"  public static void main(String[] obj) {\n" +
						"  		foo(obj);\n" +
						"  }\n" +
						"  public static void foo(Object[] o) {\n" +
						"		boolean b = (o instanceof CharSequence[] s) && s instanceof String[] s2;\n" +
						"		System.out.print(s);\n" +
						"		System.out.print(s2);\n" +
						"	}\n" +
						"}\n",
				},
				"----------\n" +
				"1. ERROR in X21.java (at line 8)\n" +
				"	System.out.print(s);\n" +
				"	                 ^\n" +
				"s cannot be resolved to a variable\n" +
				"----------\n" +
				"2. ERROR in X21.java (at line 9)\n" +
				"	System.out.print(s2);\n" +
				"	                 ^^\n" +
				"s2 cannot be resolved to a variable\n" +
				"----------\n",
				"",
				null,
				true,
				options);
	}
	/* Test that we allow pattern expressions in a while statement
	 */
	public void test022() {
		Map<String, String> options = getCompilerOptions(true);
		runConformTest(
				new String[] {
						"X22.java",
						"@SuppressWarnings(\"preview\")\n" +
						"public class X22 {\n" +
						"  public static void main(String[] o) {\n" +
						"		foo(\"one\");\n" +
						"	}\n" +
						"  public static void foo(Object o) {\n" +
						"		while ((o instanceof String s) && s.length() > 0) {\n" +
						"			o = s.substring(0, s.length() - 1);\n" +
						"			System.out.println(s);\n" +
						"		}\n" +
						"	}\n" +
						"}\n",
				},
				"one\non\no",
				options);
	}
	public void test022a() {
		Map<String, String> options = getCompilerOptions(true);
		runNegativeTest(
				new String[] {
						"X22a.java",
						"@SuppressWarnings(\"preview\")\n" +
						"public class X22a {\n" +
						"  public static void main(String[] o) {\n" +
						"		foo(\"one\");\n" +
						"	}\n" +
						"  public static void foo(Object o) {\n" +
						"		do {\n" +
						"			o = s.substring(0, s.length() - 1);\n" +
						"			System.out.println(s);\n" +
						"		} while ((o instanceof String s) && s.length() > 0);\n" +
						"	}\n" +
						"}\n",
				},
				"----------\n" +
				"1. ERROR in X22a.java (at line 8)\n" +
				"	o = s.substring(0, s.length() - 1);\n" +
				"	    ^\n" +
				"s cannot be resolved\n" +
				"----------\n" +
				"2. ERROR in X22a.java (at line 8)\n" +
				"	o = s.substring(0, s.length() - 1);\n" +
				"	                   ^\n" +
				"s cannot be resolved\n" +
				"----------\n" +
				"3. ERROR in X22a.java (at line 9)\n" +
				"	System.out.println(s);\n" +
				"	                   ^\n" +
				"s cannot be resolved to a variable\n" +
				"----------\n",
				null,
				true,
				options);
	}
	public void test022b() {
		Map<String, String> options = getCompilerOptions(true);
		runNegativeTest(
				new String[] {
						"X22b.java",
						"@SuppressWarnings(\"preview\")\n" +
						"public class X22b {\n" +
						"  public static void main(String[] o) {\n" +
						"		foo(\"one\");\n" +
						"	}\n" +
						"  public static void foo(Object o) {\n" +
						"		do {\n" +
						"			// nothing\n" +
						"		} while ((o instanceof String s));\n" +
						"		System.out.println(s);\n" +
						"	}\n" +
						"}\n",
				},
				"----------\n" +
				"1. ERROR in X22b.java (at line 10)\n" +
				"	System.out.println(s);\n" +
				"	                   ^\n" +
				"s cannot be resolved to a variable\n" +
				"----------\n",
				null,
				true,
				options);
	}
	public void test022c() {
		Map<String, String> options = getCompilerOptions(true);
		runConformTest(
				new String[] {
						"X22c.java",
						"@SuppressWarnings(\"preview\")\n" +
						"public class X22c {\n" +
						"  public static void main(String[] o) {\n" +
						"		foo(\"one\");\n" +
						"	}\n" +
						"  public static void foo(Object o) {\n" +
						"		do {\n" +
						"			// nothing\n" +
						"		} while (!(o instanceof String s));\n" +
						"		System.out.println(s);\n" +
						"	}\n" +
						"}\n",
				},
				"one",
				options);
	}
	/* Test pattern expressions in a while statement with break
	 */
	public void test023() {
		Map<String, String> options = getCompilerOptions(true);
		runNegativeTest(
				new String[] {
						"X23.java",
						"@SuppressWarnings(\"preview\")\n" +
						"public class X23 {\n" +
						"  public static void main(String[] o) {\n" +
						"		foo(\"one\");\n" +
						"	}\n" +
						"  public static void foo(Object o) {\n" +
						"		while (!(o instanceof String s) && s.length() > 0) {\n" +
						"			System.out.println(s);\n" +
						"			break;\n" +
						"		}\n" +
						"	}\n" +
						"}\n",
				},
				"----------\n" +
				"1. ERROR in X23.java (at line 7)\n" +
				"	while (!(o instanceof String s) && s.length() > 0) {\n" +
				"	                                   ^\n" +
				"s cannot be resolved\n" +
				"----------\n" +
				"2. ERROR in X23.java (at line 8)\n" +
				"	System.out.println(s);\n" +
				"	                   ^\n" +
				"s cannot be resolved to a variable\n" +
				"----------\n",
				"",
				null,
				true,
				options);
	}
	public void test023a() {
		Map<String, String> options = getCompilerOptions(true);
		runNegativeTest(
				new String[] {
						"X23a.java",
						"@SuppressWarnings(\"preview\")\n" +
						"public class X23a {\n" +
						"  public static void main(String[] o) {\n" +
						"		foo(\"one\");\n" +
						"	}\n" +
						"  public static void foo(Object o) {\n" +
						"		do {\n" +
						"			System.out.println(s);\n" +
						"			break;\n" +
						"		} while (!(o instanceof String s) && s.length() > 0);\n" +
						"	}\n" +
						"}\n",
				},
				"----------\n" +
				"1. ERROR in X23a.java (at line 8)\n" +
				"	System.out.println(s);\n" +
				"	                   ^\n" +
				"s cannot be resolved to a variable\n" +
				"----------\n" +
				"2. ERROR in X23a.java (at line 10)\n" +
				"	} while (!(o instanceof String s) && s.length() > 0);\n" +
				"	                                     ^\n" +
				"s cannot be resolved\n" +
				"----------\n",
				"",
				null,
				true,
				options);
	}
	/* Test pattern expressions in a while statement with no break
	 */
	public void test023b() {
		Map<String, String> options = getCompilerOptions(true);
		runNegativeTest(
				new String[] {
						"X23b.java",
						"@SuppressWarnings(\"preview\")\n" +
						"public class X23b {\n" +
						"  public static void main(String[] o) {\n" +
						"		foo(\"one\");\n" +
						"	}\n" +
						"  public static void foo(Object o) {\n" +
						"		while (!(o instanceof String s) && s.length() > 0) {\n" +
						"			System.out.println(s);\n" +
						"			//break;\n" +
						"		}\n" +
						"	}\n" +
						"}\n",
				},
				"----------\n" +
				"1. ERROR in X23b.java (at line 7)\n" +
				"	while (!(o instanceof String s) && s.length() > 0) {\n" +
				"	                                   ^\n" +
				"s cannot be resolved\n" +
				"----------\n" +
				"2. ERROR in X23b.java (at line 8)\n" +
				"	System.out.println(s);\n" +
				"	                   ^\n" +
				"s cannot be resolved to a variable\n" +
				"----------\n",
				"",
				null,
				true,
				options);
	}
	// Same as above but with do while
	public void test023c() {
		Map<String, String> options = getCompilerOptions(true);
		runNegativeTest(
				new String[] {
						"X23c.java",
						"@SuppressWarnings(\"preview\")\n" +
						"public class X23c {\n" +
						"  public static void main(String[] o) {\n" +
						"		foo(\"one\");\n" +
						"	}\n" +
						"  public static void foo(Object o) {\n" +
						"		do {\n" +
						"			System.out.println(s);\n" +
						"			//break;\n" +
						"		}while (!(o instanceof String s) && s.length() > 0);\n" +
						"	}\n" +
						"}\n",
				},
				"----------\n" +
				"1. ERROR in X23c.java (at line 8)\n" +
				"	System.out.println(s);\n" +
				"	                   ^\n" +
				"s cannot be resolved to a variable\n" +
				"----------\n" +
				"2. ERROR in X23c.java (at line 10)\n" +
				"	}while (!(o instanceof String s) && s.length() > 0);\n" +
				"	                                    ^\n" +
				"s cannot be resolved\n" +
				"----------\n",
				"",
				null,
				true,
				options);
	}
	public void test024a() {
		Map<String, String> options = getCompilerOptions(true);
		runConformTest(
				new String[] {
						"X24a.java",
						"@SuppressWarnings(\"preview\")\n" +
						"public class X24a {\n" +
						"  public static void main(String[] o) {\n" +
						"		foo(\"one\");\n" +
						"	}\n" +
						"  public static void foo(Object o) {\n" +
						"		while (!(o instanceof String s)) {\n" +
						"			throw new IllegalArgumentException();\n" +
						"		}\n" +
						"		System.out.println(s);\n" +
						"	}\n" +
						"}\n",
				},
				"one",
				options);
	}
	public void test024b() {
		Map<String, String> options = getCompilerOptions(true);
		runConformTest(
				new String[] {
						"X24a.java",
						"@SuppressWarnings(\"preview\")\n" +
						"public class X24a {\n" +
						"  public static void main(String[] o) {\n" +
						"		foo(\"one\");\n" +
						"	}\n" +
						"  public static void foo(Object o) {\n" +
						"		for (;!(o instanceof String s);) {\n" +
						"			 throw new IllegalArgumentException();\n" +
						"		}\n" +
						"		System.out.println(s);\n" +
						"	}\n" +
						"}\n",
				},
				"one",
				options);
	}
	/*
	 * It's not a problem to define the same var in two operands of a binary expression,
	 * but then it is not in scope below.
	 */
	public void test025() {
		Map<String, String> options = getCompilerOptions(true);
		runNegativeTest(
				new String[] {
						"X25.java",
						"@SuppressWarnings(\"preview\")\n" +
						"public class X25 {\n" +
						"  public static void main(String[] o) {\n" +
						"		foo(\"one\", \"two\");\n" +
						"	}\n" +
						"  public static void foo(Object o, Object p) {\n" +
						"		if ((o instanceof String s) != p instanceof String s) {\n" +
						"			System.out.print(\"s:\" + s);\n" +
						"		}\n" +
						"	}\n" +
						"}\n",
				},
				"----------\n" +
				"1. ERROR in X25.java (at line 8)\n" +
				"	System.out.print(\"s:\" + s);\n" +
				"	                        ^\n" +
				"s cannot be resolved to a variable\n" +
				"----------\n",
				"",
				null,
				true,
				options);
	}
	public void test025a() {
		Map<String, String> options = getCompilerOptions(true);
		runNegativeTest(
				new String[] {
						"X25.java",
						"@SuppressWarnings(\"preview\")\n" +
						"public class X25 {\n" +
						"  public static void main(String[] o) {\n" +
						"		foo(\"one\");\n" +
						"	}\n" +
						"  public static void foo(Object o) {\n" +
						"		if ( (o instanceof String a) || (! (o instanceof String a)) ) {\n" +
						"			System.out.print(\"a:\" + a);\n" +
						"		}\n" +
						"	}\n" +
						"}\n",
				},
				"----------\n" +
				"1. ERROR in X25.java (at line 8)\n" +
				"	System.out.print(\"a:\" + a);\n" +
				"	                        ^\n" +
				"a cannot be resolved to a variable\n" +
				"----------\n",
				"",
				null,
				true,
				options);
	}
	public void test025b() {
		Map<String, String> options = getCompilerOptions(true);
		runConformTest(
				new String[] {
						"X25.java",
						"@SuppressWarnings(\"preview\")\n" +
						"public class X25 {\n" +
						"  public static void main(String[] o) {\n" +
						"		foo(\"one\");\n" +
						"	}\n" +
						"  public static void foo(Object o) {\n" +
						"		if ( (o instanceof String a) || (! (o instanceof String a)) ) {\n" +
						"			System.out.println(\"none\");\n" +
						"		} else {\n" +
						"			System.out.print(\"a:\" + a);\n" +
						"		}\n" +
						"	}\n" +
						"}\n",
				},
				"none",
				options);
	}
	public void test025c() {
		Map<String, String> options = getCompilerOptions(true);
		runConformTest(
				new String[] {
						"X25.java",
						"@SuppressWarnings(\"preview\")\n" +
						"public class X25 {\n" +
						"  public static void main(String[] o) {\n" +
						"		foo(\"one\", new Integer(0));\n" +
						"	}\n" +
						"  public static void foo(Object o, Object p) {\n" +
						"		if ( (o instanceof String a) || (! (p instanceof String a)) ) {\n" +
						"			System.out.println(\"none\");\n" +
						"		} else {\n" +
						"			System.out.print(\"a:\" + a);\n" +
						"		}\n" +
						"	}\n" +
						"}\n",
				},
				"none",
				options);
	}
	/*
	 * It's not allowed to have two pattern variables with same name in the
	 * same scope
	 */
	public void test026() {
		Map<String, String> options = getCompilerOptions(true);
		runNegativeTest(
				new String[] {
						"X26.java",
						"@SuppressWarnings(\"preview\")\n" +
						"public class X26 {\n" +
						"  public static void main(String[] o) {\n" +
						"		foo(\"one\", \"two\");\n" +
						"	}\n" +
						"  public static void foo(Object o, Object p) {\n" +
						"		if ((o instanceof String s) && (p instanceof String s)) {\n" +
						"			System.out.print(\"s:\" + s);\n" +
						"		}\n" +
						"	}\n" +
						"}\n",
				},
				"----------\n" +
				"1. ERROR in X26.java (at line 7)\n" +
				"	if ((o instanceof String s) && (p instanceof String s)) {\n" +
				"	                                                    ^\n" +
				"A pattern variable with the same name is already defined in the statement\n" +
				"----------\n",
				"",
				null,
				true,
				options);
	}
	/*
	 * It's not allowed to have two pattern variables with same name in the
	 * same scope
	 */
	public void test026a() {
		Map<String, String> options = getCompilerOptions(true);
		runNegativeTest(
				new String[] {
						"X26.java",
						"@SuppressWarnings(\"preview\")\n" +
						"public class X26 {\n" +
						"  public static void main(String[] o) {\n" +
						"		foo(\"one\", \"two\");\n" +
						"	}\n" +
						"  public static void foo(Object o, Object p) {\n" +
						"		if ((o instanceof String s) && (!(o instanceof String s))) {\n" +
						"			System.out.print(\"s:\" + s);\n" +
						"		}\n" +
						"	}\n" +
						"}\n",
				},
				"----------\n" +
				"1. ERROR in X26.java (at line 7)\n" +
				"	if ((o instanceof String s) && (!(o instanceof String s))) {\n" +
				"	                                                      ^\n" +
				"A pattern variable with the same name is already defined in the statement\n" +
				"----------\n",
				"",
				null,
				true,
				options);
	}
	/*
	 * It's not a problem to define the same var in two operands of a binary expression,
	 * but then it is not in scope below.
	 */
	public void test026b() {
		Map<String, String> options = getCompilerOptions(true);
		runNegativeTest(
				new String[] {
						"X26.java",
						"@SuppressWarnings(\"preview\")\n" +
						"public class X26 {\n" +
						"  public static void main(String[] o) {\n" +
						"		foo(\"one\", \"two\");\n" +
						"	}\n" +
						"  public static void foo(Object o, Object p) {\n" +
						"		if ((o instanceof String s) == p instanceof String s) {\n" +
						"			System.out.print(\"s:\" + s);\n" +
						"		}\n" +
						"	}\n" +
						"}\n",
				},
				"----------\n" +
				"1. ERROR in X26.java (at line 8)\n" +
				"	System.out.print(\"s:\" + s);\n" +
				"	                        ^\n" +
				"s cannot be resolved to a variable\n" +
				"----------\n",
				"",
				null,
				true,
				options);
	}
	public void test027() {
		runConformTest(
				new String[] {
						"X27.java",
						"@SuppressWarnings(\"preview\")\n" +
						"public class X27 {\n" +
						"  public static void main(String[] o) {\n" +
						"		foo(\"one\");\n" +
						"	}\n" +
						"  public static void foo(Object obj) {\n" +
						"		for(int i = 0; (obj instanceof String[] s && s.length > 0 && i < s.length); i++) {\n" +
						"			System.out.println(s[i]);\n" +
						"		}\n" +
						"	}\n" +
						"}\n",
				},
				"",
				getCompilerOptions(true));
	}
	public void test028() {
		runConformTest(
				new String[] {
						"X28.java",
						"@SuppressWarnings(\"preview\")\n" +
						"public class X28 {\n" +
						"  public static void main(String[] o) {\n" +
						"		foo(new String[] {\"one\", \"two\"});\n" +
						"	}\n" +
						"  public static void foo(Object obj) {\n" +
						"		for(int i = 0; (obj instanceof String[] s && s.length > 0 && i < s.length); i++) {\n" +
						"			System.out.println(s[i]);\n" +
						"		}\n" +
						"	}\n" +
						"}\n",
				},
				"one\ntwo",
				getCompilerOptions(true));
	}
	public void test029() {
		runConformTest(
				new String[] {
						"X29.java",
						"@SuppressWarnings(\"preview\")\n" +
						"public class X29 {\n" +
						"  public static void main(String[] o) {\n" +
						"		foo(new String[] {\"one\", \"two\"});\n" +
						"	}\n" +
						"  public static void foo(Object obj) {\n" +
						"		for(int i = 0; (obj instanceof String[] s) && s.length > 0 && i < s.length; i = (s != null ? i + 1 : i)) {\n" +
						"			System.out.println(s[i]);\n" +
						"		}\n" +
						"	}\n" +
						"}\n",
				},
				"one\ntwo",
				getCompilerOptions(true));
	}
	/*
	 * Test that pattern variables are accepted in initialization of a for statement,
	 * but unavailable in the body if uncertain which if instanceof check was true
	 */
	public void test030() {
		runNegativeTest(
				new String[] {
						"X30.java",
						"@SuppressWarnings(\"preview\")\n" +
						"public class X30 {\n" +
						"  public static void main(String[] o) {\n" +
						"		foo(\"one\");\n" +
						"	}\n" +
						"  public static void foo(Object obj) {\n" +
						"		for(int i = 0, length = (obj instanceof String s) ? s.length() : 0; i < length; i++) {\n" +
						"			System.out.print(s.charAt(i));\n" +
						"		}\n" +
						"	}\n" +
						"}\n",
				},
				"----------\n" +
				"1. ERROR in X30.java (at line 8)\n" +
				"	System.out.print(s.charAt(i));\n" +
				"	                 ^\n" +
				"s cannot be resolved\n" +
				"----------\n",
				"",
				null,
				true,
				getCompilerOptions(true));
	}
	public void test031() {
		runNegativeTest(
				new String[] {
						"X31.java",
						"@SuppressWarnings(\"preview\")\n" +
						"public class X31 {\n" +
						"  public static void main(String[] o) {\n" +
						"		foo(\"one\");\n" +
						"	}\n" +
						"  public static void foo(Object obj) {\n" +
						"		for(int i = 0; !(obj instanceof String[] s) && s.length > 0 && i < s.length; i++) {\n" +
						"			System.out.println(s[i]);\n" +
						"		}\n" +
						"	}\n" +
						"}\n",
				},
				"----------\n" +
				"1. ERROR in X31.java (at line 7)\n" +
				"	for(int i = 0; !(obj instanceof String[] s) && s.length > 0 && i < s.length; i++) {\n" +
				"	                                               ^\n" +
				"s cannot be resolved to a variable\n" +
				"----------\n" +
				"2. ERROR in X31.java (at line 7)\n" +
				"	for(int i = 0; !(obj instanceof String[] s) && s.length > 0 && i < s.length; i++) {\n" +
				"	                                                                   ^\n" +
				"s cannot be resolved to a variable\n" +
				"----------\n" +
				"3. ERROR in X31.java (at line 8)\n" +
				"	System.out.println(s[i]);\n" +
				"	                   ^\n" +
				"s cannot be resolved to a variable\n" +
				"----------\n",
				"",
				null,
				true,
				getCompilerOptions(true));
	}
	public void test032() {
		runConformTest(
				new String[] {
						"X32.java",
						"@SuppressWarnings(\"preview\")\n" +
						"public class X32 {\n" +
						"  public static void main(String[] o) {\n" +
						"		foo(\"one\");\n" +
						"	}\n" +
						"  public static void foo(Object obj) {\n" +
						"		String res = null;\n" +
						"		int i = 0;\n" +
						"		switch(i) {\n" +
						"		case 0:\n" +
						"			res = (obj instanceof String) ? null : null;\n" +
						"		default:\n" +
						"			break;\n" +
						"		}\n" +
						"		System.out.println(res);\n" +
						"	}\n" +
						"}\n",
				},
				"null",
				getCompilerOptions(false));
	}
	public void test032a() {
		runConformTest(
				new String[] {
						"X32.java",
						"@SuppressWarnings(\"preview\")\n" +
						"public class X32 {\n" +
						"  public static void main(String[] o) {\n" +
						"		foo(\"one\");\n" +
						"	}\n" +
						"  public static void foo(Object obj) {\n" +
						"		String res = null;\n" +
						"		int i = 0;\n" +
						"		switch(i) {\n" +
						"		case 0:\n" +
						"			res = (obj instanceof String s) ? s : null;\n" +
						"		default:\n" +
						"			break;\n" +
						"		}\n" +
						"		System.out.println(res);\n" +
						"	}\n" +
						"}\n",
				},
				"one",
				getCompilerOptions(false));
	}
	public void test033() {
		runNegativeTest(
				new String[] {
						"X33.java",
						"@SuppressWarnings(\"preview\")\n" +
						"public class X33 {\n" +
						"  public static void main(String[] o) {\n" +
						"		foo(\"one\");\n" +
						"	}\n" +
						"  public static void foo(Object obj) {\n" +
						"		String res = null;\n" +
						"		int i = 0;\n" +
						"		switch(i) {\n" +
						"		case 0:\n" +
						"			res = (obj instanceof String s) ? s : null;\n" +
						"			res = s.substring(1);\n" +
						"		default:\n" +
						"			break;\n" +
						"		}\n" +
						"		System.out.println(res);\n" +
						"	}\n" +
						"}\n",
				},
				"----------\n" +
				"1. ERROR in X33.java (at line 12)\n" +
				"	res = s.substring(1);\n" +
				"	      ^\n" +
				"s cannot be resolved\n" +
				"----------\n",
				"",
				null,
				true,
				getCompilerOptions(true));
	}
	public void test034() {
		runNegativeTest(
				new String[] {
						"X34.java",
						"@SuppressWarnings(\"preview\")\n" +
						"public class X34 {\n" +
						"  public static void main(String[] o) {\n" +
						"		foo(\"one\");\n" +
						"	}\n" +
						"  public static void foo(Object obj) {\n" +
						"		int i = 0;\n" +
						"		String result = switch(i) {\n" +
						"			case 0 -> {\n" +
						"				result = (obj instanceof String s) ? s : null;\n" +
						"				yield result;\n" +
						"			}\n" +
						"			default -> {\n" +
						"				yield result;\n" +
						"			}\n" +
						"		};\n" +
						"		System.out.println(result);\n" +
						"	}\n" +
						"}\n",
				},
				"----------\n" +
				"1. ERROR in X34.java (at line 14)\n" +
				"	yield result;\n" +
				"	      ^^^^^^\n" +
				"The local variable result may not have been initialized\n" +
				"----------\n",
				"",
				null,
				true,
				getCompilerOptions(true));
	}
	public void test035() {
		runNegativeTest(
				new String[] {
						"X35.java",
						"@SuppressWarnings(\"preview\")\n" +
						"public class X35 {\n" +
						"  public static void main(String[] o) {\n" +
						"		foo(\"one\");\n" +
						"	}\n" +
						"  public static void foo(Object obj) {\n" +
						"		int i = 0;\n" +
						"		String result = switch(i) {\n" +
						"			case 0 -> {\n" +
						"				result = (obj instanceof String s) ? s : null;\n" +
						"				yield s;\n" +
						"			}\n" +
						"			default -> {\n" +
						"				yield s;\n" +
						"			}\n" +
						"		};\n" +
						"		System.out.println(result);\n" +
						"	}\n" +
						"}\n",
				},
				"----------\n" +
				"1. ERROR in X35.java (at line 11)\n" +
				"	yield s;\n" +
				"	      ^\n" +
				"s cannot be resolved to a variable\n" +
				"----------\n" +
				"2. ERROR in X35.java (at line 14)\n" +
				"	yield s;\n" +
				"	      ^\n" +
				"s cannot be resolved to a variable\n" +
				"----------\n",
				"",
				null,
				true,
				getCompilerOptions(false));
	}
	public void test036() {
		runConformTest(
				new String[] {
						"X36.java",
						"@SuppressWarnings(\"preview\")\n" +
						"public class X36 {\n" +
						"  public static void main(String[] o) {\n" +
						"		foo(\"one\");\n" +
						"	}\n" +
						"  public static void foo(Object obj) {\n" +
						"		int i = 0;\n" +
						"		String result = switch(i) {\n" +
						"			default -> {\n" +
						"				result = (obj instanceof String s) ? s : null;\n" +
						"				yield result;\n" +
						"			}\n" +
						"		};\n" +
						"		System.out.println(result);\n" +
						"	}\n" +
						"}\n",
				},
				"one",
				getCompilerOptions(false));
	}
	public void test037() {
		runNegativeTest(
				new String[] {
						"X37.java",
						"@SuppressWarnings(\"preview\")\n" +
						"public class X37 {\n" +
						"  public static void main(String[] o) {\n" +
						"		foo(new String[] {\"abcd\"});\n" +
						"	}\n" +
						"  public static void foo(Object[] obj) {\n" +
						"		for(int i = 0; (obj[i] instanceof String s) && s.length() > 0 ; i++) {\n" +
						"			System.out.println(s[i]);\n" +
						"		}\n" +
						"	}\n" +
						"}\n",
				},
				"----------\n" +
				"1. ERROR in X37.java (at line 8)\n" +
				"	System.out.println(s[i]);\n" +
				"	                   ^^^^\n" +
				"The type of the expression must be an array type but it resolved to String\n" +
				"----------\n",
				"",
				null,
				true,
				getCompilerOptions(true));
	}
	public void test038() {
		runNegativeTest(
				new String[] {
						"X38.java",
						"@SuppressWarnings(\"preview\")\n" +
						"public class X38 {\n" +
						"  public static void main(String[] o) {\n" +
						"		foo(new String[] {\"abcd\"});\n" +
						"	}\n" +
						"  public static void foo(Object[] obj) {\n" +
						"		for(int i = 0; (obj[i] instanceof String s) && s.length() > 0 ;) {\n" +
						"			throw new IllegalArgumentException();\n" +
						"		}\n" +
						"		System.out.println(s);\n" +
						"	}\n" +
						"}\n",
				},
				"----------\n" +
				"1. ERROR in X38.java (at line 10)\n" +
				"	System.out.println(s);\n" +
				"	                   ^\n" +
				"s cannot be resolved to a variable\n" +
				"----------\n",
				"",
				null,
				true,
				getCompilerOptions(true));
	}
	public void test039() {
		runConformTest(
				new String[] {
						"X39.java",
						"@SuppressWarnings(\"preview\")\n" +
						"public class X39 {\n" +
						"  public static void main(String[] o) {\n" +
						"		foo(new String[] {\"one\"});;\n" +
						"	}\n" +
						"  public static void foo(Object[] obj) {\n" +
						"		for(int i = 0; i < obj.length && (obj[i] instanceof String s) && i < s.length(); i++) {\n" +
						"			System.out.println(s);\n" +
						"		}\n" +
						"	}\n" +
						"}\n",
				},
				"one",
				getCompilerOptions(true));
	}
	public void test040() {
		runConformTest(
				new String[] {
						"X40.java",
						"@SuppressWarnings(\"preview\")\n" +
						"public class X40 {\n" +
						"	String a;\n" +
						"    Object o1 = \"x\";\n" +
						"    public static void main(String argv[]) {\n" +
						"        System.out.println(new X40().foo());\n" +
						"    }\n" +
						"    public String foo() {\n" +
						"        String res = \"\";\n" +
						"    	 Object o2 = \"x\";\n" +
						"        if (o1 instanceof String s) { \n" +
						"            res = \"then_\" + s;\n" +
						"        } else {\n" +
						"            res = \"else_\";\n" +
						"        }\n" +
						"        return res;\n" +
						"    }\n" +
						"}\n",
				},
				"then_x",
				getCompilerOptions(true));
	}
	public void test041() {
		runConformTest(
				new String[] {
						"X41.java",
						"@SuppressWarnings(\"preview\")\n" +
						"public class X41 {\n" +
						"	String a;\n" +
						"    Object o1 = \"x\";\n" +
						"    public static void main(String argv[]) {\n" +
						"        System.out.println(new X41().foo());\n" +
						"    }\n" +
						"    public String foo() {\n" +
						"        String res = \"\";\n" +
						"        Object o2 = \"x\";\n" +
						"        if ( !(o1 instanceof String s) || !o1.equals(s) ) { \n" +
						"            res = \"then_\";\n" +
						"        } else {\n" +
						"            res = \"else_\" + s;\n" +
						"        }\n" +
						"        return res;\n" +
						"    }\n" +
						"}\n",
				},
				"else_x",
				getCompilerOptions(true));
	}
	public void test042() {
		runConformTest(
				new String[] {
						"X42.java",
						"@SuppressWarnings(\"preview\")\n" +
						"public class X42 {\n" +
						"	 String a;\n" +
						"    Object o1 = \"x\";\n" +
						"    public static void main(String argv[]) {\n" +
						"        System.out.println(new X42().foo());\n" +
						"    }\n" +
						"    public String foo() {\n" +
						"        String res = \"\";\n" +
						"        Object o2 = o1;\n" +
						"        if ( !(o1 instanceof String s) || !o1.equals(s) ) { \n" +
						"            res = \"then_\";\n" +
						"        } else {\n" +
						"            res = \"else_\" + s;\n" +
						"        }\n" +
						"        return res;\n" +
						"    }\n" +
						"}\n",
				},
				"else_x",
				getCompilerOptions(true));
	}
	public void test043() {
		runConformTest(
				new String[] {
						"X43.java",
						"@SuppressWarnings(\"preview\")\n" +
						"public class X43 {\n" +
						"	 public static void main(String argv[]) {\n" +
						"		System.out.println(new X43().foo(\"foo\", \"test\"));\n" +
						"	}\n" +
						"	public boolean foo(Object obj, String s) {\n" +
						"		class Inner {\n" +
						"			public boolean foo(Object obj) {\n" +
						"				if (obj instanceof String s) {\n" +
						"					// s is shadowed now\n" +
						"					if (!\"foo\".equals(s))\n" +
						"						return false;\n" +
						"				}\n" +
						"				// s is not shadowed\n" +
						"				return \"test\".equals(s);\n" +
						"			}\n" +
						"		}\n" +
						"		return new Inner().foo(obj);\n" +
						"	}\n" +
						"}\n",
				},
				"true",
				getCompilerOptions(true));
	}
	public void test044() {
		Map<String, String> compilerOptions = getCompilerOptions(true);
		String old = compilerOptions.get(CompilerOptions.OPTION_PreserveUnusedLocal);
		compilerOptions.put(CompilerOptions.OPTION_PreserveUnusedLocal, CompilerOptions.OPTIMIZE_OUT);
		runConformTest(
				new String[] {
						"X44.java",
						"@SuppressWarnings(\"preview\")\n" +
						"class Inner<T> {\n" +
						"    public boolean foo(Object obj) {\n" +
						"        if (obj instanceof Inner<?> p) {\n" +
						"            return true;\n" +
						"        }\n" +
						"        return false;\n" +
						"    }\n" +
						"} \n" +
						"public class X44  {\n" +
						"    public static void main(String argv[]) {\n" +
						"    	Inner<String> param = new Inner<>();\n" +
						"    	System.out.println(new Inner<String>().foo(param));\n" +
						"    }\n" +
						"}\n",
				},
				"true",
				compilerOptions);
		compilerOptions.put(CompilerOptions.OPTION_PreserveUnusedLocal, old);
	}
	public void test045() {
		Map<String, String> compilerOptions = getCompilerOptions(true);
		String old = compilerOptions.get(CompilerOptions.OPTION_PreserveUnusedLocal);
		compilerOptions.put(CompilerOptions.OPTION_PreserveUnusedLocal, CompilerOptions.OPTIMIZE_OUT);
		runConformTest(
				new String[] {
						"X45.java",
						"@SuppressWarnings(\"preview\")\n" +
						"public class X45 {\n" +
						"    Object s = \"test\";\n" +
						"    boolean result = s instanceof String s1;\n" +
						"	 public static void main(String argv[]) {\n" +
						"    	System.out.println(\"true\");\n" +
						"    }\n" +
						"}\n",
				},
				"true",
				compilerOptions);
		compilerOptions.put(CompilerOptions.OPTION_PreserveUnusedLocal, old);
	}
	public void test046() {
		Map<String, String> compilerOptions = getCompilerOptions(true);
		String old = compilerOptions.get(CompilerOptions.OPTION_PreserveUnusedLocal);
		compilerOptions.put(CompilerOptions.OPTION_PreserveUnusedLocal, CompilerOptions.OPTIMIZE_OUT);
		runConformTest(
				new String[] {
						"X46.java",
						"@SuppressWarnings(\"preview\")\n" +
						"public class X46 {\n" +
						"    Object s = \"test\";\n" +
						"    boolean result = (s instanceof String s1 && s1 != null);\n" +
						"	 public static void main(String argv[]) {\n" +
						"    	System.out.println(\"true\");\n" +
						"    }\n" +
						"}\n",
				},
				"true",
				compilerOptions);
		compilerOptions.put(CompilerOptions.OPTION_PreserveUnusedLocal, old);
	}
	public void test047() {
		Map<String, String> compilerOptions = getCompilerOptions(true);
		String old = compilerOptions.get(CompilerOptions.OPTION_PreserveUnusedLocal);
		compilerOptions.put(CompilerOptions.OPTION_PreserveUnusedLocal, CompilerOptions.OPTIMIZE_OUT);
		runConformTest(
				new String[] {
						"InstanceOfPatternTest.java",
						"public class InstanceOfPatternTest {\n" +
						"	public static void main(String[] args) {\n" +
						"		if (getChars() instanceof String s) {\n" +
						"			System.out.println(s);\n" +
						"		}\n" +
						"	}\n" +
						"	static CharSequence getChars() {\n" +
						"		return \"xyz\";\n" +
						"	}\n" +
						"}\n",
				},
				"xyz",
				compilerOptions);
		compilerOptions.put(CompilerOptions.OPTION_PreserveUnusedLocal, old);
	}
	public void test048() {
		Map<String, String> compilerOptions = getCompilerOptions(true);
		String old = compilerOptions.get(CompilerOptions.OPTION_PreserveUnusedLocal);
		compilerOptions.put(CompilerOptions.OPTION_PreserveUnusedLocal, CompilerOptions.OPTIMIZE_OUT);
		runConformTest(
				new String[] {
						"InstanceOfPatternTest.java",
						"public class InstanceOfPatternTest {\n" +
						"	public static void main(String[] args) {\n" +
						"		if (getChars() instanceof String s) {\n" +
						"			System.out.println(s);\n" +
						"		}\n" +
						"	}\n" +
						"	static CharSequence getChars() {\n" +
						"		return \"xyz\";\n" +
						"	}\n" +
						"}\n",
				},
				"xyz",
				compilerOptions);
		compilerOptions.put(CompilerOptions.OPTION_PreserveUnusedLocal, old);
	}
	public void test049() {
		Map<String, String> compilerOptions = getCompilerOptions(true);
		String old = compilerOptions.get(CompilerOptions.OPTION_PreserveUnusedLocal);
		compilerOptions.put(CompilerOptions.OPTION_PreserveUnusedLocal, CompilerOptions.OPTIMIZE_OUT);
		runConformTest(
				new String[] {
						"InstanceOfPatternTest.java",
						"public class InstanceOfPatternTest {\n" +
						"	public static void main(String[] args) {\n" +
						"		if ( ((CharSequence) getChars()) instanceof String s) {\n" +
						"			System.out.println(s);\n" +
						"		}\n" +
						"	}\n" +
						"	static Object getChars() {\n" +
						"		return \"xyz\";\n" +
						"	}\n" +
						"}\n",
				},
				"xyz",
				compilerOptions);
		compilerOptions.put(CompilerOptions.OPTION_PreserveUnusedLocal, old);
	}
	public void test050() {
		Map<String, String> compilerOptions = getCompilerOptions(true);
		String old = compilerOptions.get(CompilerOptions.OPTION_PreserveUnusedLocal);
		compilerOptions.put(CompilerOptions.OPTION_PreserveUnusedLocal, CompilerOptions.OPTIMIZE_OUT);
		runNegativeTest(
				new String[] {
						"InstanceOfPatternTest.java",
						"@SuppressWarnings(\"preview\")\n" +
						"public class InstanceOfPatternTest {\n" +
						"	public static void main(String[] args) {\n" +
						"		if ( ((s) -> {return s;}) instanceof I s) {\n" +
						"			System.out.println(s);\n" +
						"		}\n" +
						"	}\n" +
						"} \n" +
						"interface I {\n" +
						"	public String foo(String s);\n" +
						"}\n",
				},
				"----------\n" +
				"1. ERROR in InstanceOfPatternTest.java (at line 4)\n" +
				"	if ( ((s) -> {return s;}) instanceof I s) {\n" +
				"	     ^^^^^^^\n" +
				"The target type of this expression must be a functional interface\n" +
				"----------\n",
				"",
				null,
				true,
				compilerOptions);
		compilerOptions.put(CompilerOptions.OPTION_PreserveUnusedLocal, old);
	}
	public void test051() {
		Map<String, String> compilerOptions = getCompilerOptions(true);
		String old = compilerOptions.get(CompilerOptions.OPTION_PreserveUnusedLocal);
		compilerOptions.put(CompilerOptions.OPTION_PreserveUnusedLocal, CompilerOptions.OPTIMIZE_OUT);
		runConformTest(
				new String[] {
						"InstanceOfPatternTest.java",
						"public class InstanceOfPatternTest {\n" +
						"	static String STR = \"2\";\n" +
						"	public static void main(String[] args) {\n" +
						"		if ( switch(STR) {\n" +
						"				case \"1\" -> (CharSequence) \"one\";\n" +
						"				default -> (CharSequence) \"Unknown\";\n" +
						"			  } \n" +
						"				instanceof String s) {\n" +
						"			System.out.println(s);\n" +
						"		}\n" +
						"	}\n" +
						"}\n",
				},
				"Unknown",
				compilerOptions);
		compilerOptions.put(CompilerOptions.OPTION_PreserveUnusedLocal, old);
	}
	public void test052() {
		Map<String, String> compilerOptions = getCompilerOptions(false);
		String old = compilerOptions.get(CompilerOptions.OPTION_PreserveUnusedLocal);
		compilerOptions.put(CompilerOptions.OPTION_PreserveUnusedLocal, CompilerOptions.OPTIMIZE_OUT);
		runConformTest(
				new String[] {
						"X.java",
						"public class X {\n" +
						"	@SuppressWarnings(\"preview\")\n" +
						"	public static void main(String args[]) {\n" +
						"		String result = null;\n" +
						"		Object obj = \"abc\";\n" +
						"		int i = switch (0) {\n" +
						"			case 1 -> {\n" +
						"				yield 1;\n" +
						"			}\n" +
						"			default -> {\n" +
						"				for (int j = 0; !(obj instanceof String s);) {\n" +
						"					obj = null;\n" +
						"				}\n" +
						"				result = s;\n" +
						"				System.out.println(result);\n" +
						"				yield 2;\n" +
						"			}\n" +
						"		};\n" +
						"		System.out.println(i);\n" +
						"	}\n" +
						"}\n",
				},
				"abc\n" +
				"2",
				compilerOptions);
		compilerOptions.put(CompilerOptions.OPTION_PreserveUnusedLocal, old);
	}
	public void testBug562392a() {
		Map<String, String> compilerOptions = getCompilerOptions(true);
		runConformTest(
				new String[] {
						"X.java",
						"public class X<T> {\n" +
						"	public boolean foo(T obj) {\n" +
						"		if (obj instanceof String s) {\n" +
						"			System.out.println(s);\n" +
						"		}\n" +
						"		return true;\n" +
						"	}\n" +
						"	public static void main(String argv[]) {\n" +
						"		String s = \"x\";\n" +
						"		System.out.println(new X<Object>().foo(s));\n" +
						"	}\n" +
						"}\n",
				},
				"x\n" +
				"true",
				compilerOptions);
		}
	public void testBug562392b() {
		Map<String, String> compilerOptions = getCompilerOptions(true);
		runNegativeTest(
				new String[] {
						"X.java",
						"@SuppressWarnings(\"preview\")\n" +
						"public class X<T> {\n" +
						"	public boolean foo(Object obj) {\n" +
						"        if (obj instanceof T) {\n" +
						"            return false;\n" +
						"        }\n" +
						"        return true;\n" +
						"    }\n" +
						"	public static void main(String argv[]) {\n" +
						"		System.out.println(\"\");\n" +
						"	}\n" +
						"}\n",
				},
				"----------\n" +
				"1. ERROR in X.java (at line 4)\n" +
				"	if (obj instanceof T) {\n" +
				"	    ^^^\n" +
				"Type Object cannot be safely cast to T\n" +
				"----------\n",
				"X.java:4: error: Object cannot be safely cast to T\n" +
				"        if (obj instanceof T) {\n" +
				"            ^\n" +
				"  where T is a type-variable:\n" +
				"    T extends Object declared in class X",
				null,
				true,
				compilerOptions);
		}
	public void testBug562392c() {
		Map<String, String> compilerOptions = getCompilerOptions(true);
		runNegativeTest(
				new String[] {
						"X.java",
						"@SuppressWarnings(\"preview\")\n" +
						"public class X<T> {\n" +
						"	public boolean foo(Object obj) {\n" +
						"        if (obj instanceof T t) {\n" +
						"            return false;\n" +
						"        }\n" +
						"        return true;\n" +
						"    }\n" +
						"	public static void main(String argv[]) {\n" +
						"		System.out.println(\"\");\n" +
						"	}\n" +
						"}\n",
				},
				"----------\n" +
				"1. ERROR in X.java (at line 4)\n" +
				"	if (obj instanceof T t) {\n" +
				"	    ^^^^^^^^^^^^^^^^^^\n" +
				"Type Object cannot be safely cast to T\n" +
				"----------\n",
				"X.java:4: error: Object cannot be safely cast to T\n" +
				"        if (obj instanceof T t) {\n" +
				"            ^\n" +
				"  where T is a type-variable:\n" +
				"    T extends Object declared in class X",
				null,
				true,
				compilerOptions);
		}
	public void testBug562392d() {
		Map<String, String> compilerOptions = getCompilerOptions(true);
		runNegativeTest(
				new String[] {
						"X.java",
						"@SuppressWarnings(\"preview\")\n" +
						"public class X<T> {\n" +
						"	public boolean foo(Object obj) {\n" +
						"        if (null instanceof T t) {\n" +
						"            return false;\n" +
						"        }\n" +
						"        return true;\n" +
						"    }\n" +
						"	public static void main(String argv[]) {\n" +
						"		System.out.println(abc);\n" +
						"	}\n" +
						"}\n",
				},
				this.complianceLevel < ClassFileConstants.JDK21 ?
					"----------\n" +
					"1. ERROR in X.java (at line 4)\n" +
					"	if (null instanceof T t) {\n" +
					"	    ^^^^\n" +
					"Expression type cannot be a subtype of the Pattern type\n" +
					"----------\n" +
					"2. ERROR in X.java (at line 10)\n" +
					"	System.out.println(abc);\n" +
					"	                   ^^^\n" +
					"abc cannot be resolved to a variable\n" +
					"----------\n" :
						"----------\n" +
						"1. ERROR in X.java (at line 10)\n" +
						"	System.out.println(abc);\n" +
						"	                   ^^^\n" +
						"abc cannot be resolved to a variable\n" +
						"----------\n",
				"",
				null,
				true,
				compilerOptions);
	}
	public void testBug562392e() {
		Map<String, String> compilerOptions = getCompilerOptions(true);
		runNegativeTest(
				new String[] {
						"X.java",
						"@SuppressWarnings(\"preview\")\n" +
						"public class X<T> {\n" +
						"	public boolean foo(X<?> obj) {\n" +
						"        if (obj instanceof X<String> p) {\n" +
						"            return true;\n" +
						"        }\n" +
						"        return false;\n" +
						"    }\n" +
						"}\n",
				},
				"----------\n" +
				"1. ERROR in X.java (at line 4)\n" +
				"	if (obj instanceof X<String> p) {\n" +
				"	    ^^^^^^^^^^^^^^^^^^^^^^^^^^\n" +
				"Type X<capture#1-of ?> cannot be safely cast to X<String>\n" +
				"----------\n",
				"",
				null,
				true,
				compilerOptions);
	}
	public void testBug562392f() {
		Map<String, String> compilerOptions = getCompilerOptions(true);
		runNegativeTest(
				new String[] {
						"X.java",
						"class Outer<T> {\n" +
						"    static class Inner<T> {\n" +
						"    }\n" +
						"}\n" +
						"@SuppressWarnings({\"preview\", \"rawtypes\"})\n" +
						"class X<T> {\n" +
						"    public boolean foo(Outer.Inner obj) {\n" +
						"        if (obj instanceof Outer<?> p) {\n" +
						"            return true;\n" +
						"        }\n" +
						"        return false;\n" +
						"    }\n" +
						"}\n",
				},
				"----------\n" +
				"1. ERROR in X.java (at line 8)\n" +
				"	if (obj instanceof Outer<?> p) {\n" +
				"	    ^^^^^^^^^^^^^^^^^^^^^^^^^\n" +
				"Incompatible conditional operand types Outer.Inner and Outer<?>\n" +
				"----------\n",
				"",
				null,
				true,
				compilerOptions);
	}
	public void testBug562392g() {
		Map<String, String> compilerOptions = getCompilerOptions(true);
		runConformTest(
				new String[] {
						"X.java",
						"class Outer<T> {\n" +
						"    static class Inner<T> {\n" +
						"    }\n" +
						"}\n" +
						"@SuppressWarnings({\"preview\", \"rawtypes\"})\n" +
						"class X<T> {\n" +
						"    public boolean foo(Object obj) {\n" +
						"        if (obj instanceof Outer.Inner<?> p) {\n" +
						"            return true;\n" +
						"        }\n" +
						"        return false;\n" +
						"    }\n" +
						"	public static void main(String argv[]) {\n" +
						"		Outer.Inner inn = new Outer.Inner();\n" +
						"    	System.out.println(new X<String>().foo(inn));\n" +
						"	}\n" +
						"}\n",
				},
				"true",
				compilerOptions);
	}
	public void testBug562392h() {
		Map<String, String> compilerOptions = getCompilerOptions(true);
		runNegativeTest(
				new String[] {
						"X.java",
						"@SuppressWarnings({\"rawtypes\"})\n" +
						"class Y extends X {}\n" +
						"@SuppressWarnings({\"rawtypes\"})\n" +
						"public class X<T> {\n" +
						"	public boolean foo(X[] obj) {\n" +
						"        if (obj instanceof Y[] p) {\n" +
						"            return true;\n" +
						"        }\n" +
						"        return false;\n" +
						"    }\n" +
						"	public static void main(String argv[]) {\n" +
						"		Object[] param = {new X()};\n" +
						"       System.out.println(new X<String>().foo(param));\n" +
						"	}\n" +
						"}\n",
				},
				"----------\n" +
				"1. ERROR in X.java (at line 13)\n" +
				"	System.out.println(new X<String>().foo(param));\n" +
				"	                                   ^^^\n" +
				"The method foo(X[]) in the type X<String> is not applicable for the arguments (Object[])\n" +
				"----------\n",
				"",
				null,
				true,
				compilerOptions);
	}
	public void testBug562392i() {
		Map<String, String> options = getCompilerOptions(false);
		options.put(CompilerOptions.OPTION_Compliance, CompilerOptions.VERSION_15);
		options.put(CompilerOptions.OPTION_Source, CompilerOptions.VERSION_15);
		options.put(CompilerOptions.OPTION_TargetPlatform, CompilerOptions.VERSION_15);
		runNegativeTest(
				new String[] {
						"Test.java",
						"import java.util.ArrayList;\n" +
								"import java.util.List;\n" +
								"import java.util.function.Function;\n" +
								"import java.util.function.UnaryOperator;\n" +
								"@SuppressWarnings({\"preview\"})\n" +
								"public class Test<T> {\n" +
								"    public boolean foo(Function<ArrayList<T>, ArrayList<T>> obj) {\n" +
								"        if (obj instanceof UnaryOperator<? extends List<T>>) {\n" +
								"            return false;\n" +
								"        }\n" +
								"        return true;\n" +
								"    }\n" +
								"}\n",
				},
				"----------\n" +
					"1. ERROR in Test.java (at line 8)\n" +
					"	if (obj instanceof UnaryOperator<? extends List<T>>) {\n" +
					"	    ^^^^^^^^^^^^^^^^^^^^^^^^^^^^\n" +
					"Cannot perform instanceof check against parameterized type UnaryOperator<? extends List<T>>. Use the form UnaryOperator<?> instead since further generic type information will be erased at runtime\n" +
					"----------\n",
					"",
					null,
					true,
					options);
		options.put(CompilerOptions.OPTION_Compliance, CompilerOptions.VERSION_16);
		options.put(CompilerOptions.OPTION_Source, CompilerOptions.VERSION_16);
		options.put(CompilerOptions.OPTION_TargetPlatform, CompilerOptions.VERSION_16);
	}
	public void testBug562392j() {
		Map<String, String> compilerOptions = getCompilerOptions(true);
		runConformTest(
				new String[] {
						"Test.java",
						"import java.util.ArrayList;\n" +
						"import java.util.List;\n" +
						"import java.util.function.Function;\n" +
						"import java.util.function.UnaryOperator;\n" +
						"@SuppressWarnings({\"preview\", \"rawtypes\"})\n" +
						"public class Test<T> {\n" +
						"    public boolean foo(Function<ArrayList<T>, ArrayList<T>> obj) {\n" +
						"        if (obj instanceof UnaryOperator<? extends List<T>>) {\n" +
						"            return false;\n" +
						"        }\n" +
						"        return true;\n" +
						"    }\n" +
						"	public static void main(String argv[]) {\n" +
						"       System.out.println(\"\");\n" +
						"	}\n" +
						"}\n",
				},
				"",
				compilerOptions);
	}
	public void test053() {
		Map<String, String> compilerOptions = getCompilerOptions(true);
		runConformTest(
				new String[] {
						"X.java",
						"public class X {\n" +
						"	@SuppressWarnings(\"preview\")\n" +
						"	public static void main(String argv[]) {\n" +
						"		Object obj = \"x\";\n" +
						"		if (obj instanceof String s) {\n" +
						"			System.out.println(s);\n" +
						"		}\n" +
						"		String s = \"y\";\n" +
						"		System.out.println(s);\n" +
						"	}\n" +
						"}\n",
				},
				"x\n" +
				"y",
				compilerOptions);
	}
	public void test054() {
		Map<String, String> compilerOptions = getCompilerOptions(true);
		runConformTest(
				new String[] {
						"X.java",
						"public class X {\n" +
						"	@SuppressWarnings(\"preview\")\n" +
						"	public static void main(String argv[]) {\n" +
						"		Object obj = \"x\";\n" +
						"		while (!(obj instanceof String s)) {\n" +
						"			String s = \"y\";\n" +
						"			System.out.println(s);\n" +
						"		}\n" +
						"		System.out.println(s);\n" +
						"	}\n" +
						"}\n",
				},
				"x",
				compilerOptions);
	}
	public void test055() {
		Map<String, String> compilerOptions = getCompilerOptions(true);
		runConformTest(
				new String[] {
						"X.java",
						"public class X {\n" +
						"public static void main(String argv[]) {\n" +
						"		String result = \"\";\n" +
						"		Object obj = \"abc\";\n" +
						"		for (; !(obj instanceof String a);) {\n" +
						"			String a = \"\";\n" +
						"			result = a;\n" +
						"			obj = null;\n" +
						"		}\n" +
						"		if (!result.equals(\"abc\")) {\n" +
						"			System.out.println(\"PASS\");\n" +
						"		} else {\n" +
						"			System.out.println(\"FAIL\");\n" +
						"		}\n" +
						"	}\n" +
						"}\n",
				},
				"PASS",
				compilerOptions);
	}
	// Positive - Test conflicting pattern variable and lambda argument in for loop
	public void test056() {
		Map<String, String> compilerOptions = getCompilerOptions(true);
		runConformTest(
				new String[] {
						"X.java",
						"@SuppressWarnings(\"preview\")\n" +
						"public class X {\n" +
						"	public static int impl(I a) {\n" +
						"		return a.foo(\"Default\");\n" +
						"	}\n" +
						"	public static void main(String argv[]) {\n" +
						"		String result = \"\";\n" +
						"		Object obj = \"a\";\n" +
						"		for (int i = 0; !(obj instanceof String a); i = impl(a -> a.length())) {\n" +
						"			obj = null;\n" +
						"		}\n" +
						"		if (!result.equals(\"\"))\n" +
						"			System.out.println(\"FAIL\");\n" +
						"		else\n" +
						"			System.out.println(\"PASS\");\n" +
						"	}\n" +
						"}\n" +
						"interface I {\n" +
						"	int foo(String s);\n" +
						"}\n",
				},
				"PASS",
				compilerOptions);
	}
	// Positive - Test conflicting pattern variable and lambda argument in for loop (block)
	public void test056a() {
		Map<String, String> compilerOptions = getCompilerOptions(true);
		runConformTest(
				new String[] {
						"X.java",
						"@SuppressWarnings(\"preview\")\n" +
						"public class X {\n" +
						"	public static int impl(I a) {\n" +
						"		return a.foo(\"Default\");\n" +
						"	}\n" +
						"	public static void main(String argv[]) {\n" +
						"		String result = \"\";\n" +
						"		Object obj = \"a\";\n" +
						"		for (int i = 0; !(obj instanceof String a); i = impl(x -> {\n" +
						"															String a = \"\";\n" +
						"															return a.length();\n" +
						"														})) {\n" +
						"			obj = null;\n" +
						"		}\n" +
						"		if (!result.equals(\"\"))\n" +
						"			System.out.println(\"FAIL\");\n" +
						"		else\n" +
						"			System.out.println(\"PASS\");\n" +
						"	}\n" +
						"}\n" +
						"interface I {\n" +
						"	int foo(String s);\n" +
						"}\n",
				},
				"PASS",
				compilerOptions);
	}
	// Positive - Test conflicting pattern variable and lambda argument in if
	public void test056b() {
		Map<String, String> compilerOptions = getCompilerOptions(true);
		runConformTest(
				new String[] {
						"X.java",
						"@SuppressWarnings(\"preview\")\n" +
						"public class X {\n" +
						"	public static int impl(I a) {\n" +
						"		return a.foo(\"Default\");\n" +
						"	}\n" +
						"	public static void main(String argv[]) {\n" +
						"		String result = \"\";\n" +
						"		Object obj = \"a\";\n" +
						"		if (!(obj instanceof String a)) {\n" +
						"			  int i = impl(a -> a.length());\n" +
						"		}\n" +
						"		if (!result.equals(\"\"))\n" +
						"			System.out.println(\"FAIL\");\n" +
						"		else\n" +
						"			System.out.println(\"PASS\");\n" +
						"	}\n" +
						"}\n" +
						"interface I {\n" +
						"	int foo(String s);\n" +
						"}\n",
				},
				"PASS",
				compilerOptions);
	}
	// Positive - Test conflicting pattern variable and lambda argument in if
	public void test056d() {
		Map<String, String> compilerOptions = getCompilerOptions(true);
		runNegativeTest(
				new String[] {
						"X.java",
						"@SuppressWarnings(\"preview\")\n" +
						"public class X {\n" +
						"	public static int impl(I a) {\n" +
						"		return a.foo(\"Default\");\n" +
						"	}\n" +
						"	public static void main(String argv[]) {\n" +
						"		String result = \"\";\n" +
						"		Object obj = \"a\";\n" +
						"		for (int i = 0; (obj instanceof String a); i = impl(a -> a.length())) {\n" +
						"			obj = null;\n" +
						"		}\n" +
						"		if (!result.equals(\"\"))\n" +
						"			System.out.println(\"FAIL\");\n" +
						"		else\n" +
						"			System.out.println(\"PASS\");\n" +
						"	}\n" +
						"}\n" +
						"interface I {\n" +
						"	int foo(String s);\n" +
						"}\n",
				},
				"----------\n" +
				"1. ERROR in X.java (at line 9)\n" +
				"	for (int i = 0; (obj instanceof String a); i = impl(a -> a.length())) {\n" +
				"	                                                    ^\n" +
				"Lambda expression\'s parameter a cannot redeclare another local variable defined in an enclosing scope. \n" +
				"----------\n",
				"",
				null,
				true,
				compilerOptions);
	}
	/*
	 * Test we report only one duplicate variable, i.e., in THEN stmt
	 * where pattern variable is in scope.
	 */
	public void test057() {
		Map<String, String> compilerOptions = getCompilerOptions(true);
		runNegativeTest(
				new String[] {
						"X.java",
						"public class X {\n" +
						"	@SuppressWarnings(\"preview\")\n" +
						"	public static void main(String argv[]) {\n" +
						"		Object obj = \"x\";\n" +
						"		if (obj instanceof String s) {\n" +
						"			String s = \"\";\n" +
						"			System.out.println(s);\n" +
						"		}\n" +
						"		String s = \"y\";\n" +
						"		System.out.println(s);\n" +
						"	}\n" +
						"}\n",
				},
				"----------\n" +
				"1. ERROR in X.java (at line 6)\n" +
				"	String s = \"\";\n" +
				"	       ^\n" +
				"A pattern variable with the same name is already defined in the statement\n" +
				"----------\n",
				"",
				null,
				true,
				compilerOptions);
		}
	public void test058() {
		Map<String, String> compilerOptions = getCompilerOptions(true);
		runNegativeTest(
				new String[] {
						"X.java",
						"public class X {\n" +
						"	@SuppressWarnings(\"preview\")\n" +
						"	public static void main(String[] s) {\n" +
						"		Object obj = \"x\";\n" +
						"		if (obj instanceof String[] s && s.length > 0) {\n" +
						"			System.out.println(s[0]);\n" +
						"		}\n" +
						"	}\n" +
						"}\n",
				},
				"----------\n" +
				"1. ERROR in X.java (at line 5)\n" +
				"	if (obj instanceof String[] s && s.length > 0) {\n" +
				"	                            ^\n" +
				"Duplicate local variable s\n" +
				"----------\n",
				"",
				null,
				true,
				compilerOptions);
	}
	public void test059() {
		Map<String, String> compilerOptions = getCompilerOptions(true);
		runConformTest(
				new String[] {
						"X.java",
						"public class X {\n"+
						" static int count;\n"+
						" public static void main(String[] args) {\n"+
						"   int i = 10;\n"+
						"   if (foo() instanceof String s) {\n"+
						"     ++i;\n"+
						"   }\n"+
						"   System.out.println(\"count:\"+X.count+\" i:\"+i);\n"+
						" }\n"+
						" public static Object foo() {\n"+
						"   ++X.count;\n"+
						"   return new Object();\n"+
						" }  \n"+
						"}",
				},
				"count:1 i:10",
				compilerOptions);
	}
	public void test060() {
		Map<String, String> compilerOptions = getCompilerOptions(true);
		runConformTest(
				new String[] {
						"X.java",
						"public class X {\n"+
						" static int count;\n"+
						" public static void main(String[] args) {\n"+
						"   int i = 10;\n"+
						"   if (foo() instanceof String s) {\n"+
						"     ++i;\n"+
						"   }\n"+
						"   System.out.println(\"count:\"+X.count+\" i:\"+i);\n"+
						" }\n"+
						" public static Object foo() {\n"+
						"   ++X.count;\n"+
						"   return new String(\"hello\");\n"+
						" }  \n"+
						"}",
				},
				"count:1 i:11",
				compilerOptions);
	}
	public void test061() {
		Map<String, String> compilerOptions = getCompilerOptions(true);
		runConformTest(
				new String[] {
						"X.java",
						"public class X {\n"+
						" static int count;\n"+
						" static String STR = \"FAIL\";\n"+
						" @SuppressWarnings(\"preview\")\n"+
						" public static void main(String[] args) {\n"+
						"   if ( switch(STR) {\n"+
						"       default -> (CharSequence)\"PASS\";\n"+
						"       } instanceof String s) {\n"+
						"     System.out.println(s);\n"+
						"   }\n"+
						" }\n"+
						"}",
				},
				"PASS",
				compilerOptions);
	}
	public void test062() {
		Map<String, String> compilerOptions = getCompilerOptions(true);
		runNegativeTest(
				new String[] {
						"X.java",
						"public class X {\n"+
						" @SuppressWarnings(\"preview\")\n"+
						" public void foo(Object o) {\n"+
						"   int len  = (o instanceof String p) ? test(p -> p.length()) : test(p -> p.length());\n"+
						" }\n"+
						"  public int test(FI fi) {\n" +
						"	  return fi.length(\"\");\n" +
						"  } \n" +
						"  interface FI {\n" +
						"	  public int length(String str);\n" +
						"  }" +
						"}",
				},
				"----------\n" +
				"1. ERROR in X.java (at line 4)\n" +
				"	int len  = (o instanceof String p) ? test(p -> p.length()) : test(p -> p.length());\n" +
				"	                                          ^\n" +
				"Lambda expression\'s parameter p cannot redeclare another local variable defined in an enclosing scope. \n" +
				"----------\n",
				"",
				null,
				true,
				compilerOptions);
	}
	// Same as above, but pattern variable in scope in false of conditional expression
	public void test063() {
		Map<String, String> compilerOptions = getCompilerOptions(true);
		runNegativeTest(
				new String[] {
						"X.java",
						"public class X {\n"+
						" @SuppressWarnings(\"preview\")\n"+
						" public void foo(Object o) {\n"+
						"   int len  = !(o instanceof String p) ? test(p -> p.length()) : test(p -> p.length());\n"+
						" }\n"+
						"  public int test(FI fi) {\n" +
						"	  return fi.length(\"\");\n" +
						"  } \n" +
						"  interface FI {\n" +
						"	  public int length(String str);\n" +
						"  }" +
						"}",
				},
				"----------\n" +
				"1. ERROR in X.java (at line 4)\n" +
				"	int len  = !(o instanceof String p) ? test(p -> p.length()) : test(p -> p.length());\n" +
				"	                                                                   ^\n" +
				"Lambda expression\'s parameter p cannot redeclare another local variable defined in an enclosing scope. \n" +
				"----------\n",
				"",
				null,
				true,
				compilerOptions);
	}
	// Test that pattern variables are seen by body of lamda expressions
	public void test063a() {
		Map<String, String> compilerOptions = getCompilerOptions(true);
		runNegativeTest(
				new String[] {
						"X.java",
						"public class X {\n"+
						" @SuppressWarnings(\"preview\")\n"+
						" public void foo(Object o) {\n"+
						"   int len  = (o instanceof String p) ? test(p1 -> p.length()) : test(p2 -> p.length());\n"+
						" }\n"+
						"  public int test(FI fi) {\n" +
						"	  return fi.length(\"\");\n" +
						"  } \n" +
						"  interface FI {\n" +
						"	  public int length(String str);\n" +
						"  }" +
						"}",
				},
				"----------\n" +
				"1. ERROR in X.java (at line 4)\n" +
				"	int len  = (o instanceof String p) ? test(p1 -> p.length()) : test(p2 -> p.length());\n" +
				"	                                                                         ^\n" +
				"p cannot be resolved\n" +
				"----------\n",
				"",
				null,
				true,
				compilerOptions);
	}
	// Test that pattern variables are seen by body of anonymous class creation
	public void test063b() {
		Map<String, String> compilerOptions = getCompilerOptions(true);
		runNegativeTest(
				new String[] {
						"X.java",
						"public class X {\n"+
						" @SuppressWarnings(\"preview\")\n"+
						" public void foo(Object o) {\n"
						+ "		int len = (o instanceof String p) ? test(new X.FI() {\n"
						+ "			@Override\n"
						+ "			public int length(String p1) {\n"
						+ "				return p.length();\n"
						+ "			}\n"
						+ "		}) : test(new X.FI() {\n"
						+ "			@Override\n"
						+ "			public int length(String p2) {\n"
						+ "				return p.length();\n"
						+ "			}\n"
						+ "		});\n"
						+ "	}\n"
						+ "	public int test(FI fi) {\n"
						+ "		return fi.length(\"\");\n"
						+ "	}\n"
						+ "	interface FI {\n"
						+ "		public int length(String str);\n"
						+ "	}" +
						"}",
					},
					"----------\n" +
					"1. ERROR in X.java (at line 12)\n" +
					"	return p.length();\n" +
					"	       ^\n" +
					"p cannot be resolved\n" +
					"----------\n",
					"",
					null,
					true,
					compilerOptions);
	}
	// Test that pattern variables are shadowed by parameters in an anonymous class
	// creation
	public void test063c() {
		Map<String, String> compilerOptions = getCompilerOptions(true);
		runConformTest(
				new String[] {
						"X.java",
						"public class X {\n"+
						"	public static void main(String argv[]) {\n" +
						"		System.out.println(new X().foo(\"test\"));\n" +
						"	}\n" +
						" @SuppressWarnings(\"preview\")\n"+
						" public int foo(Object o) {\n"
						+ "		int len = (o instanceof String p) ? test(new X.FI() {\n"
						+ "			String s = p; // allowed\n"
						+ "			@Override\n"
						+ "			public int length(String p) {\n"
						+ "				return p.length();\n"
						+ "			}\n"
						+ "		}) : test(new X.FI() {\n"
						+ "			@Override\n"
						+ "			public int length(String p) {\n"
						+ "				return p.length();\n"
						+ "			}\n"
						+ "		});\n"
						+ "		return len;\n"
						+ "	}\n"
						+ "	public int test(FI fi) {\n"
						+ "		return fi.length(\"fi\");\n"
						+ "	}\n"
						+ "	interface FI {\n"
						+ "		public int length(String str);\n"
						+ "	}" +
						"}",
					},
					"2",
					compilerOptions);
	}
	public void test064() {
		Map<String, String> compilerOptions = getCompilerOptions(true);
		runConformTest(
				new String[] {
						"X.java",
						"@SuppressWarnings(\"preview\")\n"+
						"public class X {\n"+
						" 	public static void main(String argv[]) {\n" +
						"		System.out.println(new X().foo(\"foo\", \"test\"));\n" +
						"	}\n" +
						"	public boolean foo(Object obj, String s) {\n" +
						"		class Inner {\n" +
						"			public boolean foo(Object obj) {\n" +
						"				if (obj instanceof String s) {\n" +
						"					// s is shadowed now\n" +
						"					if (\"foo\".equals(s))\n" +
						"						return false;\n" +
						"				} else if (obj instanceof String s) { \n" +
						"				}\n"+
						"				// s is not shadowed\n" +
						"				return \"test\".equals(s);\n" +
						"			}\n" +
						"		}\n" +
						"		return new Inner().foo(obj);\n" +
						"	}" +
						"}",
				},
				"false",
				compilerOptions);
	}
	public void test065() {
		Map<String, String> compilerOptions = getCompilerOptions(true);
		runConformTest(
				new String[] {
						"X.java",
						"@SuppressWarnings(\"preview\")\n"+
						"public class X {\n"+
						" 	public static void main(String argv[]) {\n"
						+ "		new X().foo(\"foo\");\n"
						+ "	}\n"
						+ "	public void foo(Object o) {\n"
						+ "		if ((o instanceof String s)) {\n"
						+ "			System.out.println(\"if:\" + s);\n"
						+ "		} else {\n"
						+ "			throw new IllegalArgumentException();\n"
						+ "		}\n"
						+ "		System.out.println(\"after:\" + s);\n"
						+ "	}" +
						"}",
				},
				"if:foo\n" +
				"after:foo",
				compilerOptions);
	}
	public void test066() {
		Map<String, String> compilerOptions = getCompilerOptions(true);
		runConformTest(
				new String[] {
						"X.java",
						"@SuppressWarnings(\"preview\")\n"+
						"public class X {\n"
						+ "    protected Object x = \"FIELD X\";\n"
						+ "    public void f(Object obj, boolean b) {\n"
						+ "        if ((x instanceof String x)) {\n"
						+ "            System.out.println(x.toLowerCase());\n"
						+ "        }\n"
						+ "    }\n"
						+ "	public static void main(String[] args) {\n"
						+ "		new X().f(Integer.parseInt(\"1\"), false);\n"
						+ "	}\n"
						+ "}",
				},
				"field x",
				compilerOptions);
	}
	public void test067() {
		Map<String, String> compilerOptions = getCompilerOptions(true);
		runConformTest(
				new String[] {
						"X.java",
						"@SuppressWarnings(\"preview\")\n"+
						"public class X {\n"
						+ "    protected Object x = \"FIELD X\";\n"
						+ "    public void f(Object obj, boolean b) {\n"
						+ "        if ((x instanceof String x) && x.length() > 0) {\n"
						+ "            System.out.println(x.toLowerCase());\n"
						+ "        }\n"
						+ "    }\n"
						+ "	public static void main(String[] args) {\n"
						+ "		new X().f(Integer.parseInt(\"1\"), false);\n"
						+ "	}\n"
						+ "}",
				},
				"field x",
				compilerOptions);
	}
	public void test068() {
		Map<String, String> compilerOptions = getCompilerOptions(true);
		runConformTest(
				new String[] {
						"X.java",
						"@SuppressWarnings(\"preview\")\n"+
						"public class X {\n"
						+ "    static void foo(Object o) {\n"
						+ "		if (o instanceof X x || o instanceof X) {\n"
						+ "            System.out.println(\"X\");\n"
						+ "		}\n"
						+ "	}\n"
						+ "	public static void main(String[] args) {\n"
						+ "		foo(new X());\n"
						+ "	}\n"
						+ "}",
				},
				"X",
				compilerOptions);
	}
	public void test069() {
		Map<String, String> compilerOptions = getCompilerOptions(true);
		runNegativeTest(
				new String[] {
						"X.java",
						"@SuppressWarnings(\"preview\")\n"+
						"class XPlus extends X {}\n"
						+ "public class X {\n"
						+ "    static void foo(Object o) {\n"
						+ "		if (o instanceof X x && x instanceof XPlus x) {\n"
						+ "            System.out.println(\"X\");\n"
						+ "		}\n"
						+ "	}\n"
						+ "	public static void main(String[] args) {\n"
						+ "		foo(new X());\n"
						+ "	}\n"
						+ "}",
				},
				"----------\n" +
				"1. ERROR in X.java (at line 5)\n" +
				"	if (o instanceof X x && x instanceof XPlus x) {\n" +
				"	                                           ^\n" +
				"A pattern variable with the same name is already defined in the statement\n" +
				"----------\n",
				null,
				true,
				compilerOptions);
	}

	public void test070() {
		runNegativeTest(
				new String[] {
						"X.java",
						"@SuppressWarnings(\"preview\")\n"+
						"public class X {\n"
						+ "    static void foo(Object o) {\n"
						+ "		if (o instanceof X x || o instanceof X x) {\n"
						+ "            System.out.println(\"X\");\n"
						+ "		}\n"
						+ "	}\n"
						+ "	public static void main(String[] args) {\n"
						+ "		foo(new X());\n"
						+ "	}\n"
						+ "}",
				},
				"----------\n" +
				"1. ERROR in X.java (at line 4)\r\n" +
				"	if (o instanceof X x || o instanceof X x) {\r\n" +
				"	                                       ^\n" +
				"A pattern variable with the same name is already defined in the statement\n" +
				"----------\n");
	}

	public void test071() {
		Map<String, String> compilerOptions = getCompilerOptions(true);
		runNegativeTest(
				new String[] {
						"X.java",
						"@SuppressWarnings(\"preview\")\n"+
								"public class X {\n"
								+ "    static void foo(Object o) {\n"
								+ "		if (o instanceof X x || o instanceof X x) {\n"
								+ "            System.out.println(x);\n"
								+ "		}\n"
								+ "	}\n"
								+ "	public static void main(String[] args) {\n"
								+ "		foo(new X());\n"
								+ "	}\n"
								+ "}",
				},
				"----------\n" +
				"1. ERROR in X.java (at line 4)\n" +
				"	if (o instanceof X x || o instanceof X x) {\n" +
				"	                                       ^\n" +
				"A pattern variable with the same name is already defined in the statement\n" +
				"----------\n" +
				"2. ERROR in X.java (at line 5)\n" +
				"	System.out.println(x);\n" +
				"	                   ^\n" +
				"x cannot be resolved to a variable\n" +
				"----------\n",
				null,
				true,
				compilerOptions);
	}

	public void test072() {
		Map<String, String> compilerOptions = getCompilerOptions(true);
		runNegativeTest(
				new String[] {
						"X.java",
						"@SuppressWarnings(\"preview\")\n"+
								"public class X {\n"
								+ "    static void foo(Object o) {\n"
								+ "		if (o instanceof X x || o instanceof X x) {\n"
								+ "			throw new IllegalArgumentException();\n"
								+ "		}\n"
								+ "     System.out.println(x);\n"
								+ "	}\n"
								+ "	public static void main(String[] args) {\n"
								+ "		foo(new X());\n"
								+ "	}\n"
								+ "}",
				},
				"----------\n" +
				"1. ERROR in X.java (at line 4)\n" +
				"	if (o instanceof X x || o instanceof X x) {\n" +
				"	                                       ^\n" +
				"A pattern variable with the same name is already defined in the statement\n" +
				"----------\n" +
				"2. ERROR in X.java (at line 7)\n" +
				"	System.out.println(x);\n" +
				"	                   ^\n" +
				"x cannot be resolved to a variable\n" +
				"----------\n",
				null,
				true,
				compilerOptions);
	}
	public void test073() {
		Map<String, String> compilerOptions = getCompilerOptions(true);
		runConformTest(
				new String[] {
						"X.java",
						"@SuppressWarnings(\"preview\")\n"+
								"public class X {\n"
								+ " static void foo(Object o) {\n"
								+ "		try {\n"
								+ "			if (!(o instanceof X x) || x != null || x!= null) { // allowed \n"
								+ "				throw new IllegalArgumentException();\n"
								+ "			}\n"
								+ "    	 	System.out.println(x); // allowed \n"
								+ "	  	} catch (Throwable e) {\n"
								+ "	  		e.printStackTrace(System.out);\n"
								+ "	  	}\n"
								+ "	}\n"
								+ "	public static void main(String[] args) {\n"
								+ "		foo(new X());\n"
								+ "	}\n"
								+ "}",
				},
				"java.lang.IllegalArgumentException\n" +
				"	at X.foo(X.java:6)\n" +
				"	at X.main(X.java:14)",
				compilerOptions);
	}
	public void test074() {
		Map<String, String> compilerOptions = getCompilerOptions(true);
		runNegativeTest(
				new String[] {
						"X.java",
						"@SuppressWarnings(\"preview\")\n"+
								"public class X {\n"
								+ "   static void foo(Object o) {\n"
								+ "		if (!(o instanceof X x) || x != null || x!= null) {\n"
								+ "     	System.out.println(x); // not allowed\n"
								+ "		}\n"
								+ "	  }\n"
								+ "	public static void main(String[] args) {\n"
								+ "		foo(new X());\n"
								+ "	}\n"
								+ "}",
				},
				"----------\n" +
				"1. ERROR in X.java (at line 5)\n" +
				"	System.out.println(x); // not allowed\n" +
				"	                   ^\n" +
				"x cannot be resolved to a variable\n" +
				"----------\n",
				null,
				true,
				compilerOptions);
	}
	public void test075() {
		Map<String, String> compilerOptions = getCompilerOptions(true);
		runConformTest(
				new String[] {
						"X.java",
						"@SuppressWarnings(\"preview\")\n"+
								"public class X {\n"
								+ " public boolean isMyError(Exception e) {\n"
								+ "        return e instanceof MyError my && (my.getMessage().contains(\"something\") || my.getMessage().contains(\"somethingelse\"));\n"
								+ " }\n"
								+ "	public static void main(String[] args) {\n"
								+ "		System.out.println(\"hello\");\n"
								+ "	}\n"
								+ "}\n"
								+ "class MyError extends Exception {}\n",
				},
				"hello",
				compilerOptions);
	}
	public void test076() {
		Map<String, String> compilerOptions = getCompilerOptions(true);
		runNegativeTest(
				new String[] {
						"X.java",
						"@SuppressWarnings(\"preview\")\n"
						+ "public class X {\n"
						+ "   static void foo(Object o) {\n"
						+ "	   if ( (! (o instanceof String a)) || (o instanceof String a) ) {\n"
						+ "		   // Nothing\n"
						+ "	   }\n"
						+ "	  }\n"
						+ "	public static void main(String[] args) {\n"
						+ "		System.out.println(\"hello\");\n"
						+ "	}\n"
						+ "}\n",
				},
				"----------\n" +
				"1. ERROR in X.java (at line 4)\n" +
				"	if ( (! (o instanceof String a)) || (o instanceof String a) ) {\n" +
				"	                                                         ^\n" +
				"A pattern variable with the same name is already defined in the statement\n" +
				"----------\n",
				null,
				true,
				compilerOptions);
	}
	// Test that a non final pattern variable can be assigned again
	public void test077() {
		Map<String, String> compilerOptions = getCompilerOptions(true);
		runConformTest(
				new String[] {
						"X.java",
								"public class X {\n"
								+ "    static void foo(Object o) {\n"
								+ "		if (o instanceof X x) {\n"
								+ "			x = null;\n"
								+ "         System.out.println(x);\n"
								+ "		}\n"
								+ "	}\n"
								+ "	public static void main(String[] args) {\n"
								+ "		foo(new X());\n"
								+ "	}\n"
								+ "}",
				},
				"null",
				compilerOptions);
	}
	// Test that a final pattern variable cannot be assigned again
	public void test078() {
		Map<String, String> compilerOptions = getCompilerOptions(true);
		runNegativeTest(
				new String[] {
						"X.java",
								"public class X {\n"
								+ "    static void foo(Object o) {\n"
								+ "		if (o instanceof final X x) {\n"
								+ "			x = null;\n"
								+ "		}\n"
								+ "	}\n"
								+ "	public static void main(String[] args) {\n"
								+ "		foo(new X());\n"
								+ "	}\n"
								+ "}",
				},
				"----------\n" +
				"1. ERROR in X.java (at line 4)\n" +
				"	x = null;\n" +
				"	^\n" +
				"The pattern variable x is final and cannot be assigned again\n" +
				"----------\n",
				null,
				true,
				compilerOptions);
	}
	public void test079() {
		Map<String, String> compilerOptions = getCompilerOptions(true);
		runNegativeTest(
				new String[] {
						"X.java",
								"public class X {\n"
								+ "    static void foo(Object o) {\n"
								+ "		if (o instanceof public X x) {\n"
								+ "			x = null;\n"
								+ "		}\n"
								+ "	}\n"
								+ "	public static void main(String[] args) {\n"
								+ "		foo(new X());\n"
								+ "	}\n"
								+ "}",
				},
				"----------\n" +
				"1. ERROR in X.java (at line 3)\n" +
				"	if (o instanceof public X x) {\n" +
				"	                          ^\n" +
				"Illegal modifier for the pattern variable x; only final is permitted\n" +
				"----------\n",
				null,
				true,
				compilerOptions);
	}
	// test that we allow final for a pattern instanceof variable
	public void test080() {
		Map<String, String> compilerOptions = getCompilerOptions(true);
		runConformTest(
				new String[] {
						"X.java",
						"public class X {\n"
						+ "    static void foo(Object o) {\n"
						+ "		if (o instanceof final X x) {\n"
						+ "            System.out.println(\"X\");\n"
						+ "		}\n"
						+ "	}\n"
						+ "	public static void main(String[] args) {\n"
						+ "		foo(new X());\n"
						+ "	}\n"
						+ "}",
				},
				"X",
				compilerOptions);
	}
	public void test081() {
		Map<String, String> compilerOptions = getCompilerOptions(true);
		runNegativeTest(
				new String[] {
						"X.java",
								"public class X<T> {\n"
								+ "	public void foo(T o) {\n"
								+ "		// Rejected\n"
								+ "		boolean b1 = (o instanceof String a) ? (o instanceof String a) : false;\n"
								+ "		boolean b2 = !(o instanceof String a) ? (o instanceof String a) : false;\n"
								+ "		boolean b3 = (o instanceof String a) ? !(o instanceof String a) : false;\n"
								+ "		boolean b4 = !(o instanceof String a) ? !(o instanceof String a) : false;\n"
								+ "		\n"
								+ "		boolean b5 = (o instanceof String a) ? true : (o instanceof String a);\n"
								+ "		boolean b6 = !(o instanceof String a) ? true : (o instanceof String a);\n"
								+ "		boolean b7 = (o instanceof String a) ? true : !(o instanceof String a);\n"
								+ "		boolean b8 = !(o instanceof String a) ? true : !(o instanceof String a);\n"
								+ "		\n"
								+ "		boolean b9 = (o instanceof String) ? (o instanceof String a) : (o instanceof String a);\n"
								+ "		boolean b10 = (o instanceof String) ? !(o instanceof String a) : !(o instanceof String a);\n"
								+ "		\n"
								+ "		// These are allowed\n"
								+ "		boolean b11 = (o instanceof String) ? !(o instanceof String a) : !!(o instanceof String a);\n"
								+ "		boolean b12 = (o instanceof String) ? !(o instanceof String a) : (o instanceof String a);\n"
								+ "		boolean b21 = (o instanceof String a) ? false : ((o instanceof String a) ? false : true); \n"
								+ "	} \n"
								+ "}",
				},
				"----------\n" +
				"1. ERROR in X.java (at line 4)\n" +
				"	boolean b1 = (o instanceof String a) ? (o instanceof String a) : false;\n" +
				"	                                                            ^\n" +
				"A pattern variable with the same name is already defined in the statement\n" +
				"----------\n" +
				"2. ERROR in X.java (at line 5)\n" +
				"	boolean b2 = !(o instanceof String a) ? (o instanceof String a) : false;\n" +
				"	                                                             ^\n" +
				"A pattern variable with the same name is already defined in the statement\n" +
				"----------\n" +
				"3. ERROR in X.java (at line 6)\n" +
				"	boolean b3 = (o instanceof String a) ? !(o instanceof String a) : false;\n" +
				"	                                                             ^\n" +
				"A pattern variable with the same name is already defined in the statement\n" +
				"----------\n" +
				"4. ERROR in X.java (at line 7)\n" +
				"	boolean b4 = !(o instanceof String a) ? !(o instanceof String a) : false;\n" +
				"	                                                              ^\n" +
				"A pattern variable with the same name is already defined in the statement\n" +
				"----------\n" +
				"5. ERROR in X.java (at line 9)\n" +
				"	boolean b5 = (o instanceof String a) ? true : (o instanceof String a);\n" +
				"	                                                                   ^\n" +
				"A pattern variable with the same name is already defined in the statement\n" +
				"----------\n" +
				"6. ERROR in X.java (at line 10)\n" +
				"	boolean b6 = !(o instanceof String a) ? true : (o instanceof String a);\n" +
				"	                                                                    ^\n" +
				"A pattern variable with the same name is already defined in the statement\n" +
				"----------\n" +
				"7. ERROR in X.java (at line 11)\n" +
				"	boolean b7 = (o instanceof String a) ? true : !(o instanceof String a);\n" +
				"	                                                                    ^\n" +
				"A pattern variable with the same name is already defined in the statement\n" +
				"----------\n" +
				"8. ERROR in X.java (at line 12)\n" +
				"	boolean b8 = !(o instanceof String a) ? true : !(o instanceof String a);\n" +
				"	                                                                     ^\n" +
				"A pattern variable with the same name is already defined in the statement\n" +
				"----------\n" +
				"9. ERROR in X.java (at line 14)\n" +
				"	boolean b9 = (o instanceof String) ? (o instanceof String a) : (o instanceof String a);\n" +
				"	                                                                                    ^\n" +
				"A pattern variable with the same name is already defined in the statement\n" +
				"----------\n" +
				"10. ERROR in X.java (at line 15)\n" +
				"	boolean b10 = (o instanceof String) ? !(o instanceof String a) : !(o instanceof String a);\n" +
				"	                                                                                       ^\n" +
				"A pattern variable with the same name is already defined in the statement\n" +
				"----------\n",
				null,
				true,
				compilerOptions);
	}
	public void testBug570831a() {
		Map<String, String> compilerOptions = getCompilerOptions(true);
		runNegativeTest(
				new String[] {
						"X.java",
							"public class X {\n"
							+ "	public static void run() {\n"
							+ "		String s = \"s\";\n"
							+ "		Object o = null;\n"
							+ "		{\n"
							+ "			while (!(o instanceof String v)) {\n"
							+ "				o = null;\n"
							+ "			}\n"
							+ "			s = s + v; // allowed\n"
							+ "		}\n"
							+ "		for (int i = 0; i < 1; i++) {\n"
							+ "			s = s + v; // not allowed\n"
							+ "		}\n"
							+ "	}\n"
							+ "}",
				},
				"----------\n" +
				"1. ERROR in X.java (at line 12)\n" +
				"	s = s + v; // not allowed\n" +
				"	        ^\n" +
				"v cannot be resolved to a variable\n" +
				"----------\n",
				null,
				true,
				compilerOptions);
	}
	public void testBug570831b() {
		Map<String, String> compilerOptions = getCompilerOptions(true);
		runNegativeTest(
				new String[] {
						"X.java",
							"public class X {\n"
							+ "	public static void run() {\n"
							+ "		String s = \"s\";\n"
							+ "		Object o = null;\n"
							+ "		{\n"
							+ "			int local = 0;\n"
							+ "			while (!(o instanceof String v)) {\n"
							+ "				o = null;\n"
							+ "			}\n"
							+ "			s = s + v; // allowed\n"
							+ "		}\n"
							+ "		for (int i = 0; i < 1; i++) {\n"
							+ "			s = s + v; // not allowed\n"
							+ "		}\n"
							+ "	}\n"
							+ "}",
				},
				"----------\n" +
				"1. ERROR in X.java (at line 13)\n" +
				"	s = s + v; // not allowed\n" +
				"	        ^\n" +
				"v cannot be resolved to a variable\n" +
				"----------\n",
				null,
				true,
				compilerOptions);
	}
	public void testBug572380_1() {
		Map<String, String> options = getCompilerOptions(false);
		runConformTest(
				new String[] {
						"X1.java",
						"\n"
						+ "public class X1 {\n"
						+ "    boolean b1, b2, b3;\n"
						+ "\n"
						+ "    static boolean bubbleOut(Object obj) {\n"
						+ "	       return obj instanceof X1 that && that.b1 && that.b2 && that.b3;\n"
						+ "    }\n"
						+ "\n"
						+ "    static boolean propagateTrueIn(Object obj) {\n"
						+ "        return obj instanceof X1 that && (that.b1 && that.b2 && that.b3);\n"
						+ "    }\n"
						+ "\n"
						+ "    public static void main(String[] obj) {\n"
						+ "        var ip = new X1();\n"
						+ "        ip.b1 = ip.b2 = ip.b3 = true;\n"
						+ "        System.out.println(bubbleOut(ip) && propagateTrueIn(ip));\n"
						+ "    }\n"
						+ "\n"
						+ "}\n",
				},
				"true",
				options);
	}
	public void testBug572380_2() {
		Map<String, String> options = getCompilerOptions(false);
		runConformTest(
				new String[] {
						"X1.java",
						"\n"
						+ "public class X1 {\n"
						+ "    boolean b1, b2, b3;\n"
						+ "    static boolean testErrorOr(Object obj) {\n"
						+ "        return (!(obj instanceof X1 that)) || that.b1 && that.b2;\n"
						+ "    }\n"
						+ "    \n"
						+ "    public static void main(String[] obj) {\n"
						+ "        var ip = new X1();\n"
						+ "        ip.b1 = ip.b2 = ip.b3 = true;\n"
						+ "        System.out.println(testErrorOr(ip));\n"
						+ "    }\n"
						+ "\n"
						+ "}\n",
				},
				"true",
				options);
	}
    public void testBug574892() {
        Map<String, String> options = getCompilerOptions(false);
        runConformTest(
                new String[] {
                        "X1.java",
                        "\n"
                        + "public class X1 {\n"
                        + "    static boolean testConditional(Object obj) {\n"
                        + "        return obj instanceof Integer other\n"
                        + "                && ( other.intValue() > 100\n"
                        + "                   ? other.intValue() < 200 : other.intValue() < 50);\n"
                        + "    }\n"
                        + "    public static void main(String[] obj) {\n"
                        + "        System.out.println(testConditional(101));\n"
                        + "    }\n"
                        + "}\n",
                },
                "true",
                options);
    }
	public void testBug572431_1() {
		Map<String, String> options = getCompilerOptions(false);
		runConformTest(
				new String[] {
						"X.java",
						"public class X {\n"
						+ "			   static public void something () {\n"
						+ "			      boolean bool = true;\n"
						+ "			      Object object = null;\n"
						+ "			      if (object instanceof String string) {\n"
						+ "			      } else if (bool && object instanceof Integer integer) {\n"
						+ "			      }\n"
						+ "			   }\n"
						+ "			   static public void main (String[] args) throws Exception {\n"
						+ "			   }\n"
						+ "			}",
				},
				"",
				options);

	}
	public void testBug572431_2() {
		Map<String, String> options = getCompilerOptions(false);
		runConformTest(
				new String[] {
						"X.java",
						"public class X {\n"
						+ "  static public void something () {\n"
						+ "    boolean bool = true;\n"
						+ "    Object object = null;\n"
						+ "    if (object instanceof String string) {\n"
						+ "    } else if (bool) {\n"
						+ "      if (object instanceof Integer integer) {\n"
						+ "      }\n"
						+ "    }\n"
						+ "  }\n"
						+ "  static public void main (String[] args) throws Exception {\n"
						+ "  }\n"
						+ "}",
				},
				"",
				options);

	}
	public void testBug572431_3() {
		Map<String, String> options = getCompilerOptions(false);
		runConformTest(
				new String[] {
						"X.java",
						"public class X {\n"
						+ "  static public void something () {\n"
						+ "    boolean bool = true;\n"
						+ "    Object object = null;\n"
						+ "    if (bool && object instanceof Integer i) {\n"
						+ "	   }\n"
						+ "  }\n"
						+ "  static public void main (String[] args) throws Exception {\n"
						+ "  }\n"
						+ "}",
				},
				"",
				options);

	}
	public void testBug572431_4() {
		Map<String, String> options = getCompilerOptions(false);
		runConformTest(
				new String[] {
						"X.java",
						"public class X {\n"
						+ "  static public void something () {\n"
						+ "    boolean bool = true;\n"
						+ "    Object object = null;\n"
						+ "    if (!(object instanceof Integer i)) {\n"
						+ "	   }\n"
						+ "  }\n"
						+ "  static public void main (String[] args) throws Exception {\n"
						+ "  }\n"
						+ "}",
				},
				"",
				options);

	}
	public void testBug572431_5() {
		Map<String, String> options = getCompilerOptions(false);
		runConformTest(
				new String[] {
						"X.java",
						"public class X {\n"
						+ "  static public void something () {\n"
						+ "    boolean bool = true;\n"
						+ "    Object object = null;\n"
						+ "    if (false) {\n"
						+ "	   } else if (!(object instanceof Integer i)) {\n"
						+ "	   }\n"
						+ "  }\n"
						+ "  static public void main (String[] args) throws Exception {\n"
						+ "  }\n"
						+ "}",
				},
				"",
				options);

	}
	public void testBug572431_6() {
		Map<String, String> options = getCompilerOptions(false);
		runConformTest(
				new String[] {
						"X.java",
						"public class X {\n"
						+ "  static public void something () {\n"
						+ "    boolean bool = true;\n"
						+ "		Object object = null;\n"
						+ "		for (int i = 0; i < 10; i++) {\n"
						+ "			if (object instanceof String string) {\n"
						+ "				System.out.println(i);\n"
						+ "			} else if (bool) {\n"
						+ "				if (i == 4) continue;\n"
						+ "				System.out.println(i);\n"
						+ "			}\n"
						+ "		}\n"
						+ "  }\n"
						+ "  static public void main (String[] args) throws Exception {\n"
						+ "  }\n"
						+ "}",
				},
				"",
				options);

	}
	public void testBug573880() {
		if (this.complianceLevel < ClassFileConstants.JDK17)
			return;
		Map<String, String> compilerOptions = getCompilerOptions(true);
		runNegativeTest(
				new String[] {
						"X.java",
							"public class X {\n"
							+ "	public void foo(Object o) {\n"
							+ "		if (o instanceof var s) {\n"
							+ "			System.out.println(s);\n"
							+ "		}\n"
							+ "	}\n"
							+ "}",
				},
				"----------\n" +
				"1. ERROR in X.java (at line 3)\n" +
				"	if (o instanceof var s) {\n" +
				"	                 ^^^\n" +
				"\'var\' is not allowed here\n" +
				"----------\n",
				null,
				true,
				compilerOptions);
	}
    public void testBug574906() {
        Map<String, String> options = getCompilerOptions(false);
        runConformTest(
                new String[] {
                        "X1.java",
                        "\n"
                        + "public class X1 {\n"
                        + "    static boolean testConditional(Object obj) {\n"
                        + "        return obj instanceof Number oNum && oNum.intValue() < 0 && !(oNum instanceof Integer);\n"
                        + "    }\n"
                        + "    public static void main(String[] obj) {\n"
                        + "        System.out.println(testConditional(-2f));\n"
                        + "    }\n"
                        + "}\n",
                },
                "true",
                options);
    }
    public void testBug575035() throws ClassFormatException, IOException {
        Map<String, String> options = getCompilerOptions(false);
    	String source =
    			"import java.lang.annotation.ElementType;\n" +
    			"import java.lang.annotation.Retention;\n" +
    			"import java.lang.annotation.RetentionPolicy;\n" +
    			"import java.lang.annotation.Target;\n" +
    			" \n" +
    			"public class Test {\n" +
    			"    @Target({ ElementType.LOCAL_VARIABLE})\n" +
    			"    @Retention(RetentionPolicy.RUNTIME)\n" +
    			"    @interface Var {}\n" +
    			"    @Target({ ElementType.TYPE_USE})\n" +
    			"    @Retention(RetentionPolicy.RUNTIME)\n" +
    			"    @interface Type {}\n" +
    			"    public static void main(String[] args) {" +
    			"        @Var @Type String y = \"OK: \";\n" +
    			"        if (((Object)\"local\") instanceof @Var @Type String x) {\n" +
    			"            System.out.println(new StringBuilder(y).append(x));\n" +
    			"        }\n" +
    		    "    }\n" +
    			"}";
    	String expectedOutput =  "  public static void main(String[] args);\n" +
    			"     0  ldc <String \"OK: \"> [16]\n" +
    			"     2  astore_1 [y]\n" +
    			"     3  ldc <String \"local\"> [18]\n" +
    			"     5  dup\n" +
    			"     6  astore_3\n" +
    			"     7  instanceof String [20]\n" +
    			"    10  ifeq 36\n" +
    			"    13  aload_3\n" +
    			"    14  checkcast String [20]\n" +
    			"    17  astore_2 [x]\n" +
    		    "    18  getstatic System.out : PrintStream [22]\n" +
    		    "    21  new StringBuilder [28]\n" +
    		    "    24  dup\n" +
    		    "    25  aload_1 [y]\n" +
    		    "    26  invokespecial StringBuilder(String) [30]\n" +
    		    "    29  aload_2 [x]\n" +
    		    "    30  invokevirtual StringBuilder.append(String) : StringBuilder [33]\n" +
    		    "    33  invokevirtual PrintStream.println(Object) : void [37]\n" +
    		    "    36  return\n" +
    			"      Line numbers:\n" +
    			"        [pc: 0, line: 13]\n" +
    			"        [pc: 3, line: 14]\n" +
    			"        [pc: 18, line: 15]\n" +
    			"        [pc: 36, line: 17]\n" +
    			"      Local variable table:\n" +
    			"        [pc: 0, pc: 37] local: args index: 0 type: String[]\n" +
    			"        [pc: 3, pc: 37] local: y index: 1 type: String\n" +
    			"        [pc: 18, pc: 36] local: x index: 2 type: String\n" +
    			"      Stack map table: number of frames 1\n" +
    			"        [pc: 36, append: {String}]\n" +
    			"    RuntimeVisibleTypeAnnotations: \n" +
    			"      #50 @Type(\n" +
    			"        target type = 0x40 LOCAL_VARIABLE\n" +
    			"        local variable entries:\n" +
    			"          [pc: 3, pc: 37] index: 1\n" +
    			"      )\n" +
    			"      #50 @Type(\n" +
    			"        target type = 0x40 LOCAL_VARIABLE\n" +
    			"        local variable entries:\n" +
    			"          [pc: 18, pc: 36] index: 2\n" +
    			"      )\n" +
    			"\n" +
    			"  Inner classes:\n" +
    			"    [inner class info: #54 Test$Type, outer class info: #1 Test\n" +
    			"     inner name: #56 Type, accessflags: 9736 abstract static],\n" +
    			"    [inner class info: #57 Test$Var, outer class info: #1 Test\n" +
    			"     inner name: #59 Var, accessflags: 9736 abstract static]\n" +
    			"\n" +
    			"Nest Members:\n" +
    			"   #54 Test$Type,\n" +
    			"   #57 Test$Var\n" +
    			"}";
    	checkClassFile("Test", source, expectedOutput, ClassFileBytesDisassembler.DETAILED | ClassFileBytesDisassembler.COMPACT);
        runConformTest(
                new String[] {
                        "Test.java",
                        source,
                },
                "OK: local",
                options);

    }
	public void testBug578628_1() {
		if (this.complianceLevel < ClassFileConstants.JDK18)
			return;
		runNegativeTest(
				new String[] {
						"X.java",
							"public class X {\n"
							+ "    public static Object str = \"a\";\n"
							+ "    public static void foo() {\n"
							+ "    	if (str instanceof (String a && a == null)) {\n"
							+ "            System.out.println(true);\n"
							+ "        } else {\n"
							+ "        	System.out.println(false);\n"
							+ "        }\n"
							+ "    } \n"
							+ "    public static void main(String[] argv) {\n"
							+ "    	foo();\n"
							+ "    }\n"
							+ "}",
				},
				"----------\n" +
				"1. ERROR in X.java (at line 4)\n" +
				"	if (str instanceof (String a && a == null)) {\n" +
				"	                   ^\n" +
				"Syntax error on token \"(\", delete this token\n" +
				"----------\n" +
				"2. ERROR in X.java (at line 4)\n" +
				"	if (str instanceof (String a && a == null)) {\n" +
				"	                                          ^\n" +
				"Syntax error on token \")\", delete this token\n" +
				"----------\n",
				false);
	}
	public void testBug578628_1a() {
		if (this.complianceLevel < ClassFileConstants.JDK18)
			return;
		Map<String, String> compilerOptions = getCompilerOptions(true);
		runConformTest(
				new String[] {
						"X.java",
							"public class X {\n"
							+ "    public static Object str = \"a\";\n"
							+ "    public static void foo() {\n"
							+ "    	if (str instanceof String a && a == null) {\n"
							+ "            System.out.println(true);\n"
							+ "        } else {\n"
							+ "        	System.out.println(false);\n"
							+ "        }\n"
							+ "    } \n"
							+ "    public static void main(String[] argv) {\n"
							+ "    	foo();\n"
							+ "    }\n"
							+ "}",
				},
				"false",
				compilerOptions);
	}
	public void testBug578628_2() {
		if (this.complianceLevel < ClassFileConstants.JDK18)
			return;
		Map<String, String> compilerOptions = getCompilerOptions(true);
		runConformTest(
				new String[] {
						"X.java",
							"public class X {\n"
							+ "    public static Object str = \"a\";\n"
							+ "    public static void foo() {\n"
							+ "    	if (str instanceof String a && a != null) {\n"
							+ "            System.out.println(true);\n"
							+ "        } else {\n"
							+ "        	System.out.println(false);\n"
							+ "        }\n"
							+ "    } \n"
							+ "    public static void main(String[] argv) {\n"
							+ "    	foo();\n"
							+ "    }\n"
							+ "}",
				},
				"true",
				compilerOptions);
	}
	public void testBug578628_3() {
		if (this.complianceLevel < ClassFileConstants.JDK18)
			return;
		Map<String, String> compilerOptions = getCompilerOptions(true);
		runConformTest(
				new String[] {
						"X.java",
							"public class X {\n"
							+ "    public static Object str = \"a\";\n"
							+ "    public static void foo() {\n"
							+ "    	bar(str instanceof String a && a == null);\n"
							+ "    } \n"
							+ "    public static void bar(boolean arg) {\n"
							+ "    	System.out.println(arg);\n"
							+ "    }\n"
							+ "    public static void main(String[] argv) {\n"
							+ "    	foo();\n"
							+ "    }\n"
							+ "}",
				},
				"false",
				compilerOptions);
	}
	public void testBug578628_4() {
		if (this.complianceLevel < ClassFileConstants.JDK21)
			return;
		Map<String, String> compilerOptions = getCompilerOptions(true);
		runConformTest(
				new String[] {
						"X.java",
							"public class X {\n"
							+ "    public static Object str = \"a\";\n"
							+ "public static void foo() {\n"
							+ "    	boolean b = switch (str) {\n"
							+ "    		case String s -> {\n"
							+ "    			yield (str instanceof String a && a != null);\n"
							+ "    		}\n"
							+ "    		default -> false;\n"
							+ "    	};\n"
							+ "    	System.out.println(b);\n"
							+ "    }\n"
							+ "    public static void main(String[] argv) {\n"
							+ "    	foo();\n"
							+ "    }\n"
							+ "}",
				},
				"true",
				compilerOptions);
	}
	public void testGH1726() {
		if (this.complianceLevel < ClassFileConstants.JDK21)
			return;
		Map<String, String> compilerOptions = getCompilerOptions(true);
		runConformTest(
				new String[] {
						"X.java",
						"""
						public class X {
							record A(int x) {
							}

							public static int foo(Object a) {
								return a instanceof A(int x) ? x : 1;
							}

							public static void main(String [] args) {
								System.out.println("" + foo(new A(1234)) + foo(args));
							}
						}
						""",
				},
				"12341",
				compilerOptions);
	}
	// https://github.com/eclipse-jdt/eclipse.jdt.core/issues/1725
	// [21] Wrongly needing a default case for a switch expression
	public void testGH1725() {
		if (this.complianceLevel < ClassFileConstants.JDK21)
			return;
		Map<String, String> compilerOptions = getCompilerOptions(true);
		runConformTest(
				new String[] {
						"X.java",
						"""
						public class X {
							public abstract sealed class A permits B, C {
							}

							public final class C extends A {
							}

							public abstract sealed class B extends A permits D {
							}

							public final class D extends B {
							}

							public String foo(A a) {
								return switch (a) {
									case D d -> "1234";
									case C c -> "6789";
								};
							}
							public static void main(String [] args) {
								System.out.println(new X().foo(new X().new D()) + new X().foo(new X().new C()));
							}
						}
						""",
				},
				"12346789",
				compilerOptions);
	}
	// https://github.com/eclipse-jdt/eclipse.jdt.core/issues/1725
	// [21] Wrongly needing a default case for a switch expression
	public void testGH1725_2() {
		if (this.complianceLevel < ClassFileConstants.JDK21)
			return;

		runNegativeTest(
				new String[] {
						"X.java",
						"""
						public class X {
							public abstract sealed class A permits B, C {
							}

							public final class C extends A {
							}

							public sealed class B extends A permits D {
							}

							public final class D extends B {
							}

							public String foo(A a) {
								return switch (a) {
									case D d -> "1234";
									// case B b -> "blah";
									case C c -> "6789";
								};
							}
							public static void main(String [] args) {
								System.out.println(new X().foo(new X().new D()) + new X().foo(new X().new C()));
							}
						}
						""",
				},
				"""
				----------
				1. ERROR in X.java (at line 15)
					return switch (a) {
					               ^
				A switch expression should have a default case
				----------
				""",
				false);
	}
	// https://github.com/eclipse-jdt/eclipse.jdt.core/issues/1759
	// Pattern variable is not recognized in AND_AND_Expression
	public void testGHI1759() {

		runConformTest(
				new String[] {
						"X.java",
						"""
						import java.util.Arrays;
						import java.util.List;
						public class X {
							public static void main(String [] args) {
						        Object obj = "test";
						        List<String> values = Arrays.asList("fail", "test", "pass");
						        if (obj instanceof String str && values.stream().anyMatch(str::equalsIgnoreCase)) {
						            System.out.println(str);
						        }
						    }

						}
						""",
				},
				"test");
	}
	// https://github.com/eclipse-jdt/eclipse.jdt.core/issues/1759
	// Pattern variable is not recognized in AND_AND_Expression
	public void testGHI1759_2() {

		runConformTest(
				new String[] {
						"X.java",
						"""
						import java.util.Arrays;
						import java.util.List;
						public class X {
							public static void main(String [] args) {
						        Object obj = "test";
						        List<String> values = Arrays.asList("fail", "test", "pass");
						        if (!(obj instanceof String str) || values.stream().anyMatch(str::equalsIgnoreCase)) {
						            System.out.println(obj);
						        }
						    }

						}
						""",
				},
				"test");
	}
	// https://github.com/eclipse-jdt/eclipse.jdt.core/issues/1759
	// Pattern variable is not recognized in AND_AND_Expression
	public void testGHI1759_3() {

		runConformTest(
				new String[] {
						"X.java",
						"""
						import java.util.Arrays;
						import java.util.List;
						public class X {
						    public static void main(String [] args) {
						        Object obj = "test";
						        List<String> values = Arrays.asList("fail", "test", "pass");
						        if (obj instanceof String str) {
						        	if (values.stream().anyMatch(str::equalsIgnoreCase)) {
						        		System.out.println(str);
						        	}
						        }
						    }
						}
						""",
				},
				"test");
	}
	// https://github.com/eclipse-jdt/eclipse.jdt.core/issues/1485
	// ECJ hangs when pattern matching code is used in a nested conditional expression.
	public void testGHI1485() {
		if (this.complianceLevel < ClassFileConstants.JDK21)
			return;
		runConformTest(
				new String[] {
						"X.java",
						"""
						public class X {
						    static class PvsVariable {
						    }

						    static class PvsVariableNext_1 extends PvsVariable {
						    }

						    static class PvsVariableNext_2 extends PvsVariableNext_1 {
						    }

						    static class PvsVariableNext_3 extends PvsVariableNext_2 {
						    }

						    static class PvsVariableNext_4 extends PvsVariableNext_3 {
						    }

						    public static void main(String[] args) {
						        final var pvsVariable = new PvsVariableNext_3();
						        final Object origVar =
						                pvsVariable instanceof PvsVariableNext_1 var_first
						                    ? "PvsVariableNext_1"
						                    : (pvsVariable instanceof PvsVariableNext_2 var_second &&
						                       pvsVariable instanceof PvsVariableNext_3 var_three &&
						                       true) ? "PvsVariableNext_2 && PvsVariableNext_3"
						                                : "None";
						        System.out.println(origVar);
						    }
						}
						""",
				},
				"PvsVariableNext_1");
	}
	// https://github.com/eclipse-jdt/eclipse.jdt.core/issues/1887
	// [Patterns] ECJ tolerates erroneous redeclaration of pattern bindings in some cases
	public void testGHI1887() {

		runNegativeTest(
				new String[] {
						"X.java",
						"""
						public class X<T> {
							public void foo(T o) {
								/*
								 * 6.3.1 Scope for Pattern Variables in Expressions
								 * 6.3.1.1 Conditional-And Operator &&
								 *
								 * It is a compile-time error if any of the following conditions hold:
									• A pattern variable is both (i) introduced by a when true and (ii) introduced by
									b when true.
									• A pattern variable is both (i) introduced by a when false and (ii) introduced by
									b when false.
								 */
								boolean b = o instanceof String a && o instanceof Double a;   // Error: correct
								b = !(o instanceof String a) && !(o instanceof Double a);     // <<<----- Error NOT reported by ECJ. Javac complains

								/*
								 * 6.3.1.2 Conditional-Or Operator ||
								 *
								 * It is a compile-time error if any of the following conditions hold:
									• A pattern variable is both (i) introduced by a when true and (ii) introduced by
									b when true.
									• A pattern variable is both (i) introduced by a when false and (ii) introduced by
									b when false.
								 */
								b =  o instanceof String a || o instanceof Double a;      // <<<----- Error NOT reported by ECJ. Javac complains
								b =  !(o instanceof String a) || !(o instanceof Double a); // Error: correct

								/*
								 * 6.3.1.4 Conditional Operator a ? b : c
								 *
								 * It is a compile-time error if any of the following conditions hold:
									• A pattern variable is both (i) introduced by a when true and (ii) introduced by
									c when true.
									• A pattern variable is both (i) introduced by a when true and (ii) introduced by
									c when false.
									• A pattern variable is both (i) introduced by a when false and (ii) introduced by
									b when true.
									• A pattern variable is both (i) introduced by a when false and (ii) introduced by
									b when false.
									• A pattern variable is both (i) introduced by b when true and (ii) introduced by
									c when true.
									• A pattern variable is both (i) introduced by b when false and (ii) introduced by
									c when false.
								 */

								b = o instanceof String a ? true : o instanceof String a;  // error correctly reported
								b = o instanceof String a ? true : !(o instanceof String a); // error correctly reported
								b = !(o instanceof String a) ? o instanceof String a : true; // error correctly reported
								b = !(o instanceof String a) ? !(o instanceof String a) : true; // error correctly reported
								b = b ? (o instanceof String a) : (o instanceof String a); // error correctly reported
								b = b ? !(o instanceof String a) : !(o instanceof String a); // error correctly reported

							}
						}
						""",
				},
				"----------\n" +
				"1. ERROR in X.java (at line 13)\n" +
				"	boolean b = o instanceof String a && o instanceof Double a;   // Error: correct\n" +
				"	                                                         ^\n" +
				"A pattern variable with the same name is already defined in the statement\n" +
				"----------\n" +
				"2. ERROR in X.java (at line 14)\n" +
				"	b = !(o instanceof String a) && !(o instanceof Double a);     // <<<----- Error NOT reported by ECJ. Javac complains\n" +
				"	                                                      ^\n" +
				"A pattern variable with the same name is already defined in the statement\n" +
				"----------\n" +
				"3. ERROR in X.java (at line 25)\n" +
				"	b =  o instanceof String a || o instanceof Double a;      // <<<----- Error NOT reported by ECJ. Javac complains\n" +
				"	                                                  ^\n" +
				"A pattern variable with the same name is already defined in the statement\n" +
				"----------\n" +
				"4. ERROR in X.java (at line 26)\n" +
				"	b =  !(o instanceof String a) || !(o instanceof Double a); // Error: correct\n" +
				"	                                                       ^\n" +
				"A pattern variable with the same name is already defined in the statement\n" +
				"----------\n" +
				"5. ERROR in X.java (at line 46)\n" +
				"	b = o instanceof String a ? true : o instanceof String a;  // error correctly reported\n" +
				"	                                                       ^\n" +
				"A pattern variable with the same name is already defined in the statement\n" +
				"----------\n" +
				"6. ERROR in X.java (at line 47)\n" +
				"	b = o instanceof String a ? true : !(o instanceof String a); // error correctly reported\n" +
				"	                                                         ^\n" +
				"A pattern variable with the same name is already defined in the statement\n" +
				"----------\n" +
				"7. ERROR in X.java (at line 48)\n" +
				"	b = !(o instanceof String a) ? o instanceof String a : true; // error correctly reported\n" +
				"	                                                   ^\n" +
				"A pattern variable with the same name is already defined in the statement\n" +
				"----------\n" +
				"8. ERROR in X.java (at line 49)\n" +
				"	b = !(o instanceof String a) ? !(o instanceof String a) : true; // error correctly reported\n" +
				"	                                                     ^\n" +
				"A pattern variable with the same name is already defined in the statement\n" +
				"----------\n" +
				"9. ERROR in X.java (at line 50)\n" +
				"	b = b ? (o instanceof String a) : (o instanceof String a); // error correctly reported\n" +
				"	                                                       ^\n" +
				"A pattern variable with the same name is already defined in the statement\n" +
				"----------\n" +
				"10. ERROR in X.java (at line 51)\n" +
				"	b = b ? !(o instanceof String a) : !(o instanceof String a); // error correctly reported\n" +
				"	                                                         ^\n" +
				"A pattern variable with the same name is already defined in the statement\n" +
				"----------\n");
	}
	// https://github.com/eclipse-jdt/eclipse.jdt.core/issues/1406
	// [Patterns] Bizarre code generation for type test patterns
    public void testGH1406() throws ClassFormatException, IOException {
        Map<String, String> options = getCompilerOptions(false);
    	String source =
    			"""
    			public class X {
					public static void main(String[] args) {
						Object o = null;
						if (o instanceof String x) {

						}
					}
				}
    			""";
    	String expectedOutput =
    			"  public static void main(String[] args);\n"
    			+ "     0  aconst_null\n"
    			+ "     1  astore_1 [o]\n"
    			+ "     2  aload_1 [o]\n"
    			+ "     3  instanceof String [16]\n"
    			+ "     6  ifeq 14\n"
    			+ "     9  aload_1 [o]\n"
    			+ "    10  checkcast String [16]\n"
    			+ "    13  astore_2\n"
    			+ "    14  return\n";
    	checkClassFile("X", source, expectedOutput, ClassFileBytesDisassembler.DETAILED | ClassFileBytesDisassembler.COMPACT);
        runConformTest(
                new String[] {
                        "X.java",
                        source,
                },
                "",
                options);
    }
	// https://github.com/eclipse-jdt/eclipse.jdt.core/issues/1406
	// [Patterns] Bizarre code generation for type test patterns
    public void testGH1406_2() throws ClassFormatException, IOException {
        Map<String, String> options = getCompilerOptions(false);
    	String source =
    			"""
    			public class X {
				    Object o = "Helo";
				    public void foo() {
				        if (o instanceof String s) {

				        }
				    }

				    public static void main(String [] args) {
				        new X().foo();
				    }
				}
    			""";
    	String expectedOutput =
    			 "  public void foo();\n" +
				 "     0  aload_0 [this]\n" +
				 "     1  getfield X.o : Object [14]\n" +
				 "     4  dup\n" +
				 "     5  astore_2\n" +
				 "     6  instanceof String [21]\n" +
				 "     9  ifeq 17\n" +
				 "    12  aload_2\n" +
				 "    13  checkcast String [21]\n" +
				 "    16  astore_1\n" +
				 "    17  return\n";
    	checkClassFile("X", source, expectedOutput, ClassFileBytesDisassembler.DETAILED | ClassFileBytesDisassembler.COMPACT);
        runConformTest(
                new String[] {
                        "X.java",
                        source,
                },
                "",
                options);

    }
	// Test for regression caused by fix for https://github.com/eclipse-jdt/eclipse.jdt.core/issues/1889
	public void testIssue1889() {
		runConformTest(
				new String[] {
						"X.java",
						"""
						public class X {
							static public Object a0 = "a";

							public static void main(String argv[]) {
								String res = "";
								Object ax = a0;

								if ( (! (ax instanceof String a)) && (ax instanceof String a) ) {
									res += "t" + a; // after then
								} else {
									res += "e" + ""; // after else
								}
								if (!res.equals("e")) {
									System.out.println("Got: " + res + ", expected: e");
								} else {
									System.out.println("OK!");
								}
							}
						}
						""",
				},
				"OK!");
	}
	// Test for regression caused by fix for https://github.com/eclipse-jdt/eclipse.jdt.core/issues/1889
	public void testIssue1889_2() {
		runConformTest(
				new String[] {
						"X.java",
						"""
						public class X {
						  public static void main(String[] o) {
								foo("one");
								foo(new X());
							}
						  public static void foo(Object o) {
							  	boolean b  = (o instanceof String) ? (o instanceof String a) : (! (o instanceof String  a));
							  	System.out.println(b);
							}
						}
						""",
				},
				"true\n"
				+ "true");
	}
	// Test for regression caused by fix for https://github.com/eclipse-jdt/eclipse.jdt.core/issues/1889
	public void testIssue1889_3() {
		runConformTest(
				new String[] {
						"X.java",
						"""
						public class X {
						  public static void main(String[] o) {
								foo("one");
								foo(new X());
							}
						  public static void foo(Object o) {
							  	boolean b  = (o instanceof String) ? !(o instanceof String a) : (o instanceof String  a);
							  	System.out.println(b);
							}
						}
						""",
				},
				"false\n"
				+ "false");
	}
	// Test for regression caused by fix for https://github.com/eclipse-jdt/eclipse.jdt.core/issues/1889
	public void testIssue1889_4() {
		runConformTest(
				new String[] {
						"X.java",
						"""
						public class X {
						  public static void main(String[] o) {
								foo("one");
								foo(new X());
							}
						  public static void foo(Object o) {
							  	boolean b  = (o instanceof String) ? !!(o instanceof String a) : (o instanceof String  c);
							  	System.out.println(b);
							}
						}
						""",
				},
				"true\n"
				+ "false");
	}
	// Test for regression caused by fix for https://github.com/eclipse-jdt/eclipse.jdt.core/issues/1889
	public void testIssue1889_5() {
		runConformTest(
				new String[] {
						"X.java",
						"""
						public class X {
						  public static void main(String[] o) {
								foo("one");
								foo(new X());
							}
						  public static void foo(Object o) {
							  	boolean b  = (o instanceof String) ? (o instanceof String a) : (o instanceof String  c);
							  	System.out.println(b);
							}
						}
						""",
				},
				"true\n"
				+ "false");
	}
	// Test for regression caused by fix for https://github.com/eclipse-jdt/eclipse.jdt.core/issues/1889
	public void testIssue1889_6() {
		runConformTest(
				new String[] {
						"X.java",
						"""
						public class X {
						  public static void main(String[] o) {
								foo("one");
								foo(new X());
							}
						  public static void foo(Object o) {
							  	boolean b  = (o instanceof String) ? (o instanceof String a) : !!(o instanceof String  c);
							  	System.out.println(b);
							}
						}
						""",
				},
				"true\n"
				+ "false");
	}
	// Test for regression caused by fix for https://github.com/eclipse-jdt/eclipse.jdt.core/issues/1889
	public void testIssue1889_7() {
		runConformTest(
				new String[] {
						"X.java",
						"""
						public class X {
						  public static void main(String[] o) {
								foo("one");
								foo(new X());
							}
						  public static void foo(Object o) {
							  	boolean b  = (o instanceof String s1) ? (o instanceof String s2) : (o instanceof String  s3);
							  	System.out.println(b);
							}
						}
						""",
				},
				"true\n"
				+ "false");
	}
	// Test for regression caused by fix for https://github.com/eclipse-jdt/eclipse.jdt.core/issues/1889
	public void testIssue1889_8() {
		runConformTest(
				new String[] {
						"X.java",
						"""
						public class X {
						  public static void main(String[] o) {
								foo("one");
								foo(new X());
							}
						  public static void foo(Object o) {
							  	boolean b  = !(o instanceof String s1) ? (o instanceof String s2) : (o instanceof String  s3);
							  	System.out.println(b);
							}
						}
						""",
				},
				"true\n"
				+ "false");
	}
	// Test for regression caused by fix for https://github.com/eclipse-jdt/eclipse.jdt.core/issues/1889
	public void testIssue1889_9() {
		runConformTest(
				new String[] {
						"X.java",
						"""
						public class X {
						  public static void main(String[] o) {
								foo("one");
								foo(new X());
							}
						  public static void foo(Object o) {
							  	boolean b  = !!(o instanceof String s1) ? (o instanceof String s2) : (o instanceof String  s3);
							  	System.out.println(b);
							}
						}
						""",
				},
				"true\n"
				+ "false");
	}
	// Test for regression caused by fix for https://github.com/eclipse-jdt/eclipse.jdt.core/issues/1889
	public void testIssue1889_10() {
		runConformTest(
				new String[] {
						"X.java",
						"""
						public class X {
						  public static void main(String[] o) {
								foo("one");
								foo(new X());
							}
						  public static void foo(Object o) {
							  	boolean b  = !!(o instanceof String s1) ? !!!!(o instanceof String s2) : !!!!!!!(o instanceof String  s3);
							  	System.out.println(b);
							}
						}
						""",
				},
				"true\n"
				+ "true");
	}
	public void testWhileLoop() {
		runConformTest(
				new String[] {
						"X.java",
						"""
						public class X {
							void foo(Object o) {
								while (o instanceof String s) {
									System.out.println("while");
									return;
								}
								System.out.println("!while");
							}
							public static void main(String [] args) {
							    new X().foo("");
							     new X().foo(null);
							}
						}
						""",
				},
				"while\n"
				+ "!while");
	}
	public void testForLoop() {
		runConformTest(
				new String[] {
						"X.java",
						"""
						public class X {
							void foo(Object o) {
								for(; (o instanceof String s);) {
									System.out.println("for");
									return;
								}
								System.out.println("!for");
							}
							public static void main(String [] args) {
							    new X().foo("");
							     new X().foo(null);
							}
						}
						""",
				},
				"for\n"
				+ "!for");
	}
	// https://github.com/eclipse-jdt/eclipse.jdt.core/issues/2104
	// [Patterns] Missing boxing conversion after instanceof leads to verify error
	public void testBoxing() {
		if (this.complianceLevel < ClassFileConstants.JDK21)
			return;
		runConformTest(
				new String[] {
						"X.java",
						"""
						public class X {

							public static void foo(Boolean b) {
								System.out.println(b);
							}

							public static void main(String [] args) {
								Object o = new Object();
								foo(o instanceof String);
								foo("Hello" instanceof String);
								foo(o instanceof String s);
								foo("Hello" instanceof String s);
							}
						}
						""",
				},
				"false\n"
				+ "true\n"
				+ "false\n"
				+ "true");
	}
}<|MERGE_RESOLUTION|>--- conflicted
+++ resolved
@@ -211,23 +211,18 @@
 						"	}\n" +
 						"}\n",
 				};
-<<<<<<< HEAD
-		if (this.complianceLevel < ClassFileConstants.JDK25) {
-			runNegativeTest(
-=======
-		runNegativeTest(
->>>>>>> 1b0164ff
+		runNegativeTest(
 				testFiles,
 				"----------\n" +
-						"1. ERROR in X3.java (at line 4)\n" +
-						"	if (num instanceof int) {\n" +
-						"	    ^^^^^^^^^^^^^^^^^^\n" +
-						"Incompatible conditional operand types Number and int\n" +
-						"----------\n",
-						"",
-						null,
-						true,
-						options);
+				"1. ERROR in X3.java (at line 4)\n" +
+				"	if (num instanceof int) {\n" +
+				"	    ^^^^^^^^^^^^^^^^^^\n" +
+				"Incompatible conditional operand types Number and int\n" +
+				"----------\n",
+				"",
+				null,
+				true,
+				options);
 	}
 	public void test004() {
 		Map<String, String> options = getCompilerOptions(true);
