--- conflicted
+++ resolved
@@ -4422,12 +4422,7 @@
 }
 // https://bugs.eclipse.org/bugs/show_bug.cgi?id=436542 : Eclipse 4.4 compiler generates "bad class file" according to javac
 public void test436542() throws Exception {
-<<<<<<< HEAD
 	if (isJRE9) return;
-	String jreDirectory = Util.getJREDirectory();
-	String jfxJar = Util.toNativePath(jreDirectory + "/lib/ext/jfxrt.jar");
-=======
->>>>>>> 7f0085d9
 	this.runConformTest(
 		new String[] {
 			"Utility.java",
