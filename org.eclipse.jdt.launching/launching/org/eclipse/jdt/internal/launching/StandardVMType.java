--- conflicted
+++ resolved
@@ -433,8 +433,7 @@
 			}
 
 			// Add all endorsed libraries - they are first, as they replace
-<<<<<<< HEAD
-			allLibs = new ArrayList<LibraryLocation>(gatherAllLibraries(libInfo.getEndorsedDirs()));
+			allLibs = new ArrayList<>(gatherAllLibraries(libInfo.getEndorsedDirs()));
 			URL url = getDefaultJavadocLocation(installLocation);
 			if (libInfo.getBootpath().length == 0) {
 				// TODO: Bug 489207: Temporary workaround for Jigsaw-previews that don't declare a bootpath.
@@ -459,25 +458,17 @@
 				if (!jrtfsJar.exists()) {
 					pathName = new Path(installLocation.getAbsolutePath()).append("jrt-fs.jar"); //$NON-NLS-1$
 				}
-				 
+
 				LibraryLocation libraryLocation = new LibraryLocation(pathName,
 						sourceRootPath, getDefaultPackageRootPath(),
 						getDefaultJavadocLocation(installLocation));
 				allLibs.add(libraryLocation);
 			}
-			
-			// next is the boot path libraries
-			String[] bootpath = libInfo.getBootpath();
-			List<LibraryLocation> boot = new ArrayList<LibraryLocation>(bootpath.length);
-
-=======
-			allLibs = new ArrayList<>(gatherAllLibraries(libInfo.getEndorsedDirs()));
 
 			// next is the boot path libraries
 			String[] bootpath = libInfo.getBootpath();
 			List<LibraryLocation> boot = new ArrayList<>(bootpath.length);
-			URL url = getDefaultJavadocLocation(installLocation);
->>>>>>> c9c6d02f
+
 			for (int i = 0; i < bootpath.length; i++) {
 				IPath path = new Path(bootpath[i]);
 				File lib = path.toFile();
@@ -847,8 +838,8 @@
 		}
 		catch (IOException e) {
 			e.printStackTrace();
-		} 
-		
+		}
+
 		return version;
 
 	}
