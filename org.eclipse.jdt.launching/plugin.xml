<?xml version="1.0" encoding="UTF-8"?>
<?eclipse version="3.0"?>
<!--
     Copyright (c) 2005, 2018 IBM Corporation and others.
     All rights reserved. This program and the accompanying materials
     are made available under the terms of the Eclipse Public License v1.0
     which accompanies this distribution, and is available at
     http://www.eclipse.org/legal/epl-v10.html
 
     Contributors:
         IBM Corporation - initial API and implementation
         
         
     This is an implementation of an early-draft specification developed under the Java
     Community Process (JCP) and is made available for testing and evaluation purposes
     only. The code is not compatible with any specification of the JCP.
 -->

<plugin>

    
<!-- Extension point definitions -->
   <extension-point id="classpathProviders" name="%classpathProviders" schema="schema/classpathProviders.exsd"/>
   <extension-point id="runtimeClasspathEntryResolvers" name="%runtimeClasspathEntryResolvers" schema="schema/runtimeClasspathEntryResolvers.exsd"/>
   <extension-point id="runtimeClasspathEntries" name="%runtimeClasspathEntries" schema="schema/runtimeClasspathEntries.exsd"/>
   <extension-point id="vmConnectors" name="%vmConnectors" schema="schema/vmConnectors.exsd"/>
   <extension-point id="vmInstallTypes" name="%vmInstallTypes" schema="schema/vmInstallTypes.exsd"/>
   <extension-point id="executionEnvironments" name="%executionEnvironments" schema="schema/executionEnvironments.exsd"/>
   <extension-point id="vmInstalls" name="%vmInstalls" schema="schema/vmInstalls.exsd"/>
   <extension-point id="libraryLocationResolvers" name="%libraryLocationResolvers" schema="schema/libraryLocationResolvers.exsd"/>
   <extension-point id="workspaceProjectDescribers" name="%projectSourceDescribers" schema="schema/workspaceProjectDescribers.exsd"/>
   <extension-point id="sourceContainerResolvers" name="%sourceContainerResolvers" schema="schema/sourceContainerResolvers.exsd"/>

<!-- Extensions -->
   <extension
         point="org.eclipse.jdt.launching.vmInstallTypes">
      <vmInstallType
            class="org.eclipse.jdt.internal.launching.StandardVMType"
            id="org.eclipse.jdt.internal.debug.ui.launcher.StandardVMType">
      </vmInstallType>
      <vmInstallType
            class="org.eclipse.jdt.internal.launching.Standard11xVMType"
            id="org.eclipse.jdt.launching.Standard11xVMType">
      </vmInstallType>
      <vmInstallType
            class="org.eclipse.jdt.internal.launching.EEVMType"
            id="org.eclipse.jdt.launching.EEVMType">
      </vmInstallType>
   </extension>
   <extension
         point="org.eclipse.debug.core.launchConfigurationTypes">
      <launchConfigurationType
            allowPrototypes="true"
            delegate="org.eclipse.jdt.launching.sourcelookup.advanced.AdvancedJavaLaunchDelegate"
            delegateDescription="%localJavaApplicationDelegate.description"
            delegateName="%eclipseJDTLauncher.name"
            id="org.eclipse.jdt.launching.localJavaApplication"
            migrationDelegate="org.eclipse.jdt.internal.launching.JavaMigrationDelegate"
            modes="run, debug"
            name="%localJavaApplication"
            sourceLocatorId="org.eclipse.jdt.launching.sourceLocator.JavaSourceLookupDirector"
            sourcePathComputerId="org.eclipse.jdt.launching.sourceLookup.javaSourcePathComputer">
      </launchConfigurationType>
      <launchConfigurationType
            delegate="org.eclipse.jdt.internal.launching.sourcelookup.advanced.AdvancedRemoteJavaLaunchDelegate"
            delegateDescription="%remoteJavaApplicationDelegate.description"
            delegateName="%eclipseJDTLauncher.name"
            id="org.eclipse.jdt.launching.remoteJavaApplication"
            migrationDelegate="org.eclipse.jdt.internal.launching.JavaMigrationDelegate"
            modes="debug"
            name="%remoteJavaApplication"
            sourceLocatorId="org.eclipse.jdt.launching.sourceLocator.JavaSourceLookupDirector"
            sourcePathComputerId="org.eclipse.jdt.launching.sourceLookup.javaSourcePathComputer">
      </launchConfigurationType>
      <launchConfigurationType
            delegate="org.eclipse.jdt.internal.launching.JavaAppletLaunchConfigurationDelegate"
            delegateDescription="%javaAppletDelegate.description"
            delegateName="%eclipseJDTLauncher.name"
            id="org.eclipse.jdt.launching.javaApplet"
            migrationDelegate="org.eclipse.jdt.internal.launching.JavaMigrationDelegate"
            modes="run, debug"
            name="%appletLabel"
            sourceLocatorId="org.eclipse.jdt.launching.sourceLocator.JavaSourceLookupDirector"
            sourcePathComputerId="org.eclipse.jdt.launching.sourceLookup.javaSourcePathComputer">
      </launchConfigurationType>
   </extension>
   <extension
         point="org.eclipse.debug.core.sourceLocators">
      <sourceLocator
            name="%javaSourceLocatorName"
            class="org.eclipse.jdt.launching.sourcelookup.JavaSourceLocator"
            id="org.eclipse.jdt.launching.javaSourceLocator">
      </sourceLocator>
   </extension>
   <extension
         point="org.eclipse.jdt.launching.vmConnectors">
      <vmConnector
            class="org.eclipse.jdt.internal.launching.SocketAttachConnector"
            id="org.eclipse.jdt.launching.socketAttachConnector">
      </vmConnector>
      <vmConnector
            class="org.eclipse.jdt.internal.launching.SocketListenConnector"
            id="org.eclipse.jdt.launching.socketListenConnector">
      </vmConnector>
   </extension>
   <extension
         point="org.eclipse.jdt.core.classpathVariableInitializer">
      <classpathVariableInitializer
            variable="JRE_LIB"
            class="org.eclipse.jdt.internal.launching.JavaClasspathVariablesInitializer"
            deprecated="%classpathVariableInitializer.deprecated"
            readOnly="true">
      </classpathVariableInitializer>
      <classpathVariableInitializer
            variable="JRE_SRC"
            class="org.eclipse.jdt.internal.launching.JavaClasspathVariablesInitializer"
            deprecated="%classpathVariableInitializer.deprecated"
            readOnly="true">
      </classpathVariableInitializer>
      <classpathVariableInitializer
            variable="JRE_SRCROOT"
            class="org.eclipse.jdt.internal.launching.JavaClasspathVariablesInitializer"
            deprecated="%classpathVariableInitializer.deprecated"
            readOnly="true">
      </classpathVariableInitializer>
   </extension>
   <extension
         point="org.eclipse.jdt.core.classpathContainerInitializer">
      <classpathContainerInitializer
            class="org.eclipse.jdt.internal.launching.JREContainerInitializer"
            id="org.eclipse.jdt.launching.JRE_CONTAINER">
      </classpathContainerInitializer>
   </extension>
   <extension
         point="org.eclipse.jdt.launching.runtimeClasspathEntryResolvers">
      <runtimeClasspathEntryResolver
            container="org.eclipse.jdt.launching.JRE_CONTAINER"
            variable="JRE_LIB"
            class="org.eclipse.jdt.internal.launching.JRERuntimeClasspathEntryResolver"
            id="org.eclipse.jdt.launching.JRE_RESOLVER">
      </runtimeClasspathEntryResolver>      
      <runtimeClasspathEntryResolver
      		runtimeClasspathEntryId="org.eclipse.jdt.launching.classpathentry.variableClasspathEntry"
            class="org.eclipse.jdt.internal.launching.VariableClasspathResolver"
            id="org.eclipse.jdt.launching.variableClasspathResolver">
      </runtimeClasspathEntryResolver>
   </extension>
   <extension
         point="org.eclipse.jdt.launching.runtimeClasspathEntries">
      <runtimeClasspathEntry
            id="org.eclipse.jdt.launching.classpathentry.defaultClasspath"
            class="org.eclipse.jdt.internal.launching.DefaultProjectClasspathEntry">
      </runtimeClasspathEntry>
      <runtimeClasspathEntry
            id="org.eclipse.jdt.launching.classpathentry.variableClasspathEntry"
            class="org.eclipse.jdt.internal.launching.VariableClasspathEntry">
      </runtimeClasspathEntry>
   </extension>   
   <extension
         point="org.eclipse.debug.core.launchConfigurationComparators">
      <launchConfigurationComparator
            attribute="org.eclipse.jdt.launching.CLASSPATH"
            class="org.eclipse.jdt.internal.launching.RuntimeClasspathEntryListComparator"
            id="org.eclipse.jdt.launching.classpathComparator">
      </launchConfigurationComparator>
      <launchConfigurationComparator
            attribute="org.eclipse.jdt.launching.SOURCE_PATH"
            class="org.eclipse.jdt.internal.launching.RuntimeClasspathEntryListComparator"
            id="org.eclipse.jdt.launching.sourcepathComparator">
      </launchConfigurationComparator>
   </extension>
   
   <!-- Source Lookup -->
   <extension point="org.eclipse.debug.core.sourceContainerTypes">
   		<sourceContainerType
   			id="org.eclipse.jdt.launching.sourceContainer.javaProject"
   			name="%javaProjectSourceContainerType.name"
   			description="%javaProjectSourceContainerType.description"
   			class="org.eclipse.jdt.internal.launching.JavaProjectSourceContainerTypeDelegate">
   		</sourceContainerType> 
   		<sourceContainerType
   			id="org.eclipse.jdt.launching.sourceContainer.packageFragmentRoot"
   			name="%packageFragmentRootSourceContainerType.name"
   			description="%packageFragmentRootSourceContainerType.description"
   			class="org.eclipse.jdt.internal.launching.PackageFragmentRootSourceContainerTypeDelegate">
   		</sourceContainerType>    		
   		<sourceContainerType
   			id="org.eclipse.jdt.launching.sourceContainer.classpathVariable"
   			name="%classpathVariableSourceContainerType.name"
   			description="%classpathVariableSourceContainerType.description"
   			class="org.eclipse.jdt.internal.launching.ClasspathVariableSourceContainerTypeDelegate">
   		</sourceContainerType>   		
   		<sourceContainerType
   			id="org.eclipse.jdt.launching.sourceContainer.classpathContainer"
   			name="%classpathContainerSourceContainerType.name"
   			description="%classpathContainerSourceContainerType.description"
   			class="org.eclipse.jdt.internal.launching.ClasspathContainerSourceContainerTypeDelegate">
   		</sourceContainerType>    		
   </extension>
   <extension point="org.eclipse.debug.core.sourcePathComputers">
   		<sourcePathComputer
   			id="org.eclipse.jdt.launching.sourceLookup.javaSourcePathComputer"
   			class="org.eclipse.jdt.launching.sourcelookup.containers.JavaSourcePathComputer">
   		</sourcePathComputer>
   </extension>
   <extension point="org.eclipse.debug.core.sourceLocators">
   		<sourceLocator
   			id="org.eclipse.jdt.launching.sourceLocator.JavaSourceLookupDirector"
   			class="org.eclipse.jdt.internal.launching.JavaSourceLookupDirector"
   			name="%javaSourceLookupDirector.name">
   		</sourceLocator>
   		<sourceLocator
   			id="org.eclipse.jdt.launching.sourceLocator.JavaAdvancedSourceLookupDirector"
   			class="org.eclipse.jdt.internal.launching.sourcelookup.advanced.AdvancedSourceLookupDirector"
   			name="%javaAdvancedSourceLookupDirector.name">
   		</sourceLocator>
   </extension>
   <extension
         point="org.eclipse.core.runtime.preferences">
      <modifier class="org.eclipse.jdt.internal.launching.JREPreferenceModifyListener"/>
      <initializer
            class="org.eclipse.jdt.internal.launching.LaunchingPreferenceInitializer">
      </initializer>
   </extension>
   
   <extension
         point="org.eclipse.ui.trace.traceComponents">
      <component
            id="org.eclipse.jdt.launching.component"
            label="%launchingTrace.name">
         <bundle
               consumed="true"
               name="org.eclipse.jdt.launching">
         </bundle>
      </component>
   </extension>

   <extension point="org.eclipse.core.expressions.propertyTesters">
      <propertyTester
            class="org.eclipse.jdt.internal.launching.JavaLaunchableTester"
            id="org.eclipse.jdt.launching.JavaLaunchableTester"
            namespace="org.eclipse.jdt.launching"
            properties="hasMain, extendsClass, extendsInterface, hasMethod, isContainer, hasProjectNature, buildpathReference, hasMethodWithAnnotation, hasTypeWithAnnotation, isPackageFragment, isPackageFragmentRoot"
            type="org.eclipse.core.runtime.IAdaptable"/>            
      <propertyTester
            class="org.eclipse.jdt.internal.launching.sourcelookup.advanced.JDIStratumPropertyTester"
            id="org.eclipse.jdt.internal.launching.sourcelookup.advanced.jdtStratumTest"
            namespace="org.eclipse.jdt.launching"
            properties="jdtstratum"
            type="org.eclipse.debug.core.model.DebugElement"/>
   </extension>
   <extension
         id="jreContainerMarker"
         point="org.eclipse.core.resources.markers"
      	 name= "%jreContainerMarkerProblemName">
      <super type="org.eclipse.core.resources.problemmarker"/>
      <persistent value="true"/>
   </extension>
   <extension
         id="jreCompilerComplianceMarker"
         name="%jreComplilerComplianceMarkerProblemName"
         point="org.eclipse.core.resources.markers">
      <super type="org.eclipse.core.resources.problemmarker"/>
      <persistent value="true"/>
   </extension> 
   
      <extension
         point="org.eclipse.jdt.launching.executionEnvironments">
      <environment
            description="%environment.description.0"
            id="OSGi/Minimum-1.0"
            ruleParticipant="org.eclipse.jdt.internal.launching.environments.DefaultAccessRuleParticipant"/>
      <environment
            description="%environment.description.1"
            id="OSGi/Minimum-1.1"
            ruleParticipant="org.eclipse.jdt.internal.launching.environments.DefaultAccessRuleParticipant"/>
      <environment
            description="%environment.description.10"
            id="OSGi/Minimum-1.2"
            ruleParticipant="org.eclipse.jdt.internal.launching.environments.DefaultAccessRuleParticipant"/>            
      <environment
            description="%environment.description.2"
            id="JRE-1.1"
            ruleParticipant="org.eclipse.jdt.internal.launching.environments.DefaultAccessRuleParticipant"/>
      <environment
            description="%environment.description.3"
            id="J2SE-1.2"
            ruleParticipant="org.eclipse.jdt.internal.launching.environments.DefaultAccessRuleParticipant"/>
      <environment
            description="%environment.description.4"
            id="J2SE-1.3"
            ruleParticipant="org.eclipse.jdt.internal.launching.environments.DefaultAccessRuleParticipant"/>
      <environment
            description="%environment.description.5"
            id="J2SE-1.4"
            ruleParticipant="org.eclipse.jdt.internal.launching.environments.DefaultAccessRuleParticipant"/>
      <environment
            description="%environment.description.6"
            id="J2SE-1.5"
            ruleParticipant="org.eclipse.jdt.internal.launching.environments.DefaultAccessRuleParticipant"/>
      <environment
            description="%environment.description.7"
            id="CDC-1.0/Foundation-1.0"
            ruleParticipant="org.eclipse.jdt.internal.launching.environments.DefaultAccessRuleParticipant"/>
      <environment
            description="%environment.description.8"
            id="CDC-1.1/Foundation-1.1"
            ruleParticipant="org.eclipse.jdt.internal.launching.environments.DefaultAccessRuleParticipant"/>
      <environment
            description="%environment.description.9"
            id="JavaSE-1.6"
            ruleParticipant="org.eclipse.jdt.internal.launching.environments.DefaultAccessRuleParticipant"/>
      <environment
            description="%environment.description.11"
            id="JavaSE-1.7"
            ruleParticipant="org.eclipse.jdt.internal.launching.environments.DefaultAccessRuleParticipant"/>
      <environment
            description="%environment.description.12"
            id="JavaSE-1.8"
            ruleParticipant="org.eclipse.jdt.internal.launching.environments.DefaultAccessRuleParticipant">
      </environment>
      <environment
            description="%environment.description.13"
            id="JavaSE-9">
      </environment> 
      <environment
            description="%environment.description.14"
            id="JavaSE-10"
<<<<<<< HEAD
            compliance="10"
            ruleParticipant="org.eclipse.jdt.internal.launching.environments.DefaultAccessRuleParticipant">
      </environment>
      <environment
            description="%environment.description.15"
            id="JavaSE-11"
            compliance="11">
=======
            compliance="10">
>>>>>>> 6cfd88ea
      </environment>            
      <analyzer
            class="org.eclipse.jdt.internal.launching.environments.ExecutionEnvironmentAnalyzer"
            id="org.eclipse.jdt.launching.eeAnalyzer"/>
      <ruleParticipant
            class="org.eclipse.jdt.internal.launching.environments.DefaultAccessRuleParticipant"
            id="org.eclipse.jdt.launching.defaultParticipant">
      </ruleParticipant>
   </extension>
      <extension
            point="org.eclipse.jdt.core.compilationParticipant">
         <compilationParticipant
               class="org.eclipse.jdt.internal.launching.EECompilationParticipant"
               createsProblems="true"
               id="org.eclipse.jdt.launching.compilationParticipant.ee">
            <managedMarker
                  markerType="org.eclipse.jdt.launching.jreContainerMarker">
            </managedMarker>
            <managedMarker
                  markerType="org.eclipse.jdt.launching.jreCompilerComplianceMarker">
            </managedMarker>
         </compilationParticipant>
      </extension>
      <extension
            point="org.eclipse.core.variables.dynamicVariables">
         <variable
               description="%ee.home.description"
               name="ee_home"
               resolver="org.eclipse.jdt.internal.launching.environments.ExecutionEnvironmentVariableResolver">
         </variable>
         <variable
               description="%project.classpath.description"
               name="project_classpath"
               resolver="org.eclipse.jdt.internal.launching.ProjectClasspathVariableResolver">
         </variable>
         <variable
               description="%sourcelookup.javaagent.description"
               name="sourcelookup_javaagent"
               resolver="org.eclipse.jdt.internal.launching.sourcelookup.advanced.JavaagentVariableResolver"
               supportsArgument="false">
         </variable>
      </extension>
      <extension
            point="org.eclipse.jdt.launching.libraryLocationResolvers">
         <resolver
               class="org.eclipse.jdt.internal.launching.JavaFxLibraryResolver">
         </resolver>
      </extension>
     
</plugin><|MERGE_RESOLUTION|>--- conflicted
+++ resolved
@@ -326,17 +326,12 @@
       <environment
             description="%environment.description.14"
             id="JavaSE-10"
-<<<<<<< HEAD
-            compliance="10"
-            ruleParticipant="org.eclipse.jdt.internal.launching.environments.DefaultAccessRuleParticipant">
+            compliance="10">
       </environment>
       <environment
             description="%environment.description.15"
             id="JavaSE-11"
             compliance="11">
-=======
-            compliance="10">
->>>>>>> 6cfd88ea
       </environment>            
       <analyzer
             class="org.eclipse.jdt.internal.launching.environments.ExecutionEnvironmentAnalyzer"
