--- conflicted
+++ resolved
@@ -1,9 +1,5 @@
 ###############################################################################
-<<<<<<< HEAD
-# Copyright (c) 2000, 2016 IBM Corporation and others.
-=======
 # Copyright (c) 2000, 2017 IBM Corporation and others.
->>>>>>> 356c6461
 # All rights reserved. This program and the accompanying materials
 # are made available under the terms of the Eclipse Public License v1.0
 # which accompanies this distribution, and is available at
