/*******************************************************************************
 * Copyright (c) 2000, 2024 IBM Corporation and others.
 *
 * This program and the accompanying materials
 * are made available under the terms of the Eclipse Public License 2.0
 * which accompanies this distribution, and is available at
 * https://www.eclipse.org/legal/epl-2.0/
 *
 * SPDX-License-Identifier: EPL-2.0
 *
 * This is an implementation of an early-draft specification developed under the Java
 * Community Process (JCP) and is made available for testing and evaluation purposes
 * only. The code is not compatible with any specification of the JCP.
 *
 * Contributors:
 *     IBM Corporation - initial API and implementation
 *******************************************************************************/

package org.eclipse.jdt.core.dom;

import java.lang.reflect.Constructor;
import java.lang.reflect.InvocationTargetException;
import java.util.ArrayList;
import java.util.Collections;
import java.util.HashMap;
import java.util.List;
import java.util.Map;
import java.util.StringTokenizer;

import org.eclipse.core.runtime.IProgressMonitor;
import org.eclipse.jdt.core.IClassFile;
import org.eclipse.jdt.core.ICompilationUnit;
import org.eclipse.jdt.core.IJavaProject;
import org.eclipse.jdt.core.JavaCore;
import org.eclipse.jdt.internal.compiler.classfmt.ClassFileConstants;
import org.eclipse.jdt.internal.compiler.impl.CompilerOptions;
import org.eclipse.jdt.internal.compiler.parser.Scanner;
import org.eclipse.jface.text.IDocument;
import org.eclipse.text.edits.TextEdit;

/**
 * Umbrella owner and abstract syntax tree node factory.
 * An <code>AST</code> instance serves as the common owner of any number of
 * AST nodes, and as the factory for creating new AST nodes owned by that
 * instance.
 * <p>
 * Abstract syntax trees may be hand constructed by clients, using the
 * <code>new<i>TYPE</i></code> factory methods to create new nodes, and the
 * various <code>set<i>CHILD</i></code> methods
 * (see {@link org.eclipse.jdt.core.dom.ASTNode ASTNode} and its subclasses)
 * to connect them together.
 * </p>
 * <p>
 * Each AST node belongs to a unique AST instance, called the owning AST.
 * The children of an AST node always have the same owner as their parent node.
 * If a node from one AST is to be added to a different AST, the subtree must
 * be cloned first to ensures that the added nodes have the correct owning AST.
 * </p>
 * <p>
 * There can be any number of AST nodes owned by a single AST instance that are
 * unparented. Each of these nodes is the root of a separate little tree of nodes.
 * The method <code>ASTNode.getRoot()</code> navigates from any node to the root
 * of the tree that it is contained in. Ordinarily, an AST instance has one main
 * tree (rooted at a <code>CompilationUnit</code>), with newly-created nodes appearing
 * as additional roots until they are parented somewhere under the main tree.
 * One can navigate from any node to its AST instance, but not conversely.
 * </p>
 * <p>
 * The class {@link ASTParser} parses a string
 * containing a Java source code and returns an abstract syntax tree
 * for it. The resulting nodes carry source ranges relating the node back to
 * the original source characters.
 * </p>
 * <p>
 * Compilation units created by <code>ASTParser</code> from a
 * source document can be serialized after arbitrary modifications
 * with minimal loss of original formatting. Here is an example:
 * </p>
 * <pre>
 * Document doc = new Document("import java.util.List;\nclass X {}\n");
 * ASTParser parser = ASTParser.newParser(AST.JLS3);
 * parser.setSource(doc.get().toCharArray());
 * CompilationUnit cu = (CompilationUnit) parser.createAST(null);
 * cu.recordModifications();
 * AST ast = cu.getAST();
 * ImportDeclaration id = ast.newImportDeclaration();
 * id.setName(ast.newName(new String[] {"java", "util", "Set"});
 * cu.imports().add(id); // add import declaration at end
 * TextEdit edits = cu.rewrite(document, null);
 * UndoEdit undo = edits.apply(document);
 * </pre>
 * <p>
 * See also {@link org.eclipse.jdt.core.dom.rewrite.ASTRewrite} for
 * an alternative way to describe and serialize changes to a
 * read-only AST.
 * </p>
 * <p>
 * Clients may create instances of this class using {@link #newAST(int, boolean)},
 * but this class is not intended to be subclassed.
 * </p>
 *
 * @see ASTParser
 * @see ASTNode
 * @since 2.0
 * @noinstantiate This class is not intended to be instantiated by clients.
 */
@SuppressWarnings({ "rawtypes", "unchecked" })
public final class AST {
	/**
	 * new Class[] {AST.class}
	 * @since 3.0
	 */
	private static final Class[] AST_CLASS = new Class[] {AST.class};

	/**
	 * Constant for indicating the AST API that handles JLS2.
	 * <p>
	 * This API is capable of handling all constructs
	 * in the Java language as described in the Java Language
     * Specification, Second Edition (JLS2).
     * JLS2 is a superset of all earlier versions of the
     * Java language, and the JLS2 API can be used to manipulate
     * programs written in all versions of the Java language
     * up to and including J2SE 1.4.
     * </p>
     *
	 * @since 3.0
	 * @deprecated Clients should use the  {@link #getJLSLatest()} AST API instead.
	 */
	public static final int JLS2 = 2;

	/**
	 * Internal synonym for {@link #JLS2}. Use to alleviate
	 * deprecation warnings.
	 * @since 3.1
	 */
	/*package*/ static final int JLS2_INTERNAL = JLS2;

	/**
	 * Constant for indicating the AST API that handles JLS3.
	 * <p>
	 * This API is capable of handling all constructs in the
	 * Java language as described in the Java Language
	 * Specification, Third Edition (JLS3).
     * JLS3 is a superset of all earlier versions of the
     * Java language, and the JLS3 API can be used to manipulate
     * programs written in all versions of the Java language
     * up to and including J2SE 5 (aka JDK 1.5).
     * </p>
     *
	 * @since 3.1
	 * @deprecated Clients should use the {@link #getJLSLatest()} AST API instead.
	 */
	public static final int JLS3 = 3;

	/**
	 * Internal synonym for {@link #JLS3}. Use to alleviate
	 * deprecation warnings.
	 * @since 3.8
	 */
	/*package*/ static final int JLS3_INTERNAL = JLS3;

	/**
	 * Constant for indicating the AST API that handles JLS4 (aka JLS7).
	 * <p>
	 * This API is capable of handling all constructs in the
	 * Java language as described in the Java Language
	 * Specification, Java SE 7 Edition (JLS7) as specified by JSR336.
	 * JLS4 is a superset of all earlier versions of the
	 * Java language, and the JLS4 API can be used to manipulate
	 * programs written in all versions of the Java language
	 * up to and including Java SE 7 (aka JDK 1.7).
	 * </p>
	 *
	 * @since 3.7.1
	 * @deprecated Clients should use the {@link #getJLSLatest()} AST API instead.
	 */
	public static final int JLS4 = 4;

	/**
	 * Internal synonym for {@link #JLS4}. Use to alleviate
	 * deprecation warnings.
	 * @since 3.10
	 */
	/*package*/ static final int JLS4_INTERNAL = JLS4;

	/**
	 * Constant for indicating the AST API that handles JLS8.
	 * <p>
	 * This API is capable of handling all constructs in the
	 * Java language as described in the Java Language
	 * Specification, Java SE 8 Edition (JLS8) as specified by JSR337.
	 * JLS8 is a superset of all earlier versions of the
	 * Java language, and the JLS8 API can be used to manipulate
	 * programs written in all versions of the Java language
	 * up to and including Java SE 8 (aka JDK 1.8).
	 * </p>
	 *
	 * @since 3.10
	 * @deprecated Clients should use the {@link #getJLSLatest()} AST API instead.
	 */
	public static final int JLS8 = 8;

	/**
	 * Internal synonym for {@link #JLS8}. Use to alleviate
	 * deprecation warnings.
	 * @since 3.14
	 */
	/*package*/ static final int JLS8_INTERNAL = JLS8;

	/**
	 * Constant for indicating the AST API that handles JLS9.
	 * <p>
	 * This API is capable of handling all constructs in the
	 * Java language as described in the Java Language
	 * Specification, Java SE 9 Edition (JLS9).
	 * JLS9 is a superset of all earlier versions of the
	 * Java language, and the JLS9 API can be used to manipulate
	 * programs written in all versions of the Java language
	 * up to and including Java SE 9 (aka JDK 9).
	 * </p>
	 *
	 * @since 3.14
	 * @deprecated Clients should use the {@link #getJLSLatest()} AST API instead.
	 */
	public static final int JLS9 = 9;

	/**
	 * Internal synonym for {@link #JLS9}. Use to alleviate
	 * deprecation warnings once JLS9 is deprecated
	 * @since 3.14
	 */
	/*package*/ static final int JLS9_INTERNAL = JLS9;

	/**
	 * Constant for indicating the AST API that handles JLS10.
	 * <p>
	 * This API is capable of handling all constructs in the
	 * Java language as described in the Java Language
	 * Specification, Java SE 10 Edition (JLS10).
	 * JLS10 is a superset of all earlier versions of the
	 * Java language, and the JLS10 API can be used to manipulate
	 * programs written in all versions of the Java language
	 * up to and including Java SE 10 (aka JDK 10).
	 * </p>
	 *
	 * @since 3.14
	 * @deprecated Clients should use the {@link #getJLSLatest()} AST API instead.
	 */
	public static final int JLS10 = 10;

	/**
	 * Internal synonym for {@link #JLS10}. Use to alleviate
	 * deprecation warnings once JLS10 is deprecated
	 * @since 3.14
	 */
	/*package*/ static final int JLS10_INTERNAL = JLS10;

	/**
	 * Constant for indicating the AST API that handles JLS11.
	 * <p>
	 * This API is capable of handling all constructs in the
	 * Java language as described in the Java Language
	 * Specification, Java SE 11 Edition (JLS11).
	 * JLS11 is a superset of all earlier versions of the
	 * Java language, and the JLS11 API can be used to manipulate
	 * programs written in all versions of the Java language
	 * up to and including Java SE 11 (aka JDK 11).
	 * </p>
	 *
	 * @deprecated Clients should use the {@link #getJLSLatest()} AST API instead.
	 * @since 3.16
	 */
	public static final int JLS11 = 11;

	/**
	 * Internal synonym for {@link #JLS11}. Use to alleviate
	 * deprecation warnings once JLS11 is deprecated
	 * @since 3.14
	 */
	/*package*/ static final int JLS11_INTERNAL = JLS11;

	/**
	 * Constant for indicating the AST API that handles JLS12.
	 * <p>
	 * This API is capable of handling all constructs in the
	 * Java language as described in the Java Language
	 * Specification, Java SE 12 Edition (JLS12).
	 * JLS12 is a superset of all earlier versions of the
	 * Java language, and the JLS12 API can be used to manipulate
	 * programs written in all versions of the Java language
	 * up to and including Java SE 12 (aka JDK 12).
	 * </p>
	 * @deprecated Clients should use the {@link #getJLSLatest()} AST API instead.
	 * @since 3.18
	 */
	public static final int JLS12 = 12;
	/**
	 * Internal synonym for {@link #JLS12}. Use to alleviate
	 * deprecation warnings once JLS12 is deprecated
	 * @since 3.18
	 */
	static final int JLS12_INTERNAL = JLS12;

	/**
	 * Constant for indicating the AST API that handles JLS13.
	 * <p>
	 * This API is capable of handling all constructs in the
	 * Java language as described in the Java Language
	 * Specification, Java SE 13 Edition (JLS13).
	 * JLS13 is a superset of all earlier versions of the
	 * Java language, and the JLS13 API can be used to manipulate
	 * programs written in all versions of the Java language
	 * up to and including Java SE 13 (aka JDK 13).
	 * </p>
	 * @deprecated Clients should use the {@link #getJLSLatest()} AST API instead.
	 * @since 3.20
	 * @deprecated Clients should use the {@link #getJLSLatest()} AST API instead.
	 */
	public static final int JLS13 = 13;

	/**
	 * Internal synonym for {@link #JLS13}. Use to alleviate
	 * deprecation warnings once JLS13 is deprecated
	 * @since 3.20
	 */
	static final int JLS13_INTERNAL = JLS13;

	/**
	 * Constant for indicating the AST API that handles JLS14.
	 * <p>
	 * This API is capable of handling all constructs in the
	 * Java language as described in the Java Language
	 * Specification, Java SE 14 Edition (JLS14).
	 * JLS14 is a superset of all earlier versions of the
	 * Java language, and the JLS14 API can be used to manipulate
	 * programs written in all versions of the Java language
	 * up to and including Java SE 14(aka JDK 14).
	 * </p>
	 * @deprecated Clients should use the {@link #getJLSLatest()} AST API instead.
	 * @since 3.22
	 */
	public static final int JLS14 = 14;

	/**
	 * Internal synonym for {@link #JLS14}. Use to alleviate
	 * deprecation warnings once JLS14 is deprecated
	 * @since 3.22
	 */
	static final int JLS14_INTERNAL = JLS14;

	/**
	 * Constant for indicating the AST API that handles JLS15.
	 * <p>
	 * This API is capable of handling all constructs in the
	 * Java language as described in the Java Language
	 * Specification, Java SE 15 Edition (JLS15).
	 * JLS15 is a superset of all earlier versions of the
	 * Java language, and the JLS15 API can be used to manipulate
	 * programs written in all versions of the Java language
	 * up to and including Java SE 15(aka JDK 15).
	 * </p>
	 * @deprecated Clients should use the {@link #getJLSLatest()} AST API instead.
	 * @since 3.24
	 */
	public static final int JLS15 = 15;
	/**
	 * Constant for indicating the AST API that handles JLS16.
	 * <p>
	 * This API is capable of handling all constructs in the
	 * Java language as described in the Java Language
	 * Specification, Java SE 16 Edition (JLS16).
	 * JLS16 is a superset of all earlier versions of the
	 * Java language, and the JLS16 API can be used to manipulate
	 * programs written in all versions of the Java language
	 * up to and including Java SE 16(aka JDK 16).
	 * </p>
	 * @deprecated Clients should use the {@link #getJLSLatest()} AST API instead.
	 * @since 3.26
	 */
	public static final int JLS16 = 16;
	/**
	 * Constant for indicating the AST API that handles JLS17.
	 * <p>
	 * This API is capable of handling all constructs in the
	 * Java language as described in the Java Language
	 * Specification, Java SE 17 Edition (JLS17).
	 * JLS17 is a superset of all earlier versions of the
	 * Java language, and the JLS17 API can be used to manipulate
	 * programs written in all versions of the Java language
	 * up to and including Java SE 17(aka JDK 17).
	 * </p>
	 * @deprecated Clients should use the {@link #getJLSLatest()} AST API instead.
	 * @since 3.28
	 */
	public static final int JLS17 = 17;
	/**
	 * Constant for indicating the AST API that handles JLS17.
	 * <p>
	 * This API is capable of handling all constructs in the
	 * Java language as described in the Java Language
	 * Specification, Java SE 18 Edition (JLS18).
	 * JLS18 is a superset of all earlier versions of the
	 * Java language, and the JLS18 API can be used to manipulate
	 * programs written in all versions of the Java language
	 * up to and including Java SE 18(aka JDK 18).
	 * </p>
	 *
	 * @deprecated
	 * @since 3.30
	 */
	public static final int JLS18 = 18;

	/**
	 * Constant for indicating the AST API that handles JLS17.
	 * <p>
	 * This API is capable of handling all constructs in the
	 * Java language as described in the Java Language
	 * Specification, Java SE 18 Edition (JLS18).
	 * JLS18 is a superset of all earlier versions of the
	 * Java language, and the JLS18 API can be used to manipulate
	 * programs written in all versions of the Java language
	 * up to and including Java SE 18(aka JDK 18).
	 * </p>
	 *
	 * @deprecated
	 * @since 3.32
	 */
	public static final int JLS19 = 19;

	/**
	 * Constant for indicating the AST API that handles JLS20.
	 * <p>
	 * This API is capable of handling all constructs in the
	 * Java language as described in the Java Language
	 * Specification, Java SE 20 Edition (JLS20).
	 * JLS20 is a superset of all earlier versions of the
	 * Java language, and the JLS20 API can be used to manipulate
	 * programs written in all versions of the Java language
	 * up to and including Java SE 20(aka JDK 20).
	 * </p>
	 *
	 * @since 3.34
	 */
	public static final int JLS20 = 20;
	/**
	 * Constant for indicating the AST API that handles JLS21.
	 * <p>
	 * This API is capable of handling all constructs in the
	 * Java language as described in the Java Language
	 * Specification, Java SE 21 Edition (JLS21).
	 * JLS21 is a superset of all earlier versions of the
	 * Java language, and the JLS21 API can be used to manipulate
	 * programs written in all versions of the Java language
	 * up to and including Java SE 21(aka JDK 21).
	 * </p>
	 *
	 * @since 3.36
	 */
	public static final int JLS21 = 21;
	/**
	 * Constant for indicating the AST API that handles JLS22.
	 * <p>
	 * This API is capable of handling all constructs in the
	 * Java language as described in the Java Language
	 * Specification, Java SE 22 Edition (JLS22).
	 * JLS22 is a superset of all earlier versions of the
	 * Java language, and the JLS22 API can be used to manipulate
	 * programs written in all versions of the Java language
	 * up to and including Java SE 22(aka JDK 22).
	 * </p>
	 *
	 * @since 3.38
	 */
	public static final int JLS22 = 22;
	/**
	 * Constant for indicating the AST API that handles JLS23.
	 * <p>
	 * This API is capable of handling all constructs in the
	 * Java language as described in the Java Language
	 * Specification, Java SE 23 Edition (JLS23).
	 * JLS23 is a superset of all earlier versions of the
	 * Java language, and the JLS23 API can be used to manipulate
	 * programs written in all versions of the Java language
	 * up to and including Java SE 23(aka JDK 23).
	 * </p>
	 *
<<<<<<< HEAD
	 * @since 3.38 BETA_JAVA23
=======
	 * @noreference This field is not intended to be referenced by clients. Java 23 support is WIP.
	 * @since 3.38
>>>>>>> 565cabe5
	 */
	public static final int JLS23 = 23;
	/**
	 * Internal synonym for {@link #JLS15}. Use to alleviate
	 * deprecation warnings once JLS15 is deprecated
	 */
	static final int JLS15_INTERNAL = JLS15;
	/**
	 * Internal synonym for {@link #JLS16}. Use to alleviate
	 * deprecation warnings once JLS16 is deprecated
	 */
	static final int JLS16_INTERNAL = JLS16;
	/**
	 * Internal synonym for {@link #JLS17}. Use to alleviate
	 * deprecation warnings once JLS17 is deprecated
	 */
	static final int JLS17_INTERNAL = JLS17;
	/**
	 * Internal synonym for {@link #JLS18}. Use to alleviate
	 * deprecation warnings once JLS18 is deprecated
	 */
	static final int JLS18_INTERNAL = JLS18;
	/**
	 * Internal synonym for {@link #JLS19}. Use to alleviate
	 * deprecation warnings once JLS19 is deprecated
	 */
	static final int JLS19_INTERNAL = JLS19;
	/**
	 * Internal synonym for {@link #JLS20}. Use to alleviate
	 * deprecation warnings once JLS20 is deprecated
	 */
	static final int JLS20_INTERNAL = JLS20;
	/**
	 * Internal synonym for {@link #JLS21}. Use to alleviate
	 * deprecation warnings once JLS21 is deprecated
	 */
	static final int JLS21_INTERNAL = JLS21;
	/**
	 * Internal synonym for {@link #JLS22}. Use to alleviate
	 * deprecation warnings once JLS22 is deprecated
	 */
	static final int JLS22_INTERNAL = JLS22;
	/**
	 * Internal synonym for {@link #JLS23}. Use to alleviate
	 * deprecation warnings once JLS23 is deprecated
	 */
	static final int JLS23_INTERNAL = JLS23;
	/**
	 * Internal property for latest supported JLS level
	 * This provides the latest JLS level.
	 */
	private static final int JLS_INTERNAL_Latest = JLS23;

	/**
	 * @since 3.26
	 * This provides the latest JLS level.
	 * @deprecated use {@link #getJLSLatest()}
	 */
	public static final int JLS_Latest = JLS_INTERNAL_Latest;

	/*
	 * Must not collide with a value for ICompilationUnit constants
	 */
	static final int RESOLVED_BINDINGS = 0x80000000;

	private static Map<String, Long> jdkLevelMap = getLevelMapTable();

	private static Map<String, Integer> apiLevelMap = getApiLevelMapTable();

	/**
	 * Internal method.
	 * <p>
	 * This method converts the given internal compiler AST for the given source string
	 * into a compilation unit. This method is not intended to be called by clients.
	 * </p>
	 *
 	 * @param level the API level; one of the <code>JLS*</code> level constants
	 * @param compilationUnitDeclaration an internal AST node for a compilation unit declaration
	 * @param source the string of the Java compilation unit
	 * @param options compiler options
	 * @param workingCopy the working copy that the AST is created from
	 * @param monitor the progress monitor used to report progress and request cancellation,
	 *     or <code>null</code> if none
	 * @param isResolved whether the given compilation unit declaration is resolved
	 * @return the compilation unit node
	 * @deprecated Use org.eclipse.jdt.core.dom.AST.convertCompilationUnit(int, CompilationUnitDeclaration, Map, boolean, CompilationUnit, int, IProgressMonitor) instead
	 * @noreference This method is not intended to be referenced by clients.
	 */
	public static CompilationUnit convertCompilationUnit(
			int level,
			org.eclipse.jdt.internal.compiler.ast.CompilationUnitDeclaration compilationUnitDeclaration,
			char[] source,
			Map options,
			boolean isResolved,
			org.eclipse.jdt.internal.core.CompilationUnit workingCopy,
			int reconcileFlags,
			IProgressMonitor monitor) {
		return null;
	}

	/**
	 * Internal method.
	 * <p>
	 * This method converts the given internal compiler AST for the given source string
	 * into a compilation unit. This method is not intended to be called by clients.
	 * </p>
	 *
 	 * @param level the API level; one of the <code>JLS*</code> level constants
	 * @param compilationUnitDeclaration an internal AST node for a compilation unit declaration
	 * @param options compiler options
	 * @param workingCopy the working copy that the AST is created from
	 * @param monitor the progress monitor used to report progress and request cancellation,
	 *     or <code>null</code> if none
	 * @param isResolved whether the given compilation unit declaration is resolved
	 * @return the compilation unit node
	 * @since 3.4
	 * @noreference This method is not intended to be referenced by clients.
	 */
	public static CompilationUnit convertCompilationUnit(
		int level,
		org.eclipse.jdt.internal.compiler.ast.CompilationUnitDeclaration compilationUnitDeclaration,
		Map options,
		boolean isResolved,
		org.eclipse.jdt.internal.core.CompilationUnit workingCopy,
		int reconcileFlags,
		IProgressMonitor monitor) {

		ASTConverter converter = new ASTConverter(options, isResolved, monitor);
		AST ast = AST.newAST(level, JavaCore.ENABLED.equals(options.get(JavaCore.COMPILER_PB_ENABLE_PREVIEW_FEATURES)));
		String sourceModeSetting = (String) options.get(JavaCore.COMPILER_SOURCE);
		long sourceLevel = CompilerOptions.versionToJdkLevel(sourceModeSetting);
		if (sourceLevel == 0) {
			// unknown sourceModeSetting
			sourceLevel = ClassFileConstants.JDK1_3;
		}
		ast.scanner.sourceLevel = sourceLevel;
		String compliance = (String) options.get(JavaCore.COMPILER_COMPLIANCE);
		long complianceLevel = CompilerOptions.versionToJdkLevel(compliance);
		if (complianceLevel == 0) {
			// unknown sourceModeSetting
			complianceLevel = sourceLevel;
		}
		ast.scanner.complianceLevel = complianceLevel;
		ast.scanner.previewEnabled = JavaCore.ENABLED.equals(options.get(JavaCore.COMPILER_PB_ENABLE_PREVIEW_FEATURES));
		int savedDefaultNodeFlag = ast.getDefaultNodeFlag();
		ast.setDefaultNodeFlag(ASTNode.ORIGINAL);
		BindingResolver resolver = null;
		if (isResolved) {
			resolver = new DefaultBindingResolver(compilationUnitDeclaration.scope, workingCopy.owner, new DefaultBindingResolver.BindingTables(), false, true);
			((DefaultBindingResolver) resolver).isRecoveringBindings = (reconcileFlags & ICompilationUnit.ENABLE_BINDINGS_RECOVERY) != 0;
			ast.setFlag(AST.RESOLVED_BINDINGS);
		} else {
			resolver = new BindingResolver();
		}
		ast.setFlag(reconcileFlags);
		ast.setBindingResolver(resolver);
		converter.setAST(ast);

		CompilationUnit unit = converter.convert(compilationUnitDeclaration, workingCopy.getContents());
		unit.setLineEndTable(compilationUnitDeclaration.compilationResult.getLineSeparatorPositions());
		unit.setTypeRoot(workingCopy.originalFromClone());
		ast.setDefaultNodeFlag(savedDefaultNodeFlag);
		return unit;
	}

	/**
	 * Creates a new Java abstract syntax tree
     * (AST) following the specified set of API rules.
     * <p>
     * Clients should use this method specifying {@link #JLS12} as the
     * AST level in all cases, even when dealing with source of earlier JDK versions like 1.3 or 1.4.
     * </p>
     *
 	 * @param level the API level; one of the <code>JLS*</code> level constants
	 * @return new AST instance following the specified set of API rules.
	 * @exception IllegalArgumentException if:
	 * <ul>
	 * <li>the API level is not one of the <code>JLS*</code> level constants</li>
	 * </ul>
	 * @deprecated Clients should port their code to use the latest JLS* AST API and call
	 *    {@link #newAST(int, boolean) AST.newAST(AST.JLS12, false)} instead of using this constructor.
     * @since 3.0
	 */
	public static AST newAST(int level) {
		return new AST(level, false);
	}

		/**
	 * Creates a new Java abstract syntax tree
     * (AST) following the specified set of API rules.
     * <p>
     * Clients should use this method specifying {@link #JLS12} as the
     * AST level in all cases, even when dealing with source of earlier JDK versions like 1.3 or 1.4.
     * </p>
     *
 	 * @param level the API level; one of the <code>JLS*</code> level constants
 	 * @param previewEnabled <code>true</code> if preview feature is enabled else <code>false</code>
	 * @return new AST instance following the specified set of API rules.
	 * @exception IllegalArgumentException if:
	 * <ul>
	 * <li>the API level is not one of the <code>JLS*</code> level constants</li>
	 * </ul>
     * @since 3.19
	 */
	public static AST newAST(int level, boolean previewEnabled) {
		return new AST(level, previewEnabled);
	}

	/**
	 * Creates a new Java abstract syntax tree
	 * Following option keys are significant:
	 * <ul>
	 * <li><code>"org.eclipse.jdt.core.compiler.source"</code>
	 *    indicates the api level and source compatibility mode (as per <code>JavaCore</code>) - defaults to 1.3
	 *    <ul>
	 *    	<li>
	 *    	<code>"1.3"</code> means the source code is as per JDK 1.3 and api level {@link #JLS3}.</li>
	 *    	<li><code>"1.4", "1.5", "1.6", "1.7" "1.8"</code> implies the respective source JDK levels 1.4, 1.5, 1.6, 1.7 and api level {@link #JLS4}.</li>
	 *    	<li><code>"1.8"</code> implies the respective source JDK level 1.8 and api level {@link #JLS8}.</li>
	 *    	<li><code>"9", "10", "11", "12" and "13"</code> implies the respective JDK levels 9, 10, 11, 12 and 13
	 *     	and api levels {@link #JLS9}, {@link #JLS10}, {@link #JLS11}, {@link #JLS12} and {@link #JLS13}.</li>
	 *    	<li>Additional legal values may be added later.</li>
	 *    </ul>
	 * </li>
	 * <li><code>"org.eclipse.jdt.core.compiler.problem.enablePreviewFeatures"</code> -
	 *    indicates whether the preview is enabled or disabled
	 *    legal values are <code>"enabled"</code> and  <code>"disabled"</code> implying preview enabled and disabled respectively.
	 *    preview enabling has an effect only with the latest ast level.
	 * </li>
	 * </ul>
	 *
	 * @param options the table of options
	 * @see JavaCore#getDefaultOptions()
     * @since 3.20
	 */
	public static AST newAST(Map<String, String> options) {
		return new AST(options);
	}
	/**
	 * Parses the given string as a Java compilation unit and creates and
	 * returns a corresponding abstract syntax tree.
	 * <p>
	 * The returned compilation unit node is the root node of a new AST.
	 * Each node in the subtree carries source range(s) information relating back
	 * to positions in the given source string (the given source string itself
	 * is not remembered with the AST).
	 * The source range usually begins at the first character of the first token
	 * corresponding to the node; leading whitespace and comments are <b>not</b>
	 * included. The source range usually extends through the last character of
	 * the last token corresponding to the node; trailing whitespace and
	 * comments are <b>not</b> included. There are a handful of exceptions
	 * (including compilation units and the various body declarations); the
	 * specification for these node type spells out the details.
	 * Source ranges nest properly: the source range for a child is always
	 * within the source range of its parent, and the source ranges of sibling
	 * nodes never overlap.
	 * If a syntax error is detected while parsing, the relevant node(s) of the
	 * tree will be flagged as <code>MALFORMED</code>.
	 * </p>
	 * <p>
	 * This method does not compute binding information; all <code>resolveBinding</code>
	 * methods applied to nodes of the resulting AST return <code>null</code>.
	 * </p>
	 *
	 * @param source the string to be parsed as a Java compilation unit
	 * @return the compilation unit node
	 * @see ASTNode#getFlags()
	 * @see ASTNode#MALFORMED
	 * @see ASTNode#getStartPosition()
	 * @see ASTNode#getLength()
	 * @since 2.0
	 * @deprecated Use {@link ASTParser} instead.
	 */
	public static CompilationUnit parseCompilationUnit(char[] source) {
		if (source == null) {
			throw new IllegalArgumentException();
		}
		ASTParser c = ASTParser.newParser(AST.JLS2);
		c.setSource(source);
		ASTNode result = c.createAST(null);
		return (CompilationUnit) result;
	}

	/**
	 * Parses the given string as the hypothetical contents of the named
	 * compilation unit and creates and returns a corresponding abstract syntax tree.
	 * <p>
	 * The returned compilation unit node is the root node of a new AST.
	 * Each node in the subtree carries source range(s) information relating back
	 * to positions in the given source string (the given source string itself
	 * is not remembered with the AST).
	 * The source range usually begins at the first character of the first token
	 * corresponding to the node; leading whitespace and comments are <b>not</b>
	 * included. The source range usually extends through the last character of
	 * the last token corresponding to the node; trailing whitespace and
	 * comments are <b>not</b> included. There are a handful of exceptions
	 * (including compilation units and the various body declarations); the
	 * specification for these node type spells out the details.
	 * Source ranges nest properly: the source range for a child is always
	 * within the source range of its parent, and the source ranges of sibling
	 * nodes never overlap.
	 * If a syntax error is detected while parsing, the relevant node(s) of the
	 * tree will be flagged as <code>MALFORMED</code>.
	 * </p>
	 * <p>
	 * If the given project is not <code>null</code>, the various names
	 * and types appearing in the compilation unit can be resolved to "bindings"
	 * by calling the <code>resolveBinding</code> methods. These bindings
	 * draw connections between the different parts of a program, and
	 * generally afford a more powerful vantage point for clients who wish to
	 * analyze a program's structure more deeply. These bindings come at a
	 * considerable cost in both time and space, however, and should not be
	 * requested frivolously. The additional space is not reclaimed until the
	 * AST, all its nodes, and all its bindings become garbage. So it is very
	 * important to not retain any of these objects longer than absolutely
	 * necessary. Bindings are resolved at the time the AST is created. Subsequent
	 * modifications to the AST do not affect the bindings returned by
	 * <code>resolveBinding</code> methods in any way; these methods return the
	 * same binding as before the AST was modified (including modifications
	 * that rearrange subtrees by reparenting nodes).
	 * If the given project is <code>null</code>, the analysis
	 * does not go beyond parsing and building the tree, and all
	 * <code>resolveBinding</code> methods return <code>null</code> from the
	 * outset.
	 * </p>
	 * <p>
	 * The name of the compilation unit must be supplied for resolving bindings.
	 * This name should be suffixed by a dot ('.') followed by one of the
	 * {@link JavaCore#getJavaLikeExtensions() Java-like extensions}
	 * and match the name of the main
	 * (public) class or interface declared in the source. For example, if the source
	 * declares a public class named "Foo", the name of the compilation can be
	 * "Foo.java". For the purposes of resolving bindings, types declared in the
	 * source string hide types by the same name available through the classpath
	 * of the given project.
	 * </p>
	 *
	 * @param source the string to be parsed as a Java compilation unit
	 * @param unitName the name of the compilation unit that would contain the source
	 *    string, or <code>null</code> if <code>javaProject</code> is also <code>null</code>
	 * @param project the Java project used to resolve names, or
	 *    <code>null</code> if bindings are not resolved
	 * @return the compilation unit node
	 * @see ASTNode#getFlags()
	 * @see ASTNode#MALFORMED
	 * @see ASTNode#getStartPosition()
	 * @see ASTNode#getLength()
	 * @since 2.0
	 * @deprecated Use {@link ASTParser} instead.
	 */
	public static CompilationUnit parseCompilationUnit(
		char[] source,
		String unitName,
		IJavaProject project) {

		if (source == null) {
			throw new IllegalArgumentException();
		}
		ASTParser astParser = ASTParser.newParser(AST.JLS2);
		astParser.setSource(source);
		astParser.setUnitName(unitName);
		astParser.setProject(project);
		astParser.setResolveBindings(project != null);
		ASTNode result = astParser.createAST(null);
		return (CompilationUnit) result;
	}

	/**
	 * Parses the source string corresponding to the given Java class file
	 * element and creates and returns a corresponding abstract syntax tree.
	 * The source string is obtained from the Java model element using
	 * <code>IClassFile.getSource()</code>, and is only available for a class
	 * files with attached source.
	 * <p>
	 * The returned compilation unit node is the root node of a new AST.
	 * Each node in the subtree carries source range(s) information relating back
	 * to positions in the source string (the source string is not remembered
	 * with the AST).
	 * The source range usually begins at the first character of the first token
	 * corresponding to the node; leading whitespace and comments are <b>not</b>
	 * included. The source range usually extends through the last character of
	 * the last token corresponding to the node; trailing whitespace and
	 * comments are <b>not</b> included. There are a handful of exceptions
	 * (including compilation units and the various body declarations); the
	 * specification for these node type spells out the details.
	 * Source ranges nest properly: the source range for a child is always
	 * within the source range of its parent, and the source ranges of sibling
	 * nodes never overlap.
	 * If a syntax error is detected while parsing, the relevant node(s) of the
	 * tree will be flagged as <code>MALFORMED</code>.
	 * </p>
	 * <p>
	 * If <code>resolveBindings</code> is <code>true</code>, the various names
	 * and types appearing in the compilation unit can be resolved to "bindings"
	 * by calling the <code>resolveBinding</code> methods. These bindings
	 * draw connections between the different parts of a program, and
	 * generally afford a more powerful vantage point for clients who wish to
	 * analyze a program's structure more deeply. These bindings come at a
	 * considerable cost in both time and space, however, and should not be
	 * requested frivolously. The additional space is not reclaimed until the
	 * AST, all its nodes, and all its bindings become garbage. So it is very
	 * important to not retain any of these objects longer than absolutely
	 * necessary. Bindings are resolved at the time the AST is created. Subsequent
	 * modifications to the AST do not affect the bindings returned by
	 * <code>resolveBinding</code> methods in any way; these methods return the
	 * same binding as before the AST was modified (including modifications
	 * that rearrange subtrees by reparenting nodes).
	 * If <code>resolveBindings</code> is <code>false</code>, the analysis
	 * does not go beyond parsing and building the tree, and all
	 * <code>resolveBinding</code> methods return <code>null</code> from the
	 * outset.
	 * </p>
	 *
	 * @param classFile the Java model class file whose corresponding source code is to be parsed
	 * @param resolveBindings <code>true</code> if bindings are wanted,
	 *   and <code>false</code> if bindings are not of interest
	 * @return the compilation unit node
	 * @exception IllegalArgumentException if the given Java element does not
	 * exist or if its source string cannot be obtained
	 * @see ASTNode#getFlags()
	 * @see ASTNode#MALFORMED
	 * @see ASTNode#getStartPosition()
	 * @see ASTNode#getLength()
	 * @since 2.1
	 * @deprecated Use {@link ASTParser} instead.
	 */
	public static CompilationUnit parseCompilationUnit(
		IClassFile classFile,
		boolean resolveBindings) {

		if (classFile == null) {
			throw new IllegalArgumentException();
		}
		try {
			ASTParser c = ASTParser.newParser(AST.JLS2);
			c.setSource(classFile);
			c.setResolveBindings(resolveBindings);
			ASTNode result = c.createAST(null);
			return (CompilationUnit) result;
		} catch (IllegalStateException e) {
			// convert ASTParser's complaints into old form
			throw new IllegalArgumentException(e);
		}
	}

	/**
	 * Parses the source string of the given Java model compilation unit element
	 * and creates and returns a corresponding abstract syntax tree. The source
	 * string is obtained from the Java model element using
	 * <code>ICompilationUnit.getSource()</code>.
	 * <p>
	 * The returned compilation unit node is the root node of a new AST.
	 * Each node in the subtree carries source range(s) information relating back
	 * to positions in the source string (the source string is not remembered
	 * with the AST).
	 * The source range usually begins at the first character of the first token
	 * corresponding to the node; leading whitespace and comments are <b>not</b>
	 * included. The source range usually extends through the last character of
	 * the last token corresponding to the node; trailing whitespace and
	 * comments are <b>not</b> included. There are a handful of exceptions
	 * (including compilation units and the various body declarations); the
	 * specification for these node type spells out the details.
	 * Source ranges nest properly: the source range for a child is always
	 * within the source range of its parent, and the source ranges of sibling
	 * nodes never overlap.
	 * If a syntax error is detected while parsing, the relevant node(s) of the
	 * tree will be flagged as <code>MALFORMED</code>.
	 * </p>
	 * <p>
	 * If <code>resolveBindings</code> is <code>true</code>, the various names
	 * and types appearing in the compilation unit can be resolved to "bindings"
	 * by calling the <code>resolveBinding</code> methods. These bindings
	 * draw connections between the different parts of a program, and
	 * generally afford a more powerful vantage point for clients who wish to
	 * analyze a program's structure more deeply. These bindings come at a
	 * considerable cost in both time and space, however, and should not be
	 * requested frivolously. The additional space is not reclaimed until the
	 * AST, all its nodes, and all its bindings become garbage. So it is very
	 * important to not retain any of these objects longer than absolutely
	 * necessary. Bindings are resolved at the time the AST is created. Subsequent
	 * modifications to the AST do not affect the bindings returned by
	 * <code>resolveBinding</code> methods in any way; these methods return the
	 * same binding as before the AST was modified (including modifications
	 * that rearrange subtrees by reparenting nodes).
	 * If <code>resolveBindings</code> is <code>false</code>, the analysis
	 * does not go beyond parsing and building the tree, and all
	 * <code>resolveBinding</code> methods return <code>null</code> from the
	 * outset.
	 * </p>
	 *
	 * @param unit the Java model compilation unit whose source code is to be parsed
	 * @param resolveBindings <code>true</code> if bindings are wanted,
	 *   and <code>false</code> if bindings are not of interest
	 * @return the compilation unit node
	 * @exception IllegalArgumentException if the given Java element does not
	 * exist or if its source string cannot be obtained
	 * @see ASTNode#getFlags()
	 * @see ASTNode#MALFORMED
	 * @see ASTNode#getStartPosition()
	 * @see ASTNode#getLength()
	 * @since 2.0
	 * @deprecated Use {@link ASTParser} instead.
	 */
	public static CompilationUnit parseCompilationUnit(
		ICompilationUnit unit,
		boolean resolveBindings) {

		try {
			ASTParser c = ASTParser.newParser(AST.JLS2);
			c.setSource(unit);
			c.setResolveBindings(resolveBindings);
			ASTNode result = c.createAST(null);
			return (CompilationUnit) result;
		} catch (IllegalStateException e) {
			// convert ASTParser's complaints into old form
			throw new IllegalArgumentException(e);
		}
	}

	/**
	 * Level of AST API supported by this AST.
	 * @since 3.0
	 */
	int apiLevel;

	private final boolean previewEnabled;

	/**
	 * Tag bit value. This represents internal state of the tree.
	 */
	private int bits;

	/**
	 * Default value of <code>flag</code> when a new node is created.
	 */
	private int defaultNodeFlag = 0;

	/**
	 * When disableEvents > 0, events are not reported and
	 * the modification count stays fixed.
	 * <p>
	 * This mechanism is used in lazy initialization of a node
	 * to prevent events from being reported for the modification
	 * of the node as well as for the creation of the missing child.
	 * </p>
	 * @since 3.0
	 */
	private int disableEvents = 0;

	/**
	 * The event handler for this AST.
	 * Initially an event handler that does not nothing.
	 * @since 3.0
	 */
	private NodeEventHandler eventHandler = new NodeEventHandler();

	/**
	 * Internal object unique to the AST instance. Readers must synchronize on
	 * this object when the modifying instance fields.
	 * @since 3.0
	 */
	private final Object internalASTLock = new Object();

	/**
	 * Internal modification count; initially 0; increases monotonically
	 * <b>by one or more</b> as the AST is successively modified.
	 */
	private long modificationCount = 0;

	/**
	 * Internal original modification count; value is equals to <code>
	 * modificationCount</code> at the end of the parse (<code>ASTParser
	 * </code>). If this ast is not created with a parser then value is 0.
	 * @since 3.0
	 */
	private long originalModificationCount = 0;

	/**
	 * The binding resolver for this AST. Initially a binding resolver that
	 * does not resolve names at all.
	 */
	private BindingResolver resolver = new BindingResolver();

	/**
	 * Internal ast rewriter used to record ast modification when record mode is enabled.
	 */
	InternalASTRewrite rewriter;

	/**
	 * Java Scanner used to validate preconditions for the creation of specific nodes
	 * like CharacterLiteral, NumberLiteral, StringLiteral or SimpleName.
	 */
	Scanner scanner;

	/**
	 * new Object[] {this}
	 * @since 3.0
	 */
	private final Object[] THIS_AST= new Object[] {this};

	/**
	 * Creates a new, empty abstract syntax tree using default options.
	 *
	 * @see JavaCore#getDefaultOptions()
	 * @deprecated Clients should port their code to use the latest JLS* AST API and call
	 *    {@link #newAST(int, boolean) AST.newAST(AST.JLS12, false)} instead of using this constructor.
	 */
	public AST() {
		this(JavaCore.getDefaultOptions());
	}

	/**
	 * Creates a new Java abstract syntax tree
     * (AST) following the specified set of API rules.
     *
 	 * @param level the API level; one of the <code>JLS*</code> level constants
     * @since 3.0
	 */
	private AST(int level, boolean previewEnabled) {
		this.previewEnabled = previewEnabled;
		switch(level) {
			case JLS2_INTERNAL :
			case JLS3_INTERNAL :
				this.apiLevel = level;
				// initialize a scanner
				this.scanner = new Scanner(
						true /*comment*/,
						true /*whitespace*/,
						false /*nls*/,
						ClassFileConstants.JDK1_3 /*sourceLevel*/,
						ClassFileConstants.JDK1_5 /*complianceLevel*/,
						null/*taskTag*/,
						null/*taskPriorities*/,
						true/*taskCaseSensitive*/,
						false/*isPreviewEnabled*/);
				break;
			case JLS4_INTERNAL :
				this.apiLevel = level;
				// initialize a scanner
				this.scanner = new Scanner(
						true /*comment*/,
						true /*whitespace*/,
						false /*nls*/,
						ClassFileConstants.JDK1_7 /*sourceLevel*/,
						ClassFileConstants.JDK1_7 /*complianceLevel*/,
						null/*taskTag*/,
						null/*taskPriorities*/,
						true/*taskCaseSensitive*/,
						false/*isPreviewEnabled*/);
				break;
			case JLS8_INTERNAL :
				this.apiLevel = level;
				// initialize a scanner
				this.scanner = new Scanner(
						true /*comment*/,
						true /*whitespace*/,
						false /*nls*/,
						ClassFileConstants.JDK1_8 /*sourceLevel*/,
						ClassFileConstants.JDK1_8 /*complianceLevel*/,
						null/*taskTag*/,
						null/*taskPriorities*/,
						true/*taskCaseSensitive*/,
						false/*isPreviewEnabled*/);
				break;
			case JLS9_INTERNAL :
				this.apiLevel = level;
				// initialize a scanner
				this.scanner = new Scanner(
						true /*comment*/,
						true /*whitespace*/,
						false /*nls*/,
						ClassFileConstants.JDK9   /*sourceLevel*/,
						ClassFileConstants.JDK9 /*complianceLevel*/,
						null/*taskTag*/,
						null/*taskPriorities*/,
						true/*taskCaseSensitive*/,
						false/*isPreviewEnabled*/);
				break;
			case JLS10_INTERNAL :
				this.apiLevel = level;
				// initialize a scanner
				this.scanner = new Scanner(
						true /*comment*/,
						true /*whitespace*/,
						false /*nls*/,
						ClassFileConstants.JDK10   /*sourceLevel*/,
						ClassFileConstants.JDK10 /*complianceLevel*/,
						null/*taskTag*/,
						null/*taskPriorities*/,
						true/*taskCaseSensitive*/,
						false/*isPreviewEnabled*/);
				break;
			default:
				if (level < JLS2_INTERNAL && level > JLS_Latest) {
					throw new IllegalArgumentException("Unsupported JLS level : " + level); //$NON-NLS-1$
				}
				this.apiLevel = level;
				// initialize a scanner
				// As long as the AST levels and ClassFileConstants.MAJOR_VERSION grow simultaneously,
				// we can use the offset of +44 to compute the Major version from the given AST Level
				long compliance = ClassFileConstants.getComplianceLevelForJavaVersion(level + 44);
				this.scanner = new Scanner(
						true /*comment*/,
						true /*whitespace*/,
						false /*nls*/,
						compliance /*sourceLevel*/,
						compliance /*complianceLevel*/,
						null/*taskTag*/,
						null/*taskPriorities*/,
						true/*taskCaseSensitive*/,
						false/*isPreviewEnabled*/);
				break;
		}
	}

	/**
	 * Creates a new Java abstract syntax tree
	 * Following option keys are significant:
	 * <ul>
	 * <li><code>"org.eclipse.jdt.core.compiler.source"</code>
	 *    indicates the api level and source compatibility mode (as per <code>JavaCore</code>) - defaults to 1.3
	 *    <ul>
	 *    	<li>
	 *    	<code>"1.3"</code> means the source code is as per JDK 1.3 and api level {@link #JLS3}.</li>
	 *    	<li><code>"1.4", "1.5", "1.6", "1.7" "1.8"</code> implies the respective source JDK levels 1.4, 1.5, 1.6, 1.7 and api level {@link #JLS4}.</li>
	 *    	<li><code>"1.8"</code> implies the respective source JDK level 1.8 and api level {@link #JLS8}.</li>
	 *    	<li><code>"9", "10", "11", "12", "13", "14", "15", "16" and "17"</code> implies the respective JDK levels 9, 10, 11, 12, 13, 14, 15, 16 and 17
	 *     	and api levels {@link #JLS9}, {@link #JLS10}, {@link #JLS11}, {@link #JLS12}, {@link #JLS13}
	 *     {@link #JLS14}, {@link #JLS15}, {@link #JLS16} and {@link #JLS17}.</li>
	 *    	<li>Additional legal values may be added later.</li>
	 *    </ul>
	 * 	<li><code>"org.eclipse.jdt.core.compiler.problem.enablePreviewFeatures"</code> -
	 *    	indicates whether the preview is enabled or disabled
	 *    	legal values are <code>"enabled"</code> and  <code>"disabled"</code> implying preview enabled and disabled respectively.
	 *    	preview enabling has an effect only with the latest ast level.
	 *  </li>
	 * 	</ul>
	 *
	 * @param options the table of options (key type: <code>String</code>;
	 *    value type: <code>String</code>)
	 * @see JavaCore#getDefaultOptions()
	 */
	public AST(Map options) {
		this(apiLevelMap.get(options.get(JavaCore.COMPILER_SOURCE)),
				JavaCore.ENABLED.equals(options.get(JavaCore.COMPILER_PB_ENABLE_PREVIEW_FEATURES)));

		long sourceLevel;
		long complianceLevel;
		switch(this.apiLevel) {
			case JLS2_INTERNAL :
			case JLS3_INTERNAL :
				sourceLevel = ClassFileConstants.JDK1_3;
				complianceLevel = ClassFileConstants.JDK1_5;
				break;
			case JLS4_INTERNAL :
				sourceLevel = ClassFileConstants.JDK1_7;
				complianceLevel = ClassFileConstants.JDK1_7;
				break;
			default :
				sourceLevel = AST.jdkLevelMap.get(options.get(JavaCore.COMPILER_SOURCE));
				complianceLevel = sourceLevel;
		}
		this.scanner = new Scanner(
			true /*comment*/,
			true /*whitespace*/,
			false /*nls*/,
			sourceLevel /*sourceLevel*/,
			complianceLevel /*complianceLevel*/,
			null/*taskTag*/,
			null/*taskPriorities*/,
			true/*taskCaseSensitive*/,
			this.previewEnabled /* isPreviewEnabled*/);
	}

	private static Map<String, Long> getLevelMapTable() {
        Map<String, Long> t = new HashMap<>();
        t.put(null, ClassFileConstants.JDK1_2);
        t.put(JavaCore.VERSION_1_2, ClassFileConstants.JDK1_2);
        t.put(JavaCore.VERSION_1_3, ClassFileConstants.JDK1_3);
        t.put(JavaCore.VERSION_1_4, ClassFileConstants.JDK1_4);
        t.put(JavaCore.VERSION_1_5, ClassFileConstants.JDK1_5);
        t.put(JavaCore.VERSION_1_6, ClassFileConstants.JDK1_6);
        t.put(JavaCore.VERSION_1_7, ClassFileConstants.JDK1_7);
        t.put(JavaCore.VERSION_1_8, ClassFileConstants.JDK1_8);
        t.put(JavaCore.VERSION_9, ClassFileConstants.JDK9);
        t.put(JavaCore.VERSION_10, ClassFileConstants.JDK10);
        t.put(JavaCore.VERSION_11, ClassFileConstants.JDK11);
        t.put(JavaCore.VERSION_12, ClassFileConstants.JDK12);
        t.put(JavaCore.VERSION_13, ClassFileConstants.JDK13);
        t.put(JavaCore.VERSION_14, ClassFileConstants.JDK14);
        t.put(JavaCore.VERSION_15, ClassFileConstants.JDK15);
        t.put(JavaCore.VERSION_16, ClassFileConstants.JDK16);
        t.put(JavaCore.VERSION_17, ClassFileConstants.JDK17);
        t.put(JavaCore.VERSION_18, ClassFileConstants.JDK18);
        t.put(JavaCore.VERSION_19, ClassFileConstants.JDK19);
        t.put(JavaCore.VERSION_20, ClassFileConstants.JDK20);
        t.put(JavaCore.VERSION_21, ClassFileConstants.JDK21);
        t.put(JavaCore.VERSION_22, ClassFileConstants.JDK22);
        t.put(JavaCore.VERSION_23, ClassFileConstants.JDK23);
        return Collections.unmodifiableMap(t);
	}
	private static Map<String, Integer> getApiLevelMapTable() {
        Map<String, Integer> t = new HashMap<>();
        t.put(null, JLS2_INTERNAL);
        t.put(JavaCore.VERSION_1_2, JLS2_INTERNAL);
        t.put(JavaCore.VERSION_1_3, JLS3_INTERNAL);
        t.put(JavaCore.VERSION_1_4, JLS4_INTERNAL);
        t.put(JavaCore.VERSION_1_5, JLS4_INTERNAL);
        t.put(JavaCore.VERSION_1_6, JLS4_INTERNAL);
        t.put(JavaCore.VERSION_1_7, JLS4_INTERNAL);
        t.put(JavaCore.VERSION_1_8, JLS8_INTERNAL);
        t.put(JavaCore.VERSION_9, JLS9_INTERNAL);
        t.put(JavaCore.VERSION_10, JLS10_INTERNAL);
        t.put(JavaCore.VERSION_11, JLS11_INTERNAL);
        t.put(JavaCore.VERSION_12, JLS12_INTERNAL);
        t.put(JavaCore.VERSION_13, JLS13_INTERNAL);
        t.put(JavaCore.VERSION_14, JLS14_INTERNAL);
        t.put(JavaCore.VERSION_15, JLS15_INTERNAL);
        t.put(JavaCore.VERSION_16, JLS16_INTERNAL);
        t.put(JavaCore.VERSION_17, JLS17_INTERNAL);
        t.put(JavaCore.VERSION_18, JLS18_INTERNAL);
        t.put(JavaCore.VERSION_19, JLS19_INTERNAL);
        t.put(JavaCore.VERSION_20, JLS20_INTERNAL);
        t.put(JavaCore.VERSION_21, JLS21_INTERNAL);
        t.put(JavaCore.VERSION_22, JLS22_INTERNAL);
        t.put(JavaCore.VERSION_23, JLS23_INTERNAL);
        return Collections.unmodifiableMap(t);
	}
	/**
	 * Return the API level supported by this AST.
	 *
	 * @return level the API level; one of the <code>JLS*</code> level constants
     * declared on <code>AST</code>; assume this set is open-ended
     * @since 3.0
	 */
	public int apiLevel() {
		return this.apiLevel;
	}

	/**
	 * Creates an unparented node of the given node class
	 * (non-abstract subclass of {@link ASTNode}).
	 *
	 * @param nodeClass AST node class
	 * @return a new unparented node owned by this AST
	 * @exception IllegalArgumentException if <code>nodeClass</code> is
	 * <code>null</code> or is not a concrete node type class
	 * or is not supported for this AST's API level
	 * @since 3.0
	 */
	public ASTNode createInstance(Class nodeClass) {
		if (nodeClass == null) {
			throw new IllegalArgumentException();
		}
		try {
			// invoke constructor with signature Foo(AST)
			Constructor c = nodeClass.getDeclaredConstructor(AST_CLASS);
			Object result = c.newInstance(this.THIS_AST);
			return (ASTNode) result;
		} catch (NoSuchMethodException | InstantiationException | IllegalAccessException e) {
			// all AST node classes have an accessible Foo(AST) constructor
			// therefore nodeClass is not legit
			throw new IllegalArgumentException(e);
		} catch (InvocationTargetException e) {
			// concrete AST node classes do not die in the constructor
			// therefore nodeClass is not legit
			throw new IllegalArgumentException(e.getCause());
		}
	}

	/**
	 * Creates an unparented node of the given node type.
	 * This convenience method is equivalent to:
	 * <pre>
	 * createInstance(ASTNode.nodeClassForType(nodeType))
	 * </pre>
	 *
	 * @param nodeType AST node type, one of the node type
	 * constants declared on {@link ASTNode}
	 * @return a new unparented node owned by this AST
	 * @exception IllegalArgumentException if <code>nodeType</code> is
	 * not a legal AST node type or if it's not supported for this AST's API level
	 * @since 3.0
	 */
	public ASTNode createInstance(int nodeType) {
		// nodeClassForType throws IllegalArgumentException if nodeType is bogus
		Class nodeClass = ASTNode.nodeClassForType(nodeType);
		return createInstance(nodeClass);
	}

	/**
     * Disable events.
	 * This method is thread-safe for AST readers.
	 *
	 * @see #reenableEvents()
     * @since 3.0
     */
	final void disableEvents() {
		synchronized (this.internalASTLock) {
			// guard against concurrent access by another reader
			this.disableEvents++;
		}
		// while disableEvents > 0 no events will be reported, and mod count will stay fixed
	}

	/**
	 * Returns the binding resolver for this AST.
	 *
	 * @return the binding resolver for this AST
	 */
	BindingResolver getBindingResolver() {
		return this.resolver;
	}

	/**
	 * Returns default node flags of new nodes of this AST.
	 *
	 * @return the default node flags of new nodes of this AST
	 * @since 3.0
	 */
	int getDefaultNodeFlag() {
		return this.defaultNodeFlag;
	}

	/**
	 * Returns the event handler for this AST.
	 *
	 * @return the event handler for this AST
	 * @since 3.0
	 */
	NodeEventHandler getEventHandler() {
		return this.eventHandler;
	}

	/**
	 * Returns true if the ast tree was created with bindings recovery, false otherwise
	 *
	 * @return true if the ast tree was created with bindings recovery, false otherwise
	 * @since 3.3
	 */
	public boolean hasBindingsRecovery() {
		return (this.bits & ICompilationUnit.ENABLE_BINDINGS_RECOVERY) != 0;
	}

	/**
	 * Returns true if the ast tree was created with bindings, false otherwise
	 *
	 * @return true if the ast tree was created with bindings, false otherwise
	 * @since 3.3
	 */
	public boolean hasResolvedBindings() {
		return (this.bits & RESOLVED_BINDINGS) != 0;
	}

	/**
	 * Returns true if the ast tree was created with statements recovery, false otherwise
	 *
	 * @return true if the ast tree was created with statements recovery, false otherwise
	 * @since 3.3
	 */
	public boolean hasStatementsRecovery() {
		return (this.bits & ICompilationUnit.ENABLE_STATEMENTS_RECOVERY) != 0;
	}

	/* (omit javadoc for this method)
	 * This method is a copy of setName(String[]) that doesn't do any validation.
	 */
	Name internalNewName(String[] identifiers) {
		int count = identifiers.length;
		if (count == 0) {
			throw new IllegalArgumentException();
		}
		final SimpleName simpleName = new SimpleName(this);
		simpleName.internalSetIdentifier(identifiers[0]);
		Name result = simpleName;
		for (int i = 1; i < count; i++) {
			SimpleName name = new SimpleName(this);
			name.internalSetIdentifier(identifiers[i]);
			result = newQualifiedName(result, name);
		}
		return result;
	}

	/**
	 * Returns the modification count for this AST. The modification count
	 * is a non-negative value that increases (by 1 or perhaps by more) as
	 * this AST or its nodes are changed. The initial value is unspecified.
	 * <p>
	 * The following things count as modifying an AST:
	 * <ul>
	 * <li>creating a new node owned by this AST,</li>
	 * <li>adding a child to a node owned by this AST,</li>
	 * <li>removing a child from a node owned by this AST,</li>
	 * <li>setting a non-node attribute of a node owned by this AST.</li>
	 * </ul>
	 * <p>
	 * Operations which do not entail creating or modifying existing nodes
	 * do not increase the modification count.
	 * </p>
	 * <p>
	 * N.B. This method may be called several times in the course
	 * of a single client operation. The only promise is that the modification
	 * count increases monotonically as the AST or its nodes change; there is
	 * no promise that a modifying operation increases the count by exactly 1.
	 * </p>
	 *
	 * @return the current value (non-negative) of the modification counter of
	 *    this AST
	 */
	public long modificationCount() {
		return this.modificationCount;
	}

	/**
	 * Indicates that this AST is about to be modified.
	 * <p>
	 * The following things count as modifying an AST:
	 * <ul>
	 * <li>creating a new node owned by this AST</li>
	 * <li>adding a child to a node owned by this AST</li>
	 * <li>removing a child from a node owned by this AST</li>
	 * <li>setting a non-node attribute of a node owned by this AST</li>.
	 * </ul>
	 * <p>
	 * N.B. This method may be called several times in the course
	 * of a single client operation.
	 * </p>
	 */
	void modifying() {
		// when this method is called during lazy init, events are disabled
		// and the modification count will not be increased
		if (this.disableEvents > 0) {
			return;
		}
		// increase the modification count
		this.modificationCount++;
	}

	/**
	 * A local method to workaround calling deprecated method in array type.
	 * @deprecated
	 */
	private void setArrayComponentType(ArrayType arrayType, Type type) {
		arrayType.setComponentType(type);
	}

	/**
	 * Creates and returns a new unparented annotation type declaration
	 * node for an unspecified, but legal, name; no modifiers; no javadoc;
	 * and an empty list of member declarations.
	 *
	 * @return a new unparented annotation type declaration node
	 * @exception UnsupportedOperationException if this operation is used in
	 * a JLS2 AST
	 * @since 3.1
	 */
	public AnnotationTypeDeclaration newAnnotationTypeDeclaration() {
		AnnotationTypeDeclaration result = new AnnotationTypeDeclaration(this);
		return result;
	}

	/**
	 * Creates and returns a new unparented annotation type
	 * member declaration node for an unspecified, but legal,
	 * member name and type; no modifiers; no javadoc;
	 * and no default value.
	 *
	 * @return a new unparented annotation type member declaration node
	 * @exception UnsupportedOperationException if this operation is used in
	 * a JLS2 AST
	 * @since 3.1
	 */
	public AnnotationTypeMemberDeclaration newAnnotationTypeMemberDeclaration() {
		AnnotationTypeMemberDeclaration result = new AnnotationTypeMemberDeclaration(this);
		return result;
	}

	/**
	 * Creates and returns a new unparented anonymous class declaration
	 * node owned by this AST. By default, the body declaration list is empty.
	 *
	 * @return a new unparented anonymous class declaration node
	 */
	public AnonymousClassDeclaration newAnonymousClassDeclaration() {
		AnonymousClassDeclaration result = new AnonymousClassDeclaration(this);
		return result;
	}

	/**
	 * Creates and returns a new unparented array access expression node
	 * owned by this AST. By default, the array and index expression are
	 * both unspecified (but legal).
	 *
	 * @return a new unparented array access expression node
	 */
	public ArrayAccess newArrayAccess() {
		ArrayAccess result = new ArrayAccess(this);
		return result;
	}

	/**
	 * Creates and returns a new unparented array creation expression node
	 * owned by this AST. By default, the array type is an unspecified
	 * 1-dimensional array, the list of dimensions is empty, and there is no
	 * array initializer.
	 * <p>
	 * Examples:
	 * <pre>
	 * <code>
	 * // new String[len]
	 * ArrayCreation ac1 = ast.newArrayCreation();
	 * ac1.setType(
	 *    ast.newArrayType(
	 *       ast.newSimpleType(ast.newSimpleName("String"))));
	 * ac1.dimensions().add(ast.newSimpleName("len"));
     *
	 * // new double[7][24][]
	 * ArrayCreation ac2 = ast.newArrayCreation();
	 * ac2.setType(
	 *    ast.newArrayType(
	 *       ast.newPrimitiveType(PrimitiveType.DOUBLE), 3));
	 * ac2.dimensions().add(ast.newNumberLiteral("7"));
	 * ac2.dimensions().add(ast.newNumberLiteral("24"));
	 *
	 * // new int[] {1, 2}
	 * ArrayCreation ac3 = ast.newArrayCreation();
	 * ac3.setType(
	 *    ast.newArrayType(
	 *       ast.newPrimitiveType(PrimitiveType.INT)));
	 * ArrayInitializer ai = ast.newArrayInitializer();
	 * ac3.setInitializer(ai);
	 * ai.expressions().add(ast.newNumberLiteral("1"));
	 * ai.expressions().add(ast.newNumberLiteral("2"));
	 * </code>
	 * </pre>
	 *
	 * @return a new unparented array creation expression node
	 */
	public ArrayCreation newArrayCreation() {
		ArrayCreation result = new ArrayCreation(this);
		return result;
	}

	/**
	 * Creates and returns a new unparented array initializer node
	 * owned by this AST. By default, the initializer has no expressions.
	 *
	 * @return a new unparented array initializer node
	 */
	public ArrayInitializer newArrayInitializer() {
		ArrayInitializer result = new ArrayInitializer(this);
		return result;
	}

	/**
	 * Creates and returns a new unparented array type node with the given
	 * element type, which cannot be an array type for API levels JLS8 and later.
	 * By default, the array type has one non-annotated dimension.
	 * <p>
	 * For JLS4 and before, the given component type may be another array type.
	 * </p>
	 *
	 * @param elementType element type for API level JLS8 and later, or the
	 * component type (possibly another array type) for levels less than JLS8
	 * @return a new unparented array type node
	 * @exception IllegalArgumentException if:
	 * <ul>
	 * <li>the node belongs to a different AST</li>
	 * <li>the node already has a parent</li>
	 * <li>API level is JLS8 or later and type is an array type</li>
	 * </ul>
	 */
	public ArrayType newArrayType(Type elementType) {
		ArrayType result;
		if (this.apiLevel < JLS8_INTERNAL) {
			result = new ArrayType(this);
			setArrayComponentType(result, elementType);
			return result;
		}
		if (elementType.isArrayType()) {
			throw new IllegalArgumentException();
		}
		result = new ArrayType(this);
		result.setElementType(elementType);
		return result;
	}

	/**
	 * Creates and returns a new unparented array type node with the given
	 * element type and number of dimensions.
	 * <p>
	 * For JLS4 and before, the element type passed in can be an array type, but in that case, the
	 * element type of the result will not be the same as what was passed in.
	 * For JLS4 and before, the dimensions cannot be 0.
	 * </p>
	 *
	 * @param elementType the element type (cannot be an array type for JLS8 and later)
	 * @param dimensions the number of dimensions, a non-negative number
	 * @return a new unparented array type node
	 * @exception IllegalArgumentException if:
	 * <ul>
	 * <li>the node belongs to a different AST</li>
	 * <li>the node already has a parent</li>
	 * <li>the element type is null</li>
	 * <li>the number of dimensions is lower than 0 (for JLS4 and before: lower than 1)</li>
	 * <li>the number of dimensions is greater than 255</li>
	 * <li>for levels from JLS8 and later, if the element type is an array type </li>
	 * </ul>
	 */
	public ArrayType newArrayType(Type elementType, int dimensions) {
		if (elementType == null) {
			throw new IllegalArgumentException();
		}
		if (dimensions < 0 || dimensions > 255) {
			// max as per Java VM spec
			throw new IllegalArgumentException();
		}
		ArrayType result;
		if (this.apiLevel < JLS8_INTERNAL) {
			if (dimensions < 1) {
				throw new IllegalArgumentException();
			}
			result = new ArrayType(this);
			setArrayComponentType(result, elementType);
			for (int i = 2; i <= dimensions; i++) {
				result = newArrayType(result);
			}
			return result;
		}
		//level >= JLS8
		if (elementType.isArrayType()) {
			throw new IllegalArgumentException();
		}
		result = new ArrayType(this, 0);
		result.setElementType(elementType);
		for (int i = 0; i < dimensions; ++i) {
			result.dimensions().add(new Dimension(this));
		}
		return result;

	}

	/**
	 * Creates a new unparented assert statement node owned by this AST.
	 * By default, the first expression is unspecified, but legal, and has no
	 * message expression.
	 *
	 * @return a new unparented assert statement node
	 */
	public AssertStatement newAssertStatement() {
		return new AssertStatement(this);
	}

	/**
	 * Creates and returns a new unparented assignment expression node
	 * owned by this AST. By default, the assignment operator is "=" and
	 * the left and right hand side expressions are unspecified, but
	 * legal, names.
	 *
	 * @return a new unparented assignment expression node
	 */
	public Assignment newAssignment() {
		Assignment result = new Assignment(this);
		return result;
	}

	/**
	 * Creates an unparented block node owned by this AST, for an empty list
	 * of statements.
	 *
	 * @return a new unparented, empty block node
	 */
	public Block newBlock() {
		return new Block(this);
	}

	/**
	 * Creates and returns a new block comment placeholder node.
	 * <p>
	 * Note that this node type is used to recording the source
	 * range where a comment was found in the source string.
	 * These comment nodes are normally found (only) in
	 * {@linkplain CompilationUnit#getCommentList()
	 * the comment table} for parsed compilation units.
	 * </p>
	 *
	 * @return a new unparented block comment node
	 * @since 3.0
	 */
	public BlockComment newBlockComment() {
		BlockComment result = new BlockComment(this);
		return result;
	}

	/**
	 * Creates and returns a new unparented boolean literal node.
	 * <p>
	 * For example, the assignment expression <code>foo = true</code>
	 * is generated by the following snippet:
	 * <pre>
	 * <code>
	 * Assignment e= ast.newAssignment();
	 * e.setLeftHandSide(ast.newSimpleName("foo"));
	 * e.setRightHandSide(ast.newBooleanLiteral(true));
	 * </code>
	 * </pre>
	 *
	 * @param value the boolean value
	 * @return a new unparented boolean literal node
	 */
	public BooleanLiteral newBooleanLiteral(boolean value) {
		BooleanLiteral result = new BooleanLiteral(this);
		result.setBooleanValue(value);
		return result;
	}

	/**
	 * Creates an unparented break statement node owned by this AST.
	 * The break statement has no label/identifier/expression and is not implicit.
	 *
	 * @return a new unparented break statement node
	 */
	public BreakStatement newBreakStatement() {
		return new BreakStatement(this);
	}

	/**
	 * Creates and returns a new unparented default case expression node.
	 *
	 * @return a new unparented default case expression node
	 * @since 3.28
	 */
	public CaseDefaultExpression newCaseDefaultExpression() {
		CaseDefaultExpression result = new CaseDefaultExpression(this);
		return result;
	}

	/**
	 * Creates and returns a new unparented cast expression node
	 * owned by this AST. By default, the type and expression are unspecified
	 * (but legal).
	 *
	 * @return a new unparented cast expression node
	 */
	public CastExpression newCastExpression() {
		CastExpression result = new CastExpression(this);
		return result;
	}

	/**
	 * Creates a new unparented catch clause node owned by this AST.
	 * By default, the catch clause declares an unspecified, but legal,
	 * exception declaration and has an empty block.
	 *
	 * @return a new unparented catch clause node
	 */
	public CatchClause newCatchClause() {
		return new CatchClause(this);
	}

	/**
	 * Creates and returns a new unparented character literal node.
	 * Initially the node has an unspecified character literal.
	 *
	 * @return a new unparented character literal node
	 */
	public CharacterLiteral newCharacterLiteral() {
		return new CharacterLiteral(this);
	}

	/**
	 * Creates and returns a new unparented class instance creation
	 * ("new") expression node owned by this AST. By default,
	 * there is no qualifying expression, no type parameters,
	 * an unspecified (but legal) type name, an empty list of
	 * arguments, and does not declare an anonymous class declaration.
	 *
	 * @return a new unparented class instance creation expression node
	 */
	public ClassInstanceCreation newClassInstanceCreation() {
		ClassInstanceCreation result = new ClassInstanceCreation(this);
		return result;
	}

	//=============================== DECLARATIONS ===========================
	/**
	 * Creates an unparented compilation unit node owned by this AST.
	 * The compilation unit initially has no package declaration, no
	 * import declarations, and no type declarations.
	 *
	 * @return the new unparented compilation unit node
	 */
	public CompilationUnit newCompilationUnit() {
		return new CompilationUnit(this);
	}

	/**
	 * Creates and returns a new unparented conditional expression node
	 * owned by this AST. By default, the condition and both expressions
	 * are unspecified (but legal).
	 *
	 * @return a new unparented array conditional expression node
	 */
	public ConditionalExpression newConditionalExpression() {
		ConditionalExpression result = new ConditionalExpression(this);
		return result;
	}

	/**
	 * Creates an unparented alternate constructor ("this(...);") invocation
	 * statement node owned by this AST. By default, the lists of arguments
	 * and type arguments are both empty.
	 * <p>
	 * Note that this type of node is a Statement, whereas a regular
	 * method invocation is an Expression. The only valid use of these
	 * statements are as the first statement of a constructor body.
	 * </p>
	 *
	 * @return a new unparented alternate constructor invocation statement node
	 */
	public ConstructorInvocation newConstructorInvocation() {
		ConstructorInvocation result = new ConstructorInvocation(this);
		return result;
	}

	/**
	 * Creates an unparented continue statement node owned by this AST.
	 * The continue statement has no label.
	 *
	 * @return a new unparented continue statement node
	 */
	public ContinueStatement newContinueStatement() {
		return new ContinueStatement(this);
	}

	/**
	 * Creates an unparented creation reference node owned by this AST.
	 * By default, the type is unspecified (but legal), and there are no type arguments.
	 *
	 * @return a new unparented creation reference expression node
	 * @exception UnsupportedOperationException if this operation is used in a JLS2, JLS3 or JLS4 AST
	 * @since 3.10
	 */
	public CreationReference newCreationReference() {
		CreationReference result = new CreationReference(this);
		return result;
	}

	/**
	 * Creates a new unparented do statement node owned by this AST.
	 * By default, the expression is unspecified (but legal), and
	 * the body statement is an empty block.
	 *
	 * @return a new unparented do statement node
	 */
	public DoStatement newDoStatement() {
		return new DoStatement(this);
	}

	/**
	 * Creates a new unparented empty statement node owned by this AST.
	 *
	 * @return a new unparented empty statement node
	 */
	public EmptyStatement newEmptyStatement() {
		return new EmptyStatement(this);
	}

	/**
	 * Creates a new unparented enhanced for statement node owned by this AST.
	 * By default, the paramter and expression are unspecified
	 * but legal subtrees, and the body is an empty block.
	 *
	 * @return a new unparented throw statement node
	 * @exception UnsupportedOperationException if this operation is used in
	 * a JLS2 AST
	 * @since 3.1
	 */
	public EnhancedForStatement newEnhancedForStatement() {
		return new EnhancedForStatement(this);
	}

	/**
	 * Creates an unparented enum constant declaration node owned by this AST.
	 * The name of the constant is an unspecified, but legal, name;
	 * no doc comment; no modifiers or annotations; no arguments;
	 * and does not declare an anonymous class.
	 *
	 * @return a new unparented enum constant declaration node
	 * @exception UnsupportedOperationException if this operation is used in
	 * a JLS2 AST
	 * @since 3.1
	 */
	public EnumConstantDeclaration newEnumConstantDeclaration() {
		EnumConstantDeclaration result = new EnumConstantDeclaration(this);
		return result;
	}

	/**
	 * Creates an unparented enum declaration node owned by this AST.
	 * The name of the enum is an unspecified, but legal, name;
	 * no doc comment; no modifiers or annotations;
	 * no superinterfaces; and empty lists of enum constants
	 * and body declarations.
	 *
	 * @return a new unparented enum declaration node
	 * @exception UnsupportedOperationException if this operation is used in
	 * a JLS2 AST
	 * @since 3.1
	 */
	public EnumDeclaration newEnumDeclaration() {
		EnumDeclaration result = new EnumDeclaration(this);
		return result;
	}

	/**
	 * Creates and returns a new unparented exports directive
	 * node for an unspecified, but legal, name; no target modules
	 *
	 * @return a new unparented exports directive node
	 * @exception UnsupportedOperationException if this operation is used in an AST with level less than JLS9
	 * @since 3.14
	 */
	public ExportsDirective newExportsStatement() {
		ExportsDirective result = new ExportsDirective(this);
		return result;
	}

	/**
	 * Creates an unparented expression method reference node owned by this AST.
	 * By default, the expression and method name are unspecified (but legal),
	 * and there are no type arguments.
	 *
	 * @return a new unparented expression method reference expression node
	 * @exception UnsupportedOperationException if this operation is used in a JLS2, JLS3 or JLS4 AST
	 * @since 3.10
	 */
	public ExpressionMethodReference newExpressionMethodReference() {
		ExpressionMethodReference result = new ExpressionMethodReference(this);
		return result;
	}

	/**
	 * Creates a new unparented expression statement node owned by this AST,
	 * for the given expression.
	 * <p>
	 * This method can be used to convert an expression
	 * (<code>Expression</code>) into a statement (<code>Type</code>)
	 * by wrapping it. Note, however, that the result is only legal for
	 * limited expression types, including method invocations, assignments,
	 * and increment/decrement operations.
	 * </p>
	 *
	 * @param expression the expression
	 * @return a new unparented statement node
	 * @exception IllegalArgumentException if:
	 * <ul>
	 * <li>the node belongs to a different AST</li>
	 * <li>the node already has a parent</li>
	 * </ul>
	 */
	public ExpressionStatement newExpressionStatement(Expression expression) {
		ExpressionStatement result = new ExpressionStatement(this);
		result.setExpression(expression);
		return result;
	}

	/**
	 * Creates and returns a new unparented annotatable dimension node
	 * (Supported only in JLS8 level).
	 *
	 * @return a new unparented annotatable dimension node
	 * @exception IllegalArgumentException if:
	 * <ul>
	 * <li>the node belongs to a different AST</li>
	 * <li>the node already has a parent</li>
	 * </ul>
	 * @exception UnsupportedOperationException if this operation is used
	 *            in a JLS2, JLS3 or JLS4 AST
	 * @since 3.10
	 */
	public Dimension newDimension() {
		Dimension result = new Dimension(this);
		return result;
	}

	/**
	 * Creates and returns a new unparented field access expression node
	 * owned by this AST. By default, the expression and field are both
	 * unspecified, but legal, names.
	 *
	 * @return a new unparented field access expression node
	 */
	public FieldAccess newFieldAccess() {
		FieldAccess result = new FieldAccess(this);
		return result;
	}

	/**
	 * Creates a new unparented field declaration node owned by this AST,
	 * for the given variable declaration fragment. By default, there are no
	 * modifiers, no doc comment, and the base type is unspecified
	 * (but legal).
	 * <p>
	 * This method can be used to wrap a variable declaration fragment
	 * (<code>VariableDeclarationFragment</code>) into a field declaration
	 * suitable for inclusion in the body of a type declaration
	 * (<code>FieldDeclaration</code> implements <code>BodyDeclaration</code>).
	 * Additional variable declaration fragments can be added afterwards.
	 * </p>
	 *
	 * @param fragment the variable declaration fragment
	 * @return a new unparented field declaration node
	 * @exception IllegalArgumentException if:
	 * <ul>
	 * <li>the node belongs to a different AST</li>
	 * <li>the node already has a parent</li>
	 * <li>the given fragment is null</li>
	 * </ul>
	 */
	public FieldDeclaration newFieldDeclaration(VariableDeclarationFragment fragment) {
		if (fragment == null) {
			throw new IllegalArgumentException();
		}
		FieldDeclaration result = new FieldDeclaration(this);
		result.fragments().add(fragment);
		return result;
	}

	/**
	 * Creates a new unparented for statement node owned by this AST.
	 * By default, there are no initializers, no condition expression,
	 * no updaters, and the body is an empty block.
	 *
	 * @return a new unparented for statement node
	 */
	public ForStatement newForStatement() {
		return new ForStatement(this);
	}

	/**
	 * Creates and returns a new unparented guarded pattern node with an
	 * unspecified pattern variable name and a null expression.
	 *
	 * @return a new unparented guarded pattern node
	 * @since 3.28
	 */
	public GuardedPattern newGuardedPattern() {
		GuardedPattern result = new GuardedPattern(this);
		return result;
	}

	/**
	 * Creates a new unparented if statement node owned by this AST.
	 * By default, the expression is unspecified (but legal),
	 * the then statement is an empty block, and there is no else statement.
	 *
	 * @return a new unparented if statement node
	 */
	public IfStatement newIfStatement() {
		return new IfStatement(this);
	}

	/**
	 * Creates an unparented import declaration node owned by this AST.
	 * The import declaration initially contains a single-type import
	 * of a type with an unspecified name.
	 *
	 * @return the new unparented import declaration node
	 */
	public ImportDeclaration newImportDeclaration() {
		ImportDeclaration result = new ImportDeclaration(this);
		return result;
	}

	/**
	 * Creates and returns a new unparented infix expression node
	 * owned by this AST. By default, the operator and left and right
	 * operand are unspecified (but legal), and there are no extended
	 * operands.
	 *
	 * @return a new unparented infix expression node
	 */
	public InfixExpression newInfixExpression() {
		InfixExpression result = new InfixExpression(this);
		return result;
	}

	/**
	 * Creates an unparented initializer node owned by this AST, with an
	 * empty block. By default, the initializer has no modifiers and
	 * an empty block.
	 *
	 * @return a new unparented initializer node
	 */
	public Initializer newInitializer() {
		Initializer result = new Initializer(this);
		return result;
	}

	/**
	 * Creates and returns a new unparented instanceof expression node
	 * owned by this AST. By default, the operator and left and right
	 * operand are unspecified (but legal).
	 *
	 * @return a new unparented instanceof expression node
	 */
	public InstanceofExpression newInstanceofExpression() {
		InstanceofExpression result = new InstanceofExpression(this);
		return result;
	}

	/**
	 * Creates and returns a new doc comment node.
	 * Initially the new node has an empty list of tag elements
	 * (and, for backwards compatability, an unspecified, but legal,
	 * doc comment string)
	 *
	 * @return a new unparented doc comment node
	 */
	public Javadoc newJavadoc() {
		Javadoc result = new Javadoc(this);
		return result;
	}

	/**
	 * Creates and returns a new doc comment region node.
	 * Initially the new node has an empty list of tag elements
	 * (and, for backwards compatability, an unspecified, but legal,
	 * doc comment string)
	 *
	 * @return a new unparented doc comment node
	 * @since 3.30
	 */
	public JavaDocRegion newJavaDocRegion() {
		JavaDocRegion result = new JavaDocRegion(this);
		return result;
	}

	/**
	 * Creates and returns a new text element node.
	 * Initially the new node has an empty text string.
	 * <p>
	 * Note that this node type is used only inside doc comments
	 * ({@link Javadoc Javadoc}).
	 * </p>
	 *
	 * @return a new unparented JavaDoc text element node
	 * @since 3.31
	 */
	public JavaDocTextElement newJavaDocTextElement() {
		JavaDocTextElement result = new JavaDocTextElement(this);
		return result;
	}

	/**
	 * Creates a new unparented labeled statement node owned by this AST.
	 * By default, the label and statement are both unspecified, but legal.
	 *
	 * @return a new unparented labeled statement node
	 */
	public LabeledStatement newLabeledStatement() {
		return new LabeledStatement(this);
	}

	/**
	 * Creates an unparented lambda expression node owned by this AST.
	 * By default, the new lambda expression has parentheses enabled, contains an empty argument
	 * list, and the body is an empty block.
	 *
	 * @return a new unparented lambda expression node
	 * @exception UnsupportedOperationException if this operation is used in a JLS2, JLS3 or JLS4 AST
	 * @since 3.10
	 */
	public LambdaExpression newLambdaExpression() {
		LambdaExpression result = new LambdaExpression(this);
		return result;
	}

	/**
	 * Creates and returns a new line comment placeholder node.
	 * <p>
	 * Note that this node type is used to recording the source
	 * range where a comment was found in the source string.
	 * These comment nodes are normally found (only) in
	 * {@linkplain CompilationUnit#getCommentList()
	 * the comment table} for parsed compilation units.
	 * </p>
	 *
	 * @return a new unparented line comment node
	 * @since 3.0
	 */
	public LineComment newLineComment() {
		LineComment result = new LineComment(this);
		return result;
	}

	/**
	 * Creates and returns a new unparented marker annotation node with
	 * an unspecified type name.
	 *
	 * @return a new unparented marker annotation node
	 * @exception UnsupportedOperationException if this operation is used in
	 * a JLS2 AST
	 * @since 3.1
	 */
	public MarkerAnnotation newMarkerAnnotation() {
		MarkerAnnotation result = new MarkerAnnotation(this);
		return result;
	}

	/**
	 * Creates and returns a new member reference node.
	 * Initially the new node has no qualifier name and
	 * an unspecified, but legal, member name.
	 * <p>
	 * Note that this node type is used only inside doc comments
	 * ({@link Javadoc}).
	 * </p>
	 *
	 * @return a new unparented member reference node
	 * @since 3.0
	 */
	public MemberRef newMemberRef() {
		MemberRef result = new MemberRef(this);
		return result;
	}

	//=============================== COMMENTS ===========================

	/**
	 * Creates and returns a new unparented member value pair node with
	 * an unspecified member name and value.
	 *
	 * @return a new unparented member value pair node
	 * @exception UnsupportedOperationException if this operation is used in
	 * a JLS2 AST
	 * @since 3.1
	 */
	public MemberValuePair newMemberValuePair() {
		MemberValuePair result = new MemberValuePair(this);
		return result;
	}

	/**
	 * Creates an unparented method declaration node owned by this AST.
	 * By default, the declaration is for a method of an unspecified, but
	 * legal, name; no modifiers; no doc comment; no parameters; return
	 * type void; no extra array dimensions; no thrown exceptions; and no
	 * body (as opposed to an empty body).
	 * <p>
	 * To create a constructor, use this method and then call
	 * <code>MethodDeclaration.setConstructor(true)</code> and
	 * <code>MethodDeclaration.setName(className)</code>.
	 * </p>
	 *
	 * @return a new unparented method declaration node
	 */
	public MethodDeclaration newMethodDeclaration() {
		MethodDeclaration result = new MethodDeclaration(this);
		result.setConstructor(false);
		return result;
	}

	/**
	 * Creates an unparented method invocation expression node owned by this
	 * AST. By default, the name of the method is unspecified (but legal)
	 * there is no receiver expression, no type arguments, and the list of
	 * arguments is empty.
	 *
	 * @return a new unparented method invocation expression node
	 */
	public MethodInvocation newMethodInvocation() {
		MethodInvocation result = new MethodInvocation(this);
		return result;
	}

	/**
	 * Creates and returns a new method reference node.
	 * Initially the new node has no qualifier name,
	 * an unspecified, but legal, method name, and an
	 * empty parameter list.
	 * <p>
	 * Note that this node type is used only inside doc comments
	 * ({@link Javadoc Javadoc}).
	 * </p>
	 *
	 * @return a new unparented method reference node
	 * @since 3.0
	 */
	public MethodRef newMethodRef() {
		MethodRef result = new MethodRef(this);
		return result;
	}

	/**
	 * Creates and returns a new method reference node.
	 * Initially the new node has an unspecified, but legal,
	 * type, not variable arity, and no parameter name.
	 * <p>
	 * Note that this node type is used only inside doc comments
	 * ({@link Javadoc}).
	 * </p>
	 *
	 * @return a new unparented method reference parameter node
	 * @since 3.0
	 */
	public MethodRefParameter newMethodRefParameter() {
		MethodRefParameter result = new MethodRefParameter(this);
		return result;
	}

	/**
	 * Creates and returns a new unparented modifier node for the given
	 * modifier.
	 *
	 * @param keyword one of the modifier keyword constants
	 * @return a new unparented modifier node
	 * @exception IllegalArgumentException if the primitive type code is invalid
	 * @exception UnsupportedOperationException if this operation is used in
	 * a JLS2 AST
	 * @since 3.1
	 */
	public Modifier newModifier(Modifier.ModifierKeyword keyword) {
		Modifier result = new Modifier(this);
		result.setKeyword(keyword);
		return result;
	}

	/**
	 * Creates and returns a new unparented module modifier node for the given
	 * module modifier.
	 *
	 * @param keyword one of the module modifier keyword constants
	 * @return a new unparented module modifier node
	 * @exception IllegalArgumentException if the primitive type code is invalid
	 * @exception UnsupportedOperationException if this operation is used in
	 * an AST with level less than JLS9
	 * @since 3.14
	 */
	public ModuleModifier newModuleModifier(ModuleModifier.ModuleModifierKeyword keyword) {
		ModuleModifier result = new ModuleModifier(this);
		result.setKeyword(keyword);
		return result;
	}

	/**
	 * Creates and returns a list of new unparented modifier nodes
	 * for the given modifier flags. When multiple modifiers are
	 * requested, the modifier nodes will appear in the following order:
	 * <pre> public protected private
	 * abstract default static final synchronized native strictfp transient volatile</pre>
	 * <p>
	 * This order is consistent with the recommendations in JLS8 ("*Modifier:" rules in chapters 8 and 9).
	 * </p>
	 *
	 * @param flags bitwise or of modifier flags declared on {@link Modifier}
	 * @return a possibly empty list of new unparented modifier nodes
	 *   (element type <code>Modifier</code>)
	 * @exception UnsupportedOperationException if this operation is used in
	 * a JLS2 AST
	 * @since 3.1
	 */
	public List newModifiers(int flags) {
		if (this.apiLevel == AST.JLS2) {
			unsupportedIn2();
		}
		List result = new ArrayList(3); // 3 modifiers is more than average
		if (Modifier.isPublic(flags)) {
			result.add(newModifier(Modifier.ModifierKeyword.PUBLIC_KEYWORD));
		}
		if (Modifier.isProtected(flags)) {
			result.add(newModifier(Modifier.ModifierKeyword.PROTECTED_KEYWORD));
		}
		if (Modifier.isPrivate(flags)) {
			result.add(newModifier(Modifier.ModifierKeyword.PRIVATE_KEYWORD));
		}
		if (Modifier.isAbstract(flags)) {
			result.add(newModifier(Modifier.ModifierKeyword.ABSTRACT_KEYWORD));
		}
		if (Modifier.isDefault(flags)) {
			result.add(newModifier(Modifier.ModifierKeyword.DEFAULT_KEYWORD));
		}
		if (Modifier.isStatic(flags)) {
			result.add(newModifier(Modifier.ModifierKeyword.STATIC_KEYWORD));
		}
		if (Modifier.isFinal(flags)) {
			result.add(newModifier(Modifier.ModifierKeyword.FINAL_KEYWORD));
		}
		if (Modifier.isSynchronized(flags)) {
			result.add(newModifier(Modifier.ModifierKeyword.SYNCHRONIZED_KEYWORD));
		}
		if (Modifier.isNative(flags)) {
			result.add(newModifier(Modifier.ModifierKeyword.NATIVE_KEYWORD));
		}
		if (Modifier.isStrictfp(flags)) {
			result.add(newModifier(Modifier.ModifierKeyword.STRICTFP_KEYWORD));
		}
		if (Modifier.isTransient(flags)) {
			result.add(newModifier(Modifier.ModifierKeyword.TRANSIENT_KEYWORD));
		}
		if (Modifier.isVolatile(flags)) {
			result.add(newModifier(Modifier.ModifierKeyword.VOLATILE_KEYWORD));
		}
		if (Modifier.isSealed(flags)) {
			result.add(newModifier(Modifier.ModifierKeyword.SEALED_KEYWORD));
		}
		if (Modifier.isNonSealed(flags)) {
			result.add(newModifier(Modifier.ModifierKeyword.NON_SEALED_KEYWORD));
		}
		return result;
	}

	/**
	 * Creates and returns a new unparented module declaration
	 * node for an unspecified, but legal, name; no modifiers; no javadoc;
	 * and an empty list of statements.
	 *
	 * @return a new unparented module declaration node
	 * @exception UnsupportedOperationException if this operation is used in an AST with level less than JLS9
	 * @since 3.14
	 */
	public ModuleDeclaration newModuleDeclaration() {
		ModuleDeclaration result = new ModuleDeclaration(this);
		return result;
	}

	/**
	 * Creates and returns a new unparented name node for the given name.
	 * The name string must consist of 1 or more name segments separated
	 * by single dots '.'. Returns a {@link QualifiedName} if the name has
	 * dots, and a {@link SimpleName} otherwise. Each of the name
	 * segments should be legal Java identifiers (this constraint may or may
	 * not be enforced), and there must be at least one name segment.
	 * The string must not contains white space, '&lt;', '&gt;',
	 * '[', ']', or other any other characters that are not
	 * part of the Java identifiers or separating '.'s.
	 *
	 * @param qualifiedName string consisting of 1 or more name segments,
	 * each of which is a legal Java identifier, separated  by single dots '.'
	 * @return a new unparented name node
	 * @exception IllegalArgumentException if:
	 * <ul>
	 * <li>the string is empty</li>
	 * <li>the string begins or ends in a '.'</li>
	 * <li>the string has adjacent '.'s</li>
	 * <li>the segments between the '.'s are not valid Java identifiers</li>
	 * </ul>
	 * @since 3.1
	 */
	public Name newName(String qualifiedName) {
		StringTokenizer t = new StringTokenizer(qualifiedName, ".", true); //$NON-NLS-1$
		Name result = null;
		// balance is # of name tokens - # of period tokens seen so far
		// initially 0; finally 1; should never drop < 0 or > 1
		int balance = 0;
		while(t.hasMoreTokens()) {
			String s = t.nextToken();
			if (s.indexOf('.') >= 0) {
				// this is a delimiter
				if (s.length() > 1) {
					// too many dots in a row
					throw new IllegalArgumentException();
				}
				balance--;
				if (balance < 0) {
					throw new IllegalArgumentException();
				}
			} else {
				// this is an identifier segment
				balance++;
				SimpleName name = newSimpleName(s);
				if (result == null) {
					result = name;
				} else {
					result = newQualifiedName(result, name);
				}
			}
		}
		if (balance != 1) {
			throw new IllegalArgumentException();
		}
		return result;
	}

	/**
	 * Creates and returns a new unparented name node for the given name
	 * segments. Returns a simple name if there is only one name segment, and
	 * a qualified name if there are multiple name segments. Each of the name
	 * segments should be legal Java identifiers (this constraint may or may
	 * not be enforced), and there must be at least one name segment.
	 *
	 * @param identifiers a list of 1 or more name segments, each of which
	 *    is a legal Java identifier
	 * @return a new unparented name node
	 * @exception IllegalArgumentException if:
	 * <ul>
	 * <li>the identifier is invalid</li>
	 * <li>the list of identifiers is empty</li>
	 * </ul>
	 */
	public Name newName(String[] identifiers) {
		// update internalSetName(String[] if changed
		int count = identifiers.length;
		if (count == 0) {
			throw new IllegalArgumentException();
		}
		Name result = newSimpleName(identifiers[0]);
		for (int i = 1; i < count; i++) {
			SimpleName name = newSimpleName(identifiers[i]);
			result = newQualifiedName(result, name);
		}
		return result;
	}

	/**
	 * Creates and returns a new unparented name qualified type node with
	 * the given qualifier and name.
	 *
	 * @param qualifier the name qualifier name node
	 * @param name the simple name being qualified
	 * @return a new unparented qualified type node
	 * @exception IllegalArgumentException if:
	 * <ul>
	 * <li>the node belongs to a different AST</li>
	 * <li>the node already has a parent</li>
	 * </ul>
	 * @exception UnsupportedOperationException if this operation is used in
	 * a JLS2, JLS3 and JLS4 AST
	 * @since 3.10
	 */
	public NameQualifiedType newNameQualifiedType(Name qualifier, SimpleName name) {
		NameQualifiedType result = new NameQualifiedType(this);
		result.setQualifier(qualifier);
		result.setName(name);
		return result;
	}

	/**
	 * Creates and returns a new unparented normal annotation node with
	 * an unspecified type name and an empty list of member value
	 * pairs.
	 *
	 * @return a new unparented normal annotation node
	 * @exception UnsupportedOperationException if this operation is used in
	 * a JLS2 AST
	 * @since 3.1
	 */
	public NormalAnnotation newNormalAnnotation() {
		NormalAnnotation result = new NormalAnnotation(this);
		return result;
	}

	/**
	 * Creates and returns a new unparented null literal node.
	 *
	 * @return a new unparented null literal node
	 */
	public NullLiteral newNullLiteral() {
		return new NullLiteral(this);
	}

	/**
	 * Creates and returns a new unparented null pattern node .
	 *
	 * @return a new unparented null pattern node
	 * @since 3.28
	 */
	public NullPattern newNullPattern() {
		NullPattern result = new NullPattern(this);
		return result;
	}

	/**
	 * Creates and returns a new unparented number literal node.
	 * Initially the number literal token is <code>"0"</code>.
	 *
	 * @return a new unparented number literal node
	 */
	public NumberLiteral newNumberLiteral() {
		NumberLiteral result = new NumberLiteral(this);
		return result;
	}

	/**
	 * Creates and returns a new unparented number literal node.
	 *
	 * @param literal the token for the numeric literal as it would
	 *    appear in Java source code
	 * @return a new unparented number literal node
	 * @exception IllegalArgumentException if the literal is null
	 */
	public NumberLiteral newNumberLiteral(String literal) {
		if (literal == null) {
			throw new IllegalArgumentException();
		}
		NumberLiteral result = new NumberLiteral(this);
		result.setToken(literal);
		return result;
	}

	/**
	 * Creates and returns a new unparented opens directive
	 * node for an unspecified, but legal, name; no target modules
	 *
	 * @return a new unparented opens directive node
	 * @exception UnsupportedOperationException if this operation is used in an AST with level less than JLS9
	 * @since 3.14
	 */
	public OpensDirective newOpensDirective() {
		OpensDirective result = new OpensDirective(this);
		return result;
	}

	/**
	 * Creates an unparented package declaration node owned by this AST.
	 * The package declaration initially declares a package with an
	 * unspecified name.
	 *
	 * @return the new unparented package declaration node
	 */
	public PackageDeclaration newPackageDeclaration() {
		PackageDeclaration result = new PackageDeclaration(this);
		return result;
	}

	/**
	 * Creates and returns a new unparented parameterized type node with the
	 * given type and an empty list of type arguments.
	 *
	 * @param type the type that is parameterized
	 * @return a new unparented parameterized type node
	 * @exception IllegalArgumentException if:
	 * <ul>
	 * <li>the node belongs to a different AST</li>
	 * <li>the node already has a parent</li>
	 * </ul>
	 * @exception UnsupportedOperationException if this operation is used in
	 * a JLS2 AST
	 * @since 3.1
	 */
	public ParameterizedType newParameterizedType(Type type) {
		ParameterizedType result = new ParameterizedType(this);
		result.setType(type);
		return result;
	}

	/**
	 * Creates and returns a new unparented parenthesized expression node
	 * owned by this AST. By default, the expression is unspecified (but legal).
	 *
	 * @return a new unparented parenthesized expression node
	 */
	public ParenthesizedExpression newParenthesizedExpression() {
		ParenthesizedExpression result = new ParenthesizedExpression(this);
		return result;
	}

	/**
	 * Creates and returns a new unparented instanceof expression node
	 * owned by this AST. By default, the operator and left and right
	 * operand are unspecified (but legal).
	 *
	 * @return a new unparented instanceof expression node
	 * @since 3.26
	 */
	public PatternInstanceofExpression newPatternInstanceofExpression() {
		PatternInstanceofExpression result = new PatternInstanceofExpression(this);
		return result;
	}

	/**
	 * Creates and returns a new unparented postfix expression node
	 * owned by this AST. By default, the operator and operand are
	 * unspecified (but legal).
	 *
	 * @return a new unparented postfix expression node
	 */
	public PostfixExpression newPostfixExpression() {
		PostfixExpression result = new PostfixExpression(this);
		return result;
	}

	/**
	 * Creates and returns a new unparented prefix expression node
	 * owned by this AST. By default, the operator and operand are
	 * unspecified (but legal).
	 *
	 * @return a new unparented prefix expression node
	 */
	public PrefixExpression newPrefixExpression() {
		PrefixExpression result = new PrefixExpression(this);
		return result;
	}

	/**
	 * Creates and returns a new unparented primitive type node with the given
	 * type code.
	 *
	 * @param typeCode one of the primitive type code constants declared in
	 *    <code>PrimitiveType</code>
	 * @return a new unparented primitive type node
	 * @exception IllegalArgumentException if the primitive type code is invalid
	 */
	public PrimitiveType newPrimitiveType(PrimitiveType.Code typeCode) {
		PrimitiveType result = new PrimitiveType(this);
		result.setPrimitiveTypeCode(typeCode);
		return result;
	}

	/**
	 * Creates and returns a new unparented provides directive
	 * node for an unspecified, but legal, type; no target types
	 *
	 * @return a new unparented provides directive node
	 * @exception UnsupportedOperationException if this operation is used in an AST with level less than JLS9
	 * @since 3.14
	 */
	public ProvidesDirective newProvidesDirective() {
		ProvidesDirective result = new ProvidesDirective(this);
		return result;
	}

	/**
	 * Creates and returns a new unparented qualified name node for the given
	 * qualifier and simple name child node.
	 *
	 * @param qualifier the qualifier name node
	 * @param name the simple name being qualified
	 * @return a new unparented qualified name node
	 * @exception IllegalArgumentException if:
	 * <ul>
	 * <li>the node belongs to a different AST</li>
	 * <li>the node already has a parent</li>
	 * </ul>
	 */
	public QualifiedName newQualifiedName(
		Name qualifier,
		SimpleName name) {
		QualifiedName result = new QualifiedName(this);
		result.setQualifier(qualifier);
		result.setName(name);
		return result;

	}

	/**
	 * Creates and returns a new unparented qualified type node with
	 * the given qualifier type and name.
	 *
	 * @param qualifier the qualifier type node
	 * @param name the simple name being qualified
	 * @return a new unparented qualified type node
	 * @exception IllegalArgumentException if:
	 * <ul>
	 * <li>the node belongs to a different AST</li>
	 * <li>the node already has a parent</li>
	 * </ul>
	 * @exception UnsupportedOperationException if this operation is used in
	 * a JLS2 AST
	 * @since 3.1
	 */
	public QualifiedType newQualifiedType(Type qualifier, SimpleName name) {
		QualifiedType result = new QualifiedType(this);
		result.setQualifier(qualifier);
		result.setName(name);
		return result;
	}

	/**
	 * Creates an unparented record declaration node owned by this AST.
	 * The name of the class is an unspecified, but legal, name;
	 * no modifiers; no doc comment; no superclass or superinterfaces;
	 * and an empty record body.
	 *
	 * @return a new unparented type declaration node
	 * @exception UnsupportedOperationException if this operation is used in an AST with level less than JLS16
	 * @since 3.23
	 */
	public RecordDeclaration newRecordDeclaration() {
		RecordDeclaration result = new RecordDeclaration(this);
		return result;
	}

	/**
	 * Creates and returns a new unparented type pattern node with an
	 * unspecified pattern variable.
	 *
	 * @return a new unparented type pattern node
	 * @since 3.32
	 */
	public RecordPattern newRecordPattern() {
		RecordPattern result = new RecordPattern(this);
		return result;
	}

	/**
	 * Creates and returns a new unparented `either or multi-pattern` node
	 *
	 * @return a new unparented `either or multi-pattern` node
	 * @since 3.38
	 */
	public EitherOrMultiPattern newEitherOrMultiPattern() {
		EitherOrMultiPattern result = new EitherOrMultiPattern(this);
		return result;
	}

	/**
	 * Creates and returns a new unparented requires directive
	 * node for an unspecified, but legal, name;
	 *
	 * @return a new unparented requires directive node
	 * @exception UnsupportedOperationException if this operation is used in an AST with level less than JLS9
	 * @since 3.14
	 */
	public RequiresDirective newRequiresDirective() {
		RequiresDirective result = new RequiresDirective(this);
		return result;
	}

	/**
	 * Creates a new unparented return statement node owned by this AST.
	 * By default, the return statement has no expression.
	 *
	 * @return a new unparented return statement node
	 */
	public ReturnStatement newReturnStatement() {
		return new ReturnStatement(this);
	}

	//=============================== NAMES ===========================
	/**
	 * Creates and returns a new unparented simple name node for the given
	 * identifier. The identifier should be a legal Java identifier, but not
	 * a keyword, boolean literal ("true", "false") or null literal ("null").
	 *
	 * @param identifier the identifier
	 * @return a new unparented simple name node
	 * @exception IllegalArgumentException if the identifier is invalid
	 */
	public SimpleName newSimpleName(String identifier) {
		if (identifier == null) {
			throw new IllegalArgumentException();
		}
		SimpleName result = new SimpleName(this);
		result.setIdentifier(identifier);
		return result;
	}

	//=============================== TYPES ===========================
	/**
	 * Creates and returns a new unparented simple type node with the given
	 * type name.
	 * <p>
	 * This method can be used to convert a name (<code>Name</code>) into a
	 * type (<code>Type</code>) by wrapping it.
	 * </p>
	 *
	 * @param typeName the name of the class or interface
	 * @return a new unparented simple type node
	 * @exception IllegalArgumentException if:
	 * <ul>
	 * <li>the node belongs to a different AST</li>
	 * <li>the node already has a parent</li>
	 * </ul>
	 */
	public SimpleType newSimpleType(Name typeName) {
		SimpleType result = new SimpleType(this);
		result.setName(typeName);
		return result;
	}

	/**
	 * Creates and returns a new unparented single member annotation node with
	 * an unspecified type name and value.
	 *
	 * @return a new unparented single member annotation node
	 * @exception UnsupportedOperationException if this operation is used in
	 * a JLS2 AST
	 * @since 3.1
	 */
	public SingleMemberAnnotation newSingleMemberAnnotation() {
		SingleMemberAnnotation result = new SingleMemberAnnotation(this);
		return result;
	}

	/**
	 * Creates an unparented single variable declaration node owned by this AST.
	 * By default, the declaration is for a variable with an unspecified, but
	 * legal, name and type; no modifiers; no array dimensions after the
	 * variable; no initializer; not variable arity.
	 *
	 * @return a new unparented single variable declaration node
	 */
	public SingleVariableDeclaration newSingleVariableDeclaration() {
		SingleVariableDeclaration result = new SingleVariableDeclaration(this);
		return result;
	}

	//=============================== EXPRESSIONS ===========================
	/**
	 * Creates and returns a new unparented string literal node for
	 * the empty string literal.
	 *
	 * @return a new unparented string literal node
	 */
	public StringLiteral newStringLiteral() {
		return new StringLiteral(this);
	}

	/**
	 * Creates an unparented alternate super constructor ("super(...);")
	 * invocation statement node owned by this AST. By default, there is no
	 * qualifier, no type arguments, and the list of arguments is empty.
	 * <p>
	 * Note that this type of node is a Statement, whereas a regular
	 * super method invocation is an Expression. The only valid use of these
	 * statements are as the first statement of a constructor body.
	 * </p>
	 *
	 * @return a new unparented super constructor invocation statement node
	 */
	public SuperConstructorInvocation newSuperConstructorInvocation() {
		SuperConstructorInvocation result =
			new SuperConstructorInvocation(this);
		return result;
	}

	/**
	 * Creates and returns a new unparented super field access expression node
	 * owned by this AST. By default, the expression and field are both
	 * unspecified, but legal, names.
	 *
	 * @return a new unparented super field access expression node
	 */
	public SuperFieldAccess newSuperFieldAccess() {
		SuperFieldAccess result = new SuperFieldAccess(this);
		return result;
	}

	/**
	 * Creates an unparented "super" method invocation expression node owned by
	 * this AST. By default, the name of the method is unspecified (but legal),
	 * there is no qualifier, no type arguments, and the list of arguments is empty.
	 *
	 * @return a new unparented  "super" method invocation
	 *    expression node
	 */
	public SuperMethodInvocation newSuperMethodInvocation() {
		SuperMethodInvocation result = new SuperMethodInvocation(this);
		return result;
	}

	/**
	 * Creates and returns a new unparented super method reference node owned by
	 * this AST. By default, the name of the method is unspecified (but legal),
	 * and there is no qualifier and no type arguments.
	 *
	 * @return a new unparented super method reference node
	 * @since 3.10
	 */
	public SuperMethodReference newSuperMethodReference() {
		SuperMethodReference result = new SuperMethodReference(this);
		return result;
	}

	/**
	 * Creates and returns a new unparented switch expression node
	 * owned by this AST. By default, the expression is unspecified, but legal,
	 * and there are no statements or switch cases.
	 *
	 * @return a new unparented labeled switch expression node
	 * @since 3.18
	 */
	public SwitchExpression newSwitchExpression() {
		SwitchExpression result = new SwitchExpression(this);
		return result;
	}

	/**
	 * Creates a new unparented switch case statement node owned by
	 * this AST. By default, the node has no expression, but legal, and
	 * switchLabeledRule is false which indicates ":".
	 *
	 * @return a new unparented switch case node
	 */
	public SwitchCase newSwitchCase() {
		return new SwitchCase(this);
	}

	/**
	 * Creates a new unparented switch statement node owned by this AST.
	 * By default, the expression is unspecified, but legal, and there are
	 * no statements or switch cases.
	 *
	 * @return a new unparented labeled statement node
	 */
	public SwitchStatement newSwitchStatement() {
		return new SwitchStatement(this);
	}

	/**
	 * Creates a new unparented synchronized statement node owned by this AST.
	 * By default, the expression is unspecified, but legal, and the body is
	 * an empty block.
	 *
	 * @return a new unparented synchronized statement node
	 */
	public SynchronizedStatement newSynchronizedStatement() {
		return new SynchronizedStatement(this);
	}

	/**
	 * Creates and returns a new tag element node.
	 * Initially the new node has no tag name and an empty list of fragments and properties.
	 * <p>
	 * Note that this node type is used only inside doc comments
	 * ({@link Javadoc}).
	 * </p>
	 *
	 * @return a new unparented tag element node
	 * @since 3.0
	 */
	public TagElement newTagElement() {
		TagElement result = new TagElement(this);
		return result;
	}

	/**
	 * Creates and returns a new tag property node.
	 * Initially the new node has no property name and value.
	 * <p>
	 * Note that this node type is used only inside doc comments
	 * ({@link Javadoc}).
	 * </p>
	 *
	 * @return a new unparented tag element node
	 * @since 3.30
	 */
	public TagProperty newTagProperty() {
		TagProperty result = new TagProperty(this);
		return result;
	}

	/**
	 * Creates an unparented yield statement node owned by this AST. The yield statement has no
	 * label/identifier/expression and is not implicit.
	 *
	 * @return a new unparented yield statement node
	 * @since 3.24
	 */
	public TextBlock newTextBlock() {
		return new TextBlock(this);
	}

	/**
	 * Creates and returns a new text element node.
	 * Initially the new node has an empty text string.
	 * <p>
	 * Note that this node type is used only inside doc comments
	 * ({@link Javadoc Javadoc}).
	 * </p>
	 *
	 * @return a new unparented text element node
	 * @since 3.0
	 */
	public TextElement newTextElement() {
		TextElement result = new TextElement(this);
		return result;
	}

	/**
	 * Creates and returns a new unparented "this" expression node
	 * owned by this AST. By default, there is no qualifier.
	 *
	 * @return a new unparented "this" expression node
	 */
	public ThisExpression newThisExpression() {
		ThisExpression result = new ThisExpression(this);
		return result;
	}

	/**
	 * Creates a new unparented throw statement node owned by this AST.
	 * By default, the expression is unspecified, but legal.
	 *
	 * @return a new unparented throw statement node
	 */
	public ThrowStatement newThrowStatement() {
		return new ThrowStatement(this);
	}

	/**
	 * Creates a new unparented try statement node owned by this AST.
	 * By default, the try statement has no resources, an empty block, no catch
	 * clauses, and no finally block.
	 *
	 * @return a new unparented try statement node
	 */
	public TryStatement newTryStatement() {
		return new TryStatement(this);
	}

	/**
	 * Creates an unparented class declaration node owned by this AST.
	 * The name of the class is an unspecified, but legal, name;
	 * no modifiers; no doc comment; no superclass or superinterfaces;
	 * and an empty class body.
	 * <p>
	 * To create an interface, use this method and then call
	 * <code>TypeDeclaration.setInterface(true)</code>.
	 * </p>
	 *
	 * @return a new unparented type declaration node
	 */
	public TypeDeclaration newTypeDeclaration() {
		TypeDeclaration result = new TypeDeclaration(this);
		result.setInterface(false);
		return result;
	}

	/**
	 * Creates a new unparented local type declaration statement node
	 * owned by this AST, for the given type declaration.
	 * <p>
	 * This method can be used to convert any kind of type declaration
	 * (<code>AbstractTypeDeclaration</code>) into a statement
	 * (<code>Statement</code>) by wrapping it.
	 * </p>
	 *
	 * @param decl the type declaration
	 * @return a new unparented local type declaration statement node
	 * @exception IllegalArgumentException if:
	 * <ul>
	 * <li>the node belongs to a different AST</li>
	 * <li>the node already has a parent</li>
	 * </ul>
	 * @since 3.0
	 */
	public TypeDeclarationStatement
			newTypeDeclarationStatement(AbstractTypeDeclaration decl) {
		TypeDeclarationStatement result = new TypeDeclarationStatement(this);
		if (this.apiLevel == AST.JLS2) {
			result.internalSetTypeDeclaration((TypeDeclaration) decl);
		}
		if (this.apiLevel >= AST.JLS3) {
			result.setDeclaration(decl);
		}
		return result;
	}

	/**
	 * Creates a new unparented local type declaration statement node
	 * owned by this AST, for the given type declaration.
	 * <p>
	 * This method can be used to convert a type declaration
	 * (<code>TypeDeclaration</code>) into a statement
	 * (<code>Statement</code>) by wrapping it.
	 * </p>
	 *
	 * @param decl the type declaration
	 * @return a new unparented local type declaration statement node
	 * @exception IllegalArgumentException if:
	 * <ul>
	 * <li>the node belongs to a different AST</li>
	 * <li>the node already has a parent</li>
	 * </ul>
	 */
	public TypeDeclarationStatement
			newTypeDeclarationStatement(TypeDeclaration decl) {
		TypeDeclarationStatement result = new TypeDeclarationStatement(this);
		result.setDeclaration(decl);
		return result;
	}

	/**
	 * Creates and returns a new unparented type literal expression node
	 * owned by this AST. By default, the type is unspecified (but legal).
	 *
	 * @return a new unparented type literal node
	 */
	public TypeLiteral newTypeLiteral() {
		TypeLiteral result = new TypeLiteral(this);
		return result;
	}

	/**
	 * Creates an unparented type method reference node owned by this AST.
	 * By default, the type and method name are unspecified (but legal),
	 * and there are no type arguments.
	 *
	 * @return a new unparented type method reference node
	 * @exception UnsupportedOperationException if this operation is used in a JLS2, JLS3 or JLS4 AST
	 * @since 3.10
	 */
	public TypeMethodReference newTypeMethodReference() {
		TypeMethodReference result = new TypeMethodReference(this);
		return result;
	}

	/**
	 * Creates and returns a new unparented type parameter type node with an
	 * unspecified type variable name and an empty list of type bounds.
	 *
	 * @return a new unparented type parameter node
	 * @exception UnsupportedOperationException if this operation is used in
	 * a JLS2 AST
	 * @since 3.1
	 */
	public TypeParameter newTypeParameter() {
		TypeParameter result = new TypeParameter(this);
		return result;
	}

	/**
	 * Creates and returns a new unparented type pattern node with an
	 * unspecified pattern variable.
	 *
	 * @return a new unparented type pattern node
	 * @since 3.28
	 */
	public TypePattern newTypePattern() {
		TypePattern result = new TypePattern(this);
		return result;
	}

	/**
	 * Creates a new unparented union type node owned by this AST.
	 * By default, the union type has no types.
	 *
	 * @return a new unparented UnionType node
	 * @exception UnsupportedOperationException if this operation is used in
	 * a JLS2 or JLS3 AST
	 * @since 3.7.1
	 */
	public UnionType newUnionType() {
		return new UnionType(this);
	}

	/**
	 * Creates and returns a new unparented uses directive
	 * node for an unspecified, but legal, name;
	 *
	 * @return a new unparented uses directive node
	 * @exception UnsupportedOperationException if this operation is used in level less than JLS9
	 * @since 3.14
	 */
	public UsesDirective newUsesDirective() {
		UsesDirective result = new UsesDirective(this);
		return result;
	}

	/**
	 * Creates a new unparented intersection type node owned by this AST.
	 * By default, the intersection type has no types.
	 *
	 * @return a new unparented IntersectionType node
	 * @exception UnsupportedOperationException if this operation is used in
	 * a JLS2, JLS3 or JLS4 AST
	 * @since 3.10
	 */
	public IntersectionType newIntersectionType() {
		return new IntersectionType(this);
	}

	/**
	 * Creates a new unparented local variable declaration expression node
	 * owned by this AST, for the given variable declaration fragment. By
	 * default, there are no modifiers and the base type is unspecified
	 * (but legal).
	 * <p>
	 * This method can be used to convert a variable declaration fragment
	 * (<code>VariableDeclarationFragment</code>) into an expression
	 * (<code>Expression</code>) by wrapping it. Additional variable
	 * declaration fragments can be added afterwards.
	 * </p>
	 *
	 * @param fragment the first variable declaration fragment
	 * @return a new unparented variable declaration expression node
	 * @exception IllegalArgumentException if:
	 * <ul>
	 * <li>the node belongs to a different AST</li>
	 * <li>the node already has a parent</li>
	 * <li>the given fragment is null</li>
	 * </ul>
	 */
	public VariableDeclarationExpression
			newVariableDeclarationExpression(VariableDeclarationFragment fragment) {
		if (fragment == null) {
			throw new IllegalArgumentException();
		}
		VariableDeclarationExpression result =
			new VariableDeclarationExpression(this);
		result.fragments().add(fragment);
		return result;
	}

	/**
	 * Creates an unparented variable declaration fragment node owned by this
	 * AST. By default, the fragment is for a variable with an unspecified, but
	 * legal, name; no extra array dimensions; and no initializer.
	 *
	 * @return a new unparented variable declaration fragment node
	 */
	public VariableDeclarationFragment newVariableDeclarationFragment() {
		VariableDeclarationFragment result = new VariableDeclarationFragment(this);
		return result;
	}

	//=============================== STATEMENTS ===========================
	/**
	 * Creates a new unparented local variable declaration statement node
	 * owned by this AST, for the given variable declaration fragment.
	 * By default, there are no modifiers and the base type is unspecified
	 * (but legal).
	 * <p>
	 * This method can be used to convert a variable declaration fragment
	 * (<code>VariableDeclarationFragment</code>) into a statement
	 * (<code>Statement</code>) by wrapping it. Additional variable
	 * declaration fragments can be added afterwards.
	 * </p>
	 *
	 * @param fragment the variable declaration fragment
	 * @return a new unparented variable declaration statement node
	 * @exception IllegalArgumentException if:
	 * <ul>
	 * <li>the node belongs to a different AST</li>
	 * <li>the node already has a parent</li>
	 * <li>the variable declaration fragment is null</li>
	 * </ul>
	 */
	public VariableDeclarationStatement
			newVariableDeclarationStatement(VariableDeclarationFragment fragment) {
		if (fragment == null) {
			throw new IllegalArgumentException();
		}
		VariableDeclarationStatement result =
			new VariableDeclarationStatement(this);
		result.fragments().add(fragment);
		return result;
	}

	/**
	 * Creates a new unparented while statement node owned by this AST.
	 * By default, the expression is unspecified (but legal), and
	 * the body statement is an empty block.
	 *
	 * @return a new unparented while statement node
	 */
	public WhileStatement newWhileStatement() {
		return new WhileStatement(this);
	}

	/**
	 * Creates and returns a new unparented wildcard type node with no
	 * type bound.
	 *
	 * @return a new unparented wildcard type node
	 * @exception UnsupportedOperationException if this operation is used in
	 * a JLS2 AST
	 * @since 3.1
	 */
	public WildcardType newWildcardType() {
		WildcardType result = new WildcardType(this);
		return result;
	}

	/**
	 * Creates an unparented yield statement node owned by this AST. The yield statement has no
	 * label/identifier/expression and is not implicit.
	 *
	 * @return a new unparented yield statement node
	 * @since 3.24
	 */
	public YieldStatement newYieldStatement() {
		return new YieldStatement(this);
	}

	/**
	 * Reports that the given node has just gained a child.
	 *
	 * @param node the node that was modified
	 * @param child the node that was added as a child
	 * @param property the child or child list property descriptor
	 * @since 3.0
	 */
	void postAddChildEvent(ASTNode node, ASTNode child, StructuralPropertyDescriptor property) {
		// IMPORTANT: this method is called by readers during lazy init
		synchronized (this.internalASTLock) {
			// guard against concurrent access by a reader doing lazy init
			if (this.disableEvents > 0) {
				// doing lazy init OR already processing an event
				// System.out.println("[BOUNCE ADD]");
				return;
			} else {
				disableEvents();
			}
		}
		try {
			this.eventHandler.postAddChildEvent(node, child, property);
			// N.B. even if event handler blows up, the AST is not
			// corrupted since node has already been changed
		} finally {
			reenableEvents();
		}
	}

	/**
	 * Reports that the given node has just been cloned.
	 *
	 * @param node the node that was cloned
	 * @param clone the clone of <code>node</code>
	 * @since 3.0
	 */
	void postCloneNodeEvent(ASTNode node, ASTNode clone) {
		synchronized (this.internalASTLock) {
			// guard against concurrent access by a reader doing lazy init
			if (this.disableEvents > 0) {
				// doing lazy init OR already processing an event
				// System.out.println("[BOUNCE CLONE]");
				return;
			} else {
				disableEvents();
			}
		}
		try {
			this.eventHandler.postCloneNodeEvent(node, clone);
			// N.B. even if event handler blows up, the AST is not
			// corrupted since node has already been changed
		} finally {
			reenableEvents();
		}
	}

	/**
	 * Reports that the given node jsut lost a child.
	 *
	 * @param node the node that was modified
	 * @param child the child node that was removed
	 * @param property the child or child list property descriptor
	 * @since 3.0
	 */
	void postRemoveChildEvent(ASTNode node, ASTNode child, StructuralPropertyDescriptor property) {
		// IMPORTANT: this method is called by readers during lazy init
		synchronized (this.internalASTLock) {
			// guard against concurrent access by a reader doing lazy init
			if (this.disableEvents > 0) {
				// doing lazy init OR already processing an event
				// System.out.println("[BOUNCE DEL]");
				return;
			} else {
				disableEvents();
			}
		}
		try {
			this.eventHandler.postRemoveChildEvent(node, child, property);
			// N.B. even if event handler blows up, the AST is not
			// corrupted since node has not been changed yet
		} finally {
			reenableEvents();
		}
	}

	/**
	 * Reports that the given node has just had a child replaced.
	 *
	 * @param node the node modified
	 * @param child the child removed
	 * @param newChild the replacement child
	 * @param property the child or child list property descriptor
	 * @since 3.0
	 */
	void postReplaceChildEvent(ASTNode node, ASTNode child, ASTNode newChild, StructuralPropertyDescriptor property) {
		// IMPORTANT: this method is called by readers during lazy init
		synchronized (this.internalASTLock) {
			// guard against concurrent access by a reader doing lazy init
			if (this.disableEvents > 0) {
				// doing lazy init OR already processing an event
				// System.out.println("[BOUNCE REP]");
				return;
			} else {
				disableEvents();
			}
		}
		try {
			this.eventHandler.postReplaceChildEvent(node, child, newChild, property);
			// N.B. even if event handler blows up, the AST is not
			// corrupted since node has not been changed yet
		} finally {
			reenableEvents();
		}
	}

	/**
	 * Reports that the given node has just changed the value of a
	 * non-child property.
	 *
	 * @param node the node that was modified
	 * @param property the property descriptor
	 * @since 3.0
	 */
	void postValueChangeEvent(ASTNode node, SimplePropertyDescriptor property) {
		// IMPORTANT: this method is called by readers during lazy init
		synchronized (this.internalASTLock) {
			// guard against concurrent access by a reader doing lazy init
			if (this.disableEvents > 0) {
				// doing lazy init OR already processing an event
				// System.out.println("[BOUNCE CHANGE]");
				return;
			} else {
				disableEvents();
			}
		}
		try {
			this.eventHandler.postValueChangeEvent(node, property);
			// N.B. even if event handler blows up, the AST is not
			// corrupted since node has already been changed
		} finally {
			reenableEvents();
		}
	}

	/**
	 * Reports that the given node is about to gain a child.
	 *
	 * @param node the node that to be modified
	 * @param child the node that to be added as a child
	 * @param property the child or child list property descriptor
	 * @since 3.0
	 */
	void preAddChildEvent(ASTNode node, ASTNode child, StructuralPropertyDescriptor property) {
		// IMPORTANT: this method is called by readers during lazy init
		synchronized (this.internalASTLock) {
			// guard against concurrent access by a reader doing lazy init
			if (this.disableEvents > 0) {
				// doing lazy init OR already processing an event
				// System.out.println("[BOUNCE ADD]");
				return;
			} else {
				disableEvents();
			}
		}
		try {
			this.eventHandler.preAddChildEvent(node, child, property);
			// N.B. even if event handler blows up, the AST is not
			// corrupted since node has already been changed
		} finally {
			reenableEvents();
		}
	}

	/**
	 * Reports that the given node is about to be cloned.
	 *
	 * @param node the node to be cloned
	 * @since 3.0
	 */
	void preCloneNodeEvent(ASTNode node) {
		synchronized (this.internalASTLock) {
			// guard against concurrent access by a reader doing lazy init
			if (this.disableEvents > 0) {
				// doing lazy init OR already processing an event
				// System.out.println("[BOUNCE CLONE]");
				return;
			} else {
				disableEvents();
			}
		}
		try {
			this.eventHandler.preCloneNodeEvent(node);
			// N.B. even if event handler blows up, the AST is not
			// corrupted since node has already been changed
		} finally {
			reenableEvents();
		}
	}

	/**
	 * Reports that the given node is about to lose a child.
	 *
	 * @param node the node about to be modified
	 * @param child the node about to be removed
	 * @param property the child or child list property descriptor
	 * @since 3.0
	 */
	void preRemoveChildEvent(ASTNode node, ASTNode child, StructuralPropertyDescriptor property) {
		// IMPORTANT: this method is called by readers during lazy init
		synchronized (this.internalASTLock) {
			// guard against concurrent access by a reader doing lazy init
			if (this.disableEvents > 0) {
				// doing lazy init OR already processing an event
				// System.out.println("[BOUNCE DEL]");
				return;
			} else {
				disableEvents();
			}
		}
		try {
			this.eventHandler.preRemoveChildEvent(node, child, property);
			// N.B. even if event handler blows up, the AST is not
			// corrupted since node has not been changed yet
		} finally {
			reenableEvents();
		}
	}

	/**
	 * Reports that the given node is about have a child replaced.
	 *
	 * @param node the node about to be modified
	 * @param child the child node about to be removed
	 * @param newChild the replacement child
	 * @param property the child or child list property descriptor
	 * @since 3.0
	 */
	void preReplaceChildEvent(ASTNode node, ASTNode child, ASTNode newChild, StructuralPropertyDescriptor property) {
		// IMPORTANT: this method is called by readers during lazy init
		synchronized (this.internalASTLock) {
			// guard against concurrent access by a reader doing lazy init
			if (this.disableEvents > 0) {
				// doing lazy init OR already processing an event
				// System.out.println("[BOUNCE REP]");
				return;
			} else {
				disableEvents();
			}
		}
		try {
			this.eventHandler.preReplaceChildEvent(node, child, newChild, property);
			// N.B. even if event handler blows up, the AST is not
			// corrupted since node has not been changed yet
		} finally {
			reenableEvents();
		}
	}

	/**
	 * Reports that the given node is about to change the value of a
	 * non-child property.
	 *
	 * @param node the node to be modified
	 * @param property the property descriptor
	 * @since 3.0
	 */
	void preValueChangeEvent(ASTNode node, SimplePropertyDescriptor property) {
		// IMPORTANT: this method is called by readers during lazy init
		synchronized (this.internalASTLock) {
			// guard against concurrent access by a reader doing lazy init
			if (this.disableEvents > 0) {
				// doing lazy init OR already processing an event
				// System.out.println("[BOUNCE CHANGE]");
				return;
			} else {
				disableEvents();
			}
		}
		try {
			this.eventHandler.preValueChangeEvent(node, property);
			// N.B. even if event handler blows up, the AST is not
			// corrupted since node has already been changed
		} finally {
			reenableEvents();
		}
	}

	/**
	 * Enables the recording of changes to the given compilation
	 * unit and its descendents. The compilation unit must have
	 * been created by <code>ASTParser</code> and still be in
	 * its original state. Once recording is on,
	 * arbitrary changes to the subtree rooted at the compilation
	 * unit are recorded internally. Once the modification has
	 * been completed, call <code>rewrite</code> to get an object
	 * representing the corresponding edits to the original
	 * source code string.
	 *
	 * @exception IllegalArgumentException if this compilation unit is
	 * marked as unmodifiable, or if this compilation unit has already
	 * been tampered with, or if recording has already been enabled,
	 * or if <code>root</code> is not owned by this AST
	 * @see CompilationUnit#recordModifications()
	 * @since 3.0
	 */
	void recordModifications(CompilationUnit root) {
		if(this.modificationCount != this.originalModificationCount) {
			throw new IllegalArgumentException("AST is already modified"); //$NON-NLS-1$
		} else if(this.rewriter  != null) {
			throw new IllegalArgumentException("AST modifications are already recorded"); //$NON-NLS-1$
		} else if((root.getFlags() & ASTNode.PROTECT) != 0) {
			throw new IllegalArgumentException("Root node is unmodifiable"); //$NON-NLS-1$
		} else if(root.getAST() != this) {
			throw new IllegalArgumentException("Root node is not owned by this ast"); //$NON-NLS-1$
		}

		this.rewriter = new InternalASTRewrite(root);
		setEventHandler(this.rewriter);
	}

	//=============================== ANNOTATIONS ====================

	/**
     * Reenable events.
	 * This method is thread-safe for AST readers.
	 *
	 * @see #disableEvents()
     * @since 3.0
     */
	final void reenableEvents() {
		synchronized (this.internalASTLock) {
			// guard against concurrent access by another reader
			this.disableEvents--;
		}
	}

	/**
	 * Returns the type binding for a "well known" type.
	 * <p>
	 * Note that bindings are generally unavailable unless requested when the
	 * AST is being built.
	 * </p>
	 * <p>
	 * The following type names are supported:
	 * <ul>
	 * <li><code>"boolean"</code></li>
	 * <li><code>"byte"</code></li>
	 * <li><code>"char"</code></li>
	 * <li><code>"double"</code></li>
	 * <li><code>"float"</code></li>
	 * <li><code>"int"</code></li>
	 * <li><code>"long"</code></li>
	 * <li><code>"short"</code></li>
	 * <li><code>"void"</code></li>
	 * <li><code>"java.lang.AssertionError"</code> (since 3.7)</li>
	 * <li><code>"java.lang.Boolean"</code> (since 3.1)</li>
	 * <li><code>"java.lang.Byte"</code> (since 3.1)</li>
	 * <li><code>"java.lang.Character"</code> (since 3.1)</li>
	 * <li><code>"java.lang.Class"</code></li>
	 * <li><code>"java.lang.Cloneable"</code></li>
	 * <li><code>"java.lang.Double"</code> (since 3.1)</li>
	 * <li><code>"java.lang.Error"</code></li>
	 * <li><code>"java.lang.Exception"</code></li>
	 * <li><code>"java.lang.Float"</code> (since 3.1)</li>
	 * <li><code>"java.lang.Integer"</code> (since 3.1)</li>
	 * <li><code>"java.lang.Long"</code> (since 3.1)</li>
	 * <li><code>"java.lang.Object"</code></li>
	 * <li><code>"java.lang.RuntimeException"</code></li>
	 * <li><code>"java.lang.Short"</code> (since 3.1)</li>
	 * <li><code>"java.lang.String"</code></li>
	 * <li><code>"java.lang.StringBuffer"</code></li>
	 * <li><code>"java.lang.Throwable"</code></li>
	 * <li><code>"java.lang.Void"</code> (since 3.1)</li>
	 * <li><code>"java.io.Serializable"</code></li>
	 * </ul>
	 *
	 * @param name the name of a well known type
	 * @return the corresponding type binding, or <code>null</code> if the
	 *   named type is not considered well known or if no binding can be found
	 *   for it
	 */
	public ITypeBinding resolveWellKnownType(String name) {
		if (name == null) {
			return null;
		}
		return getBindingResolver().resolveWellKnownType(name);
	}

	/**
	 * Converts all modifications recorded into an object
	 * representing the corresponding text edits to the
	 * given document containing the original source
	 * code for the compilation unit that gave rise to
	 * this AST.
	 *
	 * @param document original document containing source code
	 * for the compilation unit
	 * @param options the table of formatter options
	 * (key type: <code>String</code>; value type: <code>String</code>);
	 * or <code>null</code> to use the standard global options
	 * {@link JavaCore#getOptions() JavaCore.getOptions()}.
	 * @return text edit object describing the changes to the
	 * document corresponding to the recorded AST modifications
	 * @exception IllegalArgumentException if the document passed is
	 * <code>null</code> or does not correspond to this AST
	 * @exception IllegalStateException if <code>recordModifications</code>
	 * was not called to enable recording
	 * @see CompilationUnit#rewrite(IDocument, Map)
	 * @since 3.0
	 */
	TextEdit rewrite(IDocument document, Map options) {
		if (document == null) {
			throw new IllegalArgumentException();
		}
		if (this.rewriter  == null) {
			throw new IllegalStateException("Modifications record is not enabled"); //$NON-NLS-1$
		}
		return this.rewriter.rewriteAST(document, options);
	}

	/**
	 * Sets the binding resolver for this AST.
	 *
	 * @param resolver the new binding resolver for this AST
	 */
	void setBindingResolver(BindingResolver resolver) {
		if (resolver == null) {
			throw new IllegalArgumentException();
		}
		this.resolver = resolver;
	}

	/**
	 * Sets default node flags of new nodes of this AST.
	 *
	 * @param flag node flags of new nodes of this AST
	 * @since 3.0
	 */
	void setDefaultNodeFlag(int flag) {
		this.defaultNodeFlag = flag;
	}

	/**
	 * Sets the event handler for this AST.
	 *
	 * @param eventHandler the event handler for this AST
	 * @since 3.0
	 */
	void setEventHandler(NodeEventHandler eventHandler) {
		if (this.eventHandler == null) {
			throw new IllegalArgumentException();
		}
		this.eventHandler = eventHandler;
	}

	void setFlag(int newValue) {
		this.bits |= newValue;
	}

	/**
	 * Set <code>originalModificationCount</code> to the current modification count
	 *
	 * @since 3.0
	 */
	void setOriginalModificationCount(long count) {
		this.originalModificationCount = count;
	}

	/**
     * Checks that this AST operation is only used when
     * building level JLS2 ASTs.

     * @exception UnsupportedOperationException
	 * @since 3.0
     */
	void supportedOnlyIn2() {
	  if (this.apiLevel != AST.JLS2) {
	  	throw new UnsupportedOperationException("Operation not supported in JLS2 AST"); //$NON-NLS-1$
	  }
	}

	/**
     * Checks that this AST operation is not used when
     * building level JLS2 ASTs.

     * @exception UnsupportedOperationException
	 * @since 3.0
     */
	void unsupportedIn2() {
	  if (this.apiLevel == AST.JLS2) {
	  	throw new UnsupportedOperationException("Operation not supported in JLS2 AST"); //$NON-NLS-1$
	  }
	}


	/**
	 *
	 * @return If previewEnabled flag is set to <code>true</code>, return <code>true</code> else <code>false</code>
	 * @since 3.21
	 * @noreference This method is not intended to be referenced by clients.
	 */
	public boolean isPreviewEnabledSet() {
		return this.previewEnabled;
	}

	/**
	 *
	 * @return If preview is enabled and apiLevel is latest, return <code>true</code> else <code>false</code>
	 * @since 3.19
	 */
	public boolean isPreviewEnabled() {
		if (this.apiLevel == AST.JLS_INTERNAL_Latest && this.previewEnabled) {
				return true;
		}
		return false;
	}

	/**
	 * Returns latest supported JLS level
	 *
	 * @return the latest supported JLS level
	 * @since 3.27
	 */
	public static int getJLSLatest() {
		return JLS_INTERNAL_Latest;
	}
}<|MERGE_RESOLUTION|>--- conflicted
+++ resolved
@@ -485,12 +485,8 @@
 	 * up to and including Java SE 23(aka JDK 23).
 	 * </p>
 	 *
-<<<<<<< HEAD
-	 * @since 3.38 BETA_JAVA23
-=======
 	 * @noreference This field is not intended to be referenced by clients. Java 23 support is WIP.
 	 * @since 3.38
->>>>>>> 565cabe5
 	 */
 	public static final int JLS23 = 23;
 	/**
