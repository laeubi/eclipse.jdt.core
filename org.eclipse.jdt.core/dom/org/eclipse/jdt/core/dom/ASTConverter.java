--- conflicted
+++ resolved
@@ -1291,50 +1291,19 @@
 
 	public BreakStatement convert(org.eclipse.jdt.internal.compiler.ast.BreakStatement statement)  {
 		BreakStatement breakStatement = new BreakStatement(this.ast);
-<<<<<<< HEAD
 		breakStatement.setSourceRange(statement.sourceStart, statement.sourceEnd - statement.sourceStart + 1);
-=======
-		if (this.ast.apiLevel == AST.JLS12_INTERNAL && this.ast.isPreviewEnabled()) {
-			breakStatement.setImplicit(statement.isImplicit);
-			if (statement.isImplicit) {
-				breakStatement.setSourceRange(statement.sourceEnd -1, 0);
-			} else {
-				breakStatement.setSourceRange(statement.sourceStart, statement.sourceEnd - statement.sourceStart + 1);
-			}
-		}
-		else {
-			breakStatement.setSourceRange(statement.sourceStart, statement.sourceEnd - statement.sourceStart + 1);
-		}
->>>>>>> 6a821a33
 		if (statement.label != null) {
 			final SimpleName name = new SimpleName(this.ast);
 			name.internalSetIdentifier(new String(statement.label));
 			retrieveIdentifierAndSetPositions(statement.sourceStart, statement.sourceEnd, name);
 			breakStatement.setLabel(name);
 		}
-<<<<<<< HEAD
-=======
-		else if (statement.expression != null && this.ast.apiLevel == AST.JLS12_INTERNAL && this.ast.isPreviewEnabled()) {
-			final Expression expression= convert(statement.expression);
-			breakStatement.setExpression(expression);
-			int sourceEnd = statement.sourceEnd;
-			if (sourceEnd == -1) {
-				breakStatement.setSourceRange(statement.sourceStart, statement.sourceEnd - statement.sourceStart + 2);
-			} else {
-				breakStatement.setSourceRange(statement.sourceStart, sourceEnd - statement.sourceStart + 1);
-			}
-		}
->>>>>>> 6a821a33
 		return breakStatement;
 	}
 
 	public SwitchCase convert(org.eclipse.jdt.internal.compiler.ast.CaseStatement statement) {
 		SwitchCase switchCase = new SwitchCase(this.ast);
-<<<<<<< HEAD
-		if (this.ast.apiLevel == AST.JLS13_INTERNAL) {
-=======
-		if (this.ast.apiLevel == AST.JLS12_INTERNAL && this.ast.isPreviewEnabled()) {
->>>>>>> 6a821a33
+		if (this.ast.apiLevel == AST.JLS13_INTERNAL && this.ast.isPreviewEnabled()) {
 			org.eclipse.jdt.internal.compiler.ast.Expression[] expressions = statement.constantExpressions;
 			if (expressions == null || expressions.length == 0) {
 				switchCase.expressions().clear();
@@ -1351,11 +1320,7 @@
 				internalSetExpression(switchCase, convert(constantExpression));
 			}
 		}
-<<<<<<< HEAD
-		if (this.ast.apiLevel == AST.JLS13_INTERNAL) {
-=======
-		if (this.ast.apiLevel == AST.JLS12_INTERNAL && this.ast.isPreviewEnabled()) {
->>>>>>> 6a821a33
+		if (this.ast.apiLevel == AST.JLS13_INTERNAL && this.ast.isPreviewEnabled()) {
 			switchCase.setSwitchLabeledRule(statement.isExpr);
 		}
 		switchCase.setSourceRange(statement.sourceStart, statement.sourceEnd - statement.sourceStart + 1);
@@ -2905,11 +2870,7 @@
 	}
 	
 	public Expression convert(org.eclipse.jdt.internal.compiler.ast.SwitchExpression expression) {
-<<<<<<< HEAD
-		if (this.ast.apiLevel != AST.JLS13_INTERNAL) {
-=======
-		if (this.ast.apiLevel < AST.JLS12_INTERNAL || !this.ast.isPreviewEnabled()) {
->>>>>>> 6a821a33
+		if (this.ast.apiLevel < AST.JLS13_INTERNAL || !this.ast.isPreviewEnabled()) {
 			return createFakeNullLiteral(expression);		
 		}
 		SwitchExpression switchExpression = new SwitchExpression(this.ast);
