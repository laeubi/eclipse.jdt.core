/*******************************************************************************
 * Copyright (c) 2000, 2019 IBM Corporation and others.
 *
 * This program and the accompanying materials
 * are made available under the terms of the Eclipse Public License 2.0
 * which accompanies this distribution, and is available at
 * https://www.eclipse.org/legal/epl-2.0/
 *
 * SPDX-License-Identifier: EPL-2.0
 *
 * This is an implementation of an early-draft specification developed under the Java
 * Community Process (JCP) and is made available for testing and evaluation purposes
 * only. The code is not compatible with any specification of the JCP.
 * 
 * Contributors:
 *     IBM Corporation - initial API and implementation
 *     Stephan Herrmann - Contribution for bug 186342 - [compiler][null] Using annotations for null checking
 *     Jesper S Moller  -. Contribution for bug 400830: [1.8][formatter] Code formatter for Java 8
 *******************************************************************************/
package org.eclipse.jdt.internal.compiler.parser;

import java.util.ArrayList;
import java.util.List;

import org.eclipse.jdt.core.compiler.CharOperation;
import org.eclipse.jdt.core.compiler.InvalidInputException;
import org.eclipse.jdt.internal.compiler.CompilationResult;
import org.eclipse.jdt.internal.compiler.DefaultErrorHandlingPolicies;
import org.eclipse.jdt.internal.compiler.ast.Statement;
import org.eclipse.jdt.internal.compiler.classfmt.ClassFileConstants;
import org.eclipse.jdt.internal.compiler.impl.CompilerOptions;
import org.eclipse.jdt.internal.compiler.problem.DefaultProblemFactory;
import org.eclipse.jdt.internal.compiler.problem.ProblemReporter;
import org.eclipse.jdt.internal.compiler.util.Util;

/**
 * IMPORTANT NOTE: Internal Scanner implementation. It is mirrored in
 * org.eclipse.jdt.core.compiler public package where it is API.
 * The mirror implementation is using the backward compatible ITerminalSymbols constant
 * definitions (stable with 2.0), whereas the internal implementation uses TerminalTokens
 * which constant values reflect the latest parser generation state.
 */
public class Scanner implements TerminalTokens {

	//public int newIdentCount = 0;

	/* APIs ares
	 - getNextToken() which return the current type of the token
	   (this value is not memorized by the scanner)
	 - getCurrentTokenSource() which provides with the token "REAL" source
	   (aka all unicode have been transformed into a correct char)
	 - sourceStart gives the position into the stream
	 - currentPosition-1 gives the sourceEnd position into the stream
	*/
	public long sourceLevel;
	public long complianceLevel;

	public boolean previewEnabled;
	// 1.4 feature
	public boolean useAssertAsAnIndentifier = false;
	//flag indicating if processed source contains occurrences of keyword assert
	public boolean containsAssertKeyword = false;
	public boolean previewEnabled;

	// 1.5 feature
	public boolean useEnumAsAnIndentifier = false;

	public boolean recordLineSeparator = false;
	public char currentCharacter;
	public int startPosition;
	public int currentPosition;
	public int initialPosition, eofPosition;
	// after this position eof are generated instead of real token from the source

	public boolean skipComments = false;
	public boolean tokenizeComments = false;
	public boolean tokenizeWhiteSpace = false;

	//source should be viewed as a window (aka a part)
	//of a entire very large stream
	public char source[];

	//unicode support
	public char[] withoutUnicodeBuffer;
	public int withoutUnicodePtr; //when == 0 ==> no unicode in the current token
	public boolean unicodeAsBackSlash = false;

	public boolean scanningFloatLiteral = false;

	//support for /** comments
	public final static int COMMENT_ARRAYS_SIZE = 30;
	public int[] commentStops = new int[COMMENT_ARRAYS_SIZE];
	public int[] commentStarts = new int[COMMENT_ARRAYS_SIZE];
	public int[] commentTagStarts = new int[COMMENT_ARRAYS_SIZE];
	public int commentPtr = -1; // no comment test with commentPtr value -1
	public int lastCommentLinePosition = -1;

	// task tag support
	public char[][] foundTaskTags = null;
	public char[][] foundTaskMessages;
	public char[][] foundTaskPriorities = null;
	public int[][] foundTaskPositions;
	public int foundTaskCount = 0;
	public char[][] taskTags = null;
	public char[][] taskPriorities = null;
	public boolean isTaskCaseSensitive = true;

	//diet parsing support - jump over some method body when requested
	public boolean diet = false;

	//support for the  poor-line-debuggers ....
	//remember the position of the cr/lf
	public int[] lineEnds = new int[250];
	public int linePtr = -1;
	public boolean wasAcr = false;

	public boolean fakeInModule = false;
	boolean inCase = false;
	/* package */ int yieldColons = -1;
	/**
	 * The current context of the scanner w.r.t restricted keywords
	 *
	 */
	enum ScanContext {
		EXPECTING_KEYWORD, EXPECTING_IDENTIFIER, AFTER_REQUIRES, EXPECTING_YIELD, INACTIVE
	}
	protected ScanContext scanContext = null;
	protected boolean insideModuleInfo = false;

	enum ScanYieldContext {
		EXPECTING_YIELD, FLAGGED_YIELD, INACTIVE
	}
	protected ScanYieldContext scanYieldContext = null;
	private int yieldStatementEnd = -1;
	public static final String END_OF_SOURCE = "End_Of_Source"; //$NON-NLS-1$

	public static final String INVALID_HEXA = "Invalid_Hexa_Literal"; //$NON-NLS-1$
	public static final String INVALID_OCTAL = "Invalid_Octal_Literal"; //$NON-NLS-1$
	public static final String INVALID_CHARACTER_CONSTANT = "Invalid_Character_Constant";  //$NON-NLS-1$
	public static final String INVALID_ESCAPE = "Invalid_Escape"; //$NON-NLS-1$
	public static final String INVALID_INPUT = "Invalid_Input"; //$NON-NLS-1$
	public static final String INVALID_TEXTBLOCK = "Invalid_Textblock"; //$NON-NLS-1$
	public static final String INVALID_UNICODE_ESCAPE = "Invalid_Unicode_Escape"; //$NON-NLS-1$
	public static final String INVALID_FLOAT = "Invalid_Float_Literal"; //$NON-NLS-1$
	public static final String INVALID_LOW_SURROGATE = "Invalid_Low_Surrogate"; //$NON-NLS-1$
	public static final String INVALID_HIGH_SURROGATE = "Invalid_High_Surrogate"; //$NON-NLS-1$

	public static final String NULL_SOURCE_STRING = "Null_Source_String"; //$NON-NLS-1$
	public static final String UNTERMINATED_STRING = "Unterminated_String"; //$NON-NLS-1$
	public static final String UNTERMINATED_TEXT_BLOCK = "Unterminated_Text_Block"; //$NON-NLS-1$
	public static final String UNTERMINATED_COMMENT = "Unterminated_Comment"; //$NON-NLS-1$
	public static final String INVALID_CHAR_IN_STRING = "Invalid_Char_In_String"; //$NON-NLS-1$
	public static final String INVALID_DIGIT = "Invalid_Digit"; //$NON-NLS-1$
	private static final int[] EMPTY_LINE_ENDS = Util.EMPTY_INT_ARRAY;

	public static final String INVALID_BINARY = "Invalid_Binary_Literal"; //$NON-NLS-1$
	public static final String BINARY_LITERAL_NOT_BELOW_17 = "Binary_Literal_Not_Below_17"; //$NON-NLS-1$
	public static final String ILLEGAL_HEXA_LITERAL = "Illegal_Hexa_Literal"; //$NON-NLS-1$
	public static final String INVALID_UNDERSCORE = "Invalid_Underscore"; //$NON-NLS-1$
	public static final String UNDERSCORES_IN_LITERALS_NOT_BELOW_17 = "Underscores_In_Literals_Not_Below_17"; //$NON-NLS-1$

	//----------------optimized identifier managment------------------
	static final char[] charArray_a = new char[] {'a'},
		charArray_b = new char[] {'b'},
		charArray_c = new char[] {'c'},
		charArray_d = new char[] {'d'},
		charArray_e = new char[] {'e'},
		charArray_f = new char[] {'f'},
		charArray_g = new char[] {'g'},
		charArray_h = new char[] {'h'},
		charArray_i = new char[] {'i'},
		charArray_j = new char[] {'j'},
		charArray_k = new char[] {'k'},
		charArray_l = new char[] {'l'},
		charArray_m = new char[] {'m'},
		charArray_n = new char[] {'n'},
		charArray_o = new char[] {'o'},
		charArray_p = new char[] {'p'},
		charArray_q = new char[] {'q'},
		charArray_r = new char[] {'r'},
		charArray_s = new char[] {'s'},
		charArray_t = new char[] {'t'},
		charArray_u = new char[] {'u'},
		charArray_v = new char[] {'v'},
		charArray_w = new char[] {'w'},
		charArray_x = new char[] {'x'},
		charArray_y = new char[] {'y'},
		charArray_z = new char[] {'z'};

	static final char[] initCharArray =
		new char[] {'\u0000', '\u0000', '\u0000', '\u0000', '\u0000', '\u0000'};
	static final int TableSize = 30, InternalTableSize = 6; //30*6 =210 entries

	public static final int OptimizedLength = 7;
	public /*static*/ final char[][][][] charArray_length =
		new char[OptimizedLength][TableSize][InternalTableSize][];
	// support for detecting non-externalized string literals
	public static final char[] TAG_PREFIX= "//$NON-NLS-".toCharArray(); //$NON-NLS-1$
	public static final int TAG_PREFIX_LENGTH= TAG_PREFIX.length;
	public static final char TAG_POSTFIX= '$';
	public static final int TAG_POSTFIX_LENGTH= 1;

	// support for complaining on uninterned type comparisons.
	public static final char[] IDENTITY_COMPARISON_TAG = "//$IDENTITY-COMPARISON$".toCharArray(); //$NON-NLS-1$
	public boolean [] validIdentityComparisonLines;
	public boolean checkUninternedIdentityComparison;

	private NLSTag[] nlsTags = null;
	protected int nlsTagsPtr;
	public boolean checkNonExternalizedStringLiterals;

	protected int lastPosition;

	// generic support
	public boolean returnOnlyGreater = false;

	/*static*/ {
		for (int i = 0; i < 6; i++) {
			for (int j = 0; j < TableSize; j++) {
				for (int k = 0; k < InternalTableSize; k++) {
					this.charArray_length[i][j][k] = initCharArray;
				}
			}
		}
	}
	/*static*/ int newEntry2 = 0,
		newEntry3 = 0,
		newEntry4 = 0,
		newEntry5 = 0,
		newEntry6 = 0;
	public boolean insideRecovery = false;
	int lookBack[] = new int[2]; // fall back to spring forward.
	protected int nextToken = TokenNameNotAToken; // allows for one token push back, only the most recent token can be reliably ungotten.
	private VanguardScanner vanguardScanner;
	private VanguardParser vanguardParser;
	ConflictedParser activeParser = null;
	private boolean consumingEllipsisAnnotations = false;
	
	public static final int RoundBracket = 0;
	public static final int SquareBracket = 1;
	public static final int CurlyBracket = 2;
	public static final int BracketKinds = 3;

	// extended unicode support
	public static final int LOW_SURROGATE_MIN_VALUE = 0xDC00;
	public static final int HIGH_SURROGATE_MIN_VALUE = 0xD800;
	public static final int HIGH_SURROGATE_MAX_VALUE = 0xDBFF;
	public static final int LOW_SURROGATE_MAX_VALUE = 0xDFFF;

	// raw string support - 11
	/* package */ int rawStart = -1;

public Scanner() {
	this(false /*comment*/, false /*whitespace*/, false /*nls*/, ClassFileConstants.JDK1_3 /*sourceLevel*/, null/*taskTag*/, null/*taskPriorities*/, true /*taskCaseSensitive*/);
}

public Scanner(
		boolean tokenizeComments,
		boolean tokenizeWhiteSpace,
		boolean checkNonExternalizedStringLiterals,
		long sourceLevel,
		long complianceLevel,
		char[][] taskTags,
		char[][] taskPriorities,
		boolean isTaskCaseSensitive,
		boolean isPreviewEnabled) {

	this.eofPosition = Integer.MAX_VALUE;
	this.tokenizeComments = tokenizeComments;
	this.tokenizeWhiteSpace = tokenizeWhiteSpace;
	this.sourceLevel = sourceLevel;
	this.lookBack[0] = this.lookBack[1] = this.nextToken = TokenNameNotAToken;
	this.consumingEllipsisAnnotations = false;
	this.complianceLevel = complianceLevel;
	this.checkNonExternalizedStringLiterals = checkNonExternalizedStringLiterals;
	this.previewEnabled = isPreviewEnabled;
	if (taskTags != null) {
		int taskTagsLength = taskTags.length;
		int length = taskTagsLength;
		if (taskPriorities != null) {
			int taskPrioritiesLength = taskPriorities.length;
			if (taskPrioritiesLength != taskTagsLength) {
				if (taskPrioritiesLength > taskTagsLength) {
					System.arraycopy(taskPriorities, 0, (taskPriorities = new char[taskTagsLength][]), 0, taskTagsLength);
				} else {
					System.arraycopy(taskTags, 0, (taskTags = new char[taskPrioritiesLength][]), 0, taskPrioritiesLength);
					length = taskPrioritiesLength;
				}
			}
			int[] initialIndexes = new int[length];
			for (int i = 0; i < length; i++) {
				initialIndexes[i] = i;
			}
			Util.reverseQuickSort(taskTags, 0, length - 1, initialIndexes);
			char[][] temp = new char[length][];
			for (int i = 0; i < length; i++) {
				temp[i] = taskPriorities[initialIndexes[i]];
			}
			this.taskPriorities = temp;
		} else {
			Util.reverseQuickSort(taskTags, 0, length - 1);
		}
		this.taskTags = taskTags;
		this.isTaskCaseSensitive = isTaskCaseSensitive;
	}
}

public Scanner(
		boolean tokenizeComments,
		boolean tokenizeWhiteSpace,
		boolean checkNonExternalizedStringLiterals,
		long sourceLevel,
		char[][] taskTags,
		char[][] taskPriorities,
		boolean isTaskCaseSensitive,
		boolean isPreviewEnabled) {

	this(
		tokenizeComments,
		tokenizeWhiteSpace,
		checkNonExternalizedStringLiterals,
		sourceLevel,
		sourceLevel,
		taskTags,
		taskPriorities,
		isTaskCaseSensitive,
		isPreviewEnabled);
}

public Scanner(
		boolean tokenizeComments,
		boolean tokenizeWhiteSpace,
		boolean checkNonExternalizedStringLiterals,
		long sourceLevel,
		char[][] taskTags,
		char[][] taskPriorities,
		boolean isTaskCaseSensitive) {

	this(
		tokenizeComments,
		tokenizeWhiteSpace,
		checkNonExternalizedStringLiterals,
		sourceLevel,
		sourceLevel,
		taskTags,
		taskPriorities,
		isTaskCaseSensitive,
		false);
}
public final boolean atEnd() {
	// This code is not relevant if source is
	// Only a part of the real stream input

	return this.eofPosition <= this.currentPosition;
}

// chech presence of task: tags
// TODO (frederic) see if we need to take unicode characters into account...
public void checkTaskTag(int commentStart, int commentEnd) throws InvalidInputException {
	char[] src = this.source;

	// only look for newer task: tags
	if (this.foundTaskCount > 0
		&& this.foundTaskPositions[this.foundTaskCount - 1][0] >= commentStart) {
		return;
	}
	int foundTaskIndex = this.foundTaskCount;
	char previous = src[commentStart+1]; // should be '*' or '/'
	for (
		int i = commentStart + 2; i < commentEnd && i < this.eofPosition; i++) {
		char[] tag = null;
		char[] priority = null;
		// check for tag occurrence only if not ambiguous with javadoc tag
		if (previous != '@') {
			nextTag : for (int itag = 0; itag < this.taskTags.length; itag++) {
				tag = this.taskTags[itag];
				int tagLength = tag.length;
				if (tagLength == 0) continue nextTag;

				// ensure tag is not leaded with letter if tag starts with a letter
				if (ScannerHelper.isJavaIdentifierStart(this.complianceLevel, tag[0])) {
					if (ScannerHelper.isJavaIdentifierPart(this.complianceLevel, previous)) {
						continue nextTag;
					}
				}

				for (int t = 0; t < tagLength; t++) {
					char sc, tc;
					int x = i+t;
					if (x >= this.eofPosition || x >= commentEnd) continue nextTag;
					// case sensitive check
					if ((sc = src[i + t]) != (tc = tag[t])) {
						// case insensitive check
						if (this.isTaskCaseSensitive || (ScannerHelper.toLowerCase(sc) != ScannerHelper.toLowerCase(tc))) {
							continue nextTag;
						}
					}
				}
				// ensure tag is not followed with letter if tag finishes with a letter
				if (i+tagLength < commentEnd && ScannerHelper.isJavaIdentifierPart(this.complianceLevel, src[i+tagLength-1])) {
					if (ScannerHelper.isJavaIdentifierPart(this.complianceLevel, src[i + tagLength]))
						continue nextTag;
				}
				if (this.foundTaskTags == null) {
					this.foundTaskTags = new char[5][];
					this.foundTaskMessages = new char[5][];
					this.foundTaskPriorities = new char[5][];
					this.foundTaskPositions = new int[5][];
				} else if (this.foundTaskCount == this.foundTaskTags.length) {
					System.arraycopy(this.foundTaskTags, 0, this.foundTaskTags = new char[this.foundTaskCount * 2][], 0, this.foundTaskCount);
					System.arraycopy(this.foundTaskMessages, 0, this.foundTaskMessages = new char[this.foundTaskCount * 2][], 0, this.foundTaskCount);
					System.arraycopy(this.foundTaskPriorities, 0, this.foundTaskPriorities = new char[this.foundTaskCount * 2][], 0, this.foundTaskCount);
					System.arraycopy(this.foundTaskPositions, 0, this.foundTaskPositions = new int[this.foundTaskCount * 2][], 0, this.foundTaskCount);
				}

				priority = this.taskPriorities != null && itag < this.taskPriorities.length
							? this.taskPriorities[itag]
							: null;

				this.foundTaskTags[this.foundTaskCount] = tag;
				this.foundTaskPriorities[this.foundTaskCount] = priority;
				this.foundTaskPositions[this.foundTaskCount] = new int[] { i, i + tagLength - 1 };
				this.foundTaskMessages[this.foundTaskCount] = CharOperation.NO_CHAR;
				this.foundTaskCount++;
				i += tagLength - 1; // will be incremented when looping
				break nextTag;
			}
		}
		previous = src[i];
	}
	boolean containsEmptyTask = false;
	for (int i = foundTaskIndex; i < this.foundTaskCount; i++) {
		// retrieve message start and end positions
		int msgStart = this.foundTaskPositions[i][0] + this.foundTaskTags[i].length;
		int max_value = i + 1 < this.foundTaskCount
				? this.foundTaskPositions[i + 1][0] - 1
				: commentEnd - 1;
		// at most beginning of next task
		if (max_value < msgStart) {
			max_value = msgStart; // would only occur if tag is before EOF.
		}
		int end = -1;
		char c;
		for (int j = msgStart; j < max_value; j++) {
			if ((c = src[j]) == '\n' || c == '\r') {
				end = j - 1;
				break;
			}
		}
		if (end == -1) {
			for (int j = max_value; j > msgStart; j--) {
				if ((c = src[j]) == '*') {
					end = j - 1;
					break;
				}
			}
			if (end == -1)
				end = max_value;
		}
		if (msgStart == end) {
			// if the description is empty, we might want to see if two tags are not sharing the same message
			// see https://bugs.eclipse.org/bugs/show_bug.cgi?id=110797
			containsEmptyTask = true;
			continue;
		}
		// trim the message
		// we don't trim the beginning of the message to be able to show it after the task tag
		while (CharOperation.isWhitespace(src[end]) && msgStart <= end)
			end--;
		// update the end position of the task
		this.foundTaskPositions[i][1] = end;
		// get the message source
		final int messageLength = end - msgStart + 1;
		char[] message = new char[messageLength];
		System.arraycopy(src, msgStart, message, 0, messageLength);
		this.foundTaskMessages[i] = message;
	}
	if (containsEmptyTask) {
		for (int i = foundTaskIndex, max = this.foundTaskCount; i < max; i++) {
			if (this.foundTaskMessages[i].length == 0) {
				loop: for (int j = i + 1; j < max; j++) {
					if (this.foundTaskMessages[j].length != 0) {
						this.foundTaskMessages[i] = this.foundTaskMessages[j];
						this.foundTaskPositions[i][1] = this.foundTaskPositions[j][1];
						break loop;
					}
				}
			}
		}
	}
}

public char[] getCurrentIdentifierSource() {
	//return the token REAL source (aka unicodes are precomputed)
	if (this.withoutUnicodePtr != 0) {
		//0 is used as a fast test flag so the real first char is in position 1
		char[] result = new char[this.withoutUnicodePtr];
		System.arraycopy(
			this.withoutUnicodeBuffer,
			1,
			result,
			0,
			this.withoutUnicodePtr);
		return result;
	}
	int length = this.currentPosition - this.startPosition;
	if (length == this.eofPosition) return this.source;
	switch (length) { // see OptimizedLength
		case 1 :
			return optimizedCurrentTokenSource1();
		case 2 :
			return optimizedCurrentTokenSource2();
		case 3 :
			return optimizedCurrentTokenSource3();
		case 4 :
			return optimizedCurrentTokenSource4();
		case 5 :
			return optimizedCurrentTokenSource5();
		case 6 :
			return optimizedCurrentTokenSource6();
	}
	char[] result = new char[length];
	System.arraycopy(this.source, this.startPosition, result, 0, length);
	return result;
}
public int getCurrentTokenEndPosition(){
	return this.currentPosition - 1;
}
public char[] getCurrentTokenSource() {
	// Return the token REAL source (aka unicodes are precomputed)

	char[] result;
	if (this.withoutUnicodePtr != 0)
		// 0 is used as a fast test flag so the real first char is in position 1
		System.arraycopy(
			this.withoutUnicodeBuffer,
			1,
			result = new char[this.withoutUnicodePtr],
			0,
			this.withoutUnicodePtr);
	else {
		int length;
		System.arraycopy(
			this.source,
			this.startPosition,
			result = new char[length = this.currentPosition - this.startPosition],
			0,
			length);
	}
	return result;
}
public final String getCurrentTokenString() {
	// Return current token as a string

	if (this.withoutUnicodePtr != 0) {
		// 0 is used as a fast test flag so the real first char is in position 1
		return new String(
			this.withoutUnicodeBuffer,
			1,
			this.withoutUnicodePtr);
	}
	return new String(
		this.source,
		this.startPosition,
		this.currentPosition - this.startPosition);
}
public char[] getCurrentTokenSourceString() {
	//return the token REAL source (aka unicodes are precomputed).
	//REMOVE the two " that are at the beginning and the end.

	char[] result;
	if (this.withoutUnicodePtr != 0)
		//0 is used as a fast test flag so the real first char is in position 1
		System.arraycopy(this.withoutUnicodeBuffer, 2,
		//2 is 1 (real start) + 1 (to jump over the ")
		result = new char[this.withoutUnicodePtr - 2], 0, this.withoutUnicodePtr - 2);
	else {
		int length;
		System.arraycopy(
			this.source,
			this.startPosition + 1,
			result = new char[length = this.currentPosition - this.startPosition - 2],
			0,
			length);
	}
	return result;
}
protected final boolean scanForTextBlockBeginning() {
	if (!this.previewEnabled) {
		return false;
	}
	try {
		// Don't change the position and current character unless we are certain
		// to be dealing with a text block. For producing all errors like before
		// in case of a valid """ but missing \r or \n, just return false and not
		// throw any error.
		int temp = this.currentPosition;
		if ((this.source[temp++] == '\"' && this.source[temp++] == '\"')) {
			char c = this.source[temp++];
			while (ScannerHelper.isWhitespace(c)) {
				switch (c) {
					case 10 : /* \ u000a: LINE FEED               */
					case 13 : /* \ u000d: CARRIAGE RETURN         */
						this.currentCharacter = c;
						this.currentPosition = temp;
						return true;
					default:
						break;
				}
				c = this.source[temp++];
			}
		}
	} catch(IndexOutOfBoundsException e) {
		//let it return false;
	}
	return false;
}
protected final boolean scanForTextBlockClose() throws InvalidInputException {
	try {
		if (this.source[this.currentPosition] == '\"' && this.source[this.currentPosition + 1] == '\"') {
			return true;
		}
	} catch(IndexOutOfBoundsException e) {
		//let it return false;
	}
	return false;
}
public char[] getCurrentTextBlock() {
	// 1. Normalize, i.e. convert all CR CRLF to LF
	char[] all;
	if (this.withoutUnicodePtr != 0) {
		all = CharOperation.subarray(this.withoutUnicodeBuffer, this.rawStart + 1, this.withoutUnicodePtr + 1 );
	} else {
		all = CharOperation.subarray(this.source, this.startPosition + this.rawStart, this.currentPosition - 3);
		if (all == null) {
			all = new char[0];
		}
	}
	// 2. Split into lines. Consider both \n and \r as line separators
	char[][] lines = CharOperation.splitOn('\n', all);
	int size = lines.length;
	List<char[]> list = new ArrayList<>(lines.length);
	for(int i = 0; i < lines.length; i++) {
		char[] line = lines[i];
		char[][] sub = CharOperation.splitOn('\r', line);
		for (char[] cs : sub) {
			if (cs.length > 0) {
				list.add(cs);
			}
		}
	}
	size = list.size();
	lines = list.toArray(new char[size][]);

	// 	3. Handle incidental white space
	//  3.1. Split into lines and identify determining lines
	int prefix = 0;
	for(int i = 0; i < size; i++) {
		char[] line = lines[i];
		boolean blank = true;
		int whitespaces = 0;
		for (char c : line) {
			if (blank) {
				if (ScannerHelper.isWhitespace(c)) {
					whitespaces++;
				} else {
					blank = false;
				}
			}
		}
		if (!blank) {
			if (prefix <= 0 || whitespaces < prefix) {
				prefix = whitespaces;
			}
		}
	}
	// 3.2. Remove the common white space prefix
	// 4. Handle escape sequences (already done while processing
	char[] result = new char[0];
	for(int i = 0; i < lines.length; i++) {
		char[] l  = lines[i];
		// Remove the common prefix from each line
		// And remove all trailing whitespace
		// Finally append the \n at the end of the line (except the last line)
		int length = l.length;
		int trail = length - 1;
		for(int j = trail; j>0; j--) {
			if (!ScannerHelper.isWhitespace(l[j])) {
				trail = j;
				break;
			}
		}
		int newSize = (length == 0 || prefix > trail) ? 0 : (trail - prefix + 1);
		char[] nl;
		if (i >= (size - 1)) {
			if (trail <= 0 || newSize == 0)
				continue;
			nl = new char[newSize];
			System.arraycopy(l, prefix, nl, 0, newSize);
		} else {
			newSize += 1;
			nl = new char[newSize];
			nl[newSize - 1] = '\n';
			if (length > 0)
				System.arraycopy(l, prefix, nl, 0, newSize - 1);
		}
		result = CharOperation.concat(result, nl);
	}
	//	get rid of all the cached values
	this.rawStart = -1;
	return result;
}
public final String getCurrentStringLiteral() {
	//return the token REAL source (aka unicodes are precomputed).
	//REMOVE the two " that are at the beginning and the end.

	if (this.withoutUnicodePtr != 0)
		//0 is used as a fast test flag so the real first char is in position 1
		//2 is 1 (real start) + 1 (to jump over the ")
		return new String(this.withoutUnicodeBuffer, 2, this.withoutUnicodePtr - 2);
	else {
		return new String(this.source, this.startPosition + 1, this.currentPosition - this.startPosition - 2);
	}
}
public final char[] getRawTokenSource() {
	int length = this.currentPosition - this.startPosition;
	char[] tokenSource = new char[length];
	System.arraycopy(this.source, this.startPosition, tokenSource, 0, length);
	return tokenSource;
}

public final char[] getRawTokenSourceEnd() {
	int length = this.eofPosition - this.currentPosition - 1;
	char[] sourceEnd = new char[length];
	System.arraycopy(this.source, this.currentPosition, sourceEnd, 0, length);
	return sourceEnd;
}

public int getCurrentTokenStartPosition(){
	return this.startPosition;
}
/*
 * Search the source position corresponding to the end of a given line number
 *
 * Line numbers are 1-based, and relative to the scanner initialPosition.
 * Character positions are 0-based.
 *
 * In case the given line number is inconsistent, answers -1.
 */
public final int getLineEnd(int lineNumber) {

	if (this.lineEnds == null || this.linePtr == -1)
		return -1;
	if (lineNumber > this.lineEnds.length+1)
		return -1;
	if (lineNumber <= 0)
		return -1;
	if (lineNumber == this.lineEnds.length + 1)
		return this.eofPosition;
	return this.lineEnds[lineNumber-1]; // next line start one character behind the lineEnd of the previous line
}

public final int[] getLineEnds() {
	//return a bounded copy of this.lineEnds
	if (this.linePtr == -1) {
		return EMPTY_LINE_ENDS;
	}
	int[] copy;
	System.arraycopy(this.lineEnds, 0, copy = new int[this.linePtr + 1], 0, this.linePtr + 1);
	return copy;
}

/**
 * Search the source position corresponding to the beginning of a given line number
 *
 * Line numbers are 1-based, and relative to the scanner initialPosition.
 * Character positions are 0-based.
 *
 * e.g.	getLineStart(1) --> 0	indicates that the first line starts at character 0.
 *
 * In case the given line number is inconsistent, answers -1.
 *
 * @param lineNumber int
 * @return int
 */
public final int getLineStart(int lineNumber) {

	if (this.lineEnds == null || this.linePtr == -1)
		return -1;
	if (lineNumber > this.lineEnds.length + 1)
		return -1;
	if (lineNumber <= 0)
		return -1;

	if (lineNumber == 1)
		return this.initialPosition;
	return this.lineEnds[lineNumber-2]+1; // next line start one character behind the lineEnd of the previous line
}
public final int getNextChar() {
	try {
		if (((this.currentCharacter = this.source[this.currentPosition++]) == '\\')
			&& (this.source[this.currentPosition] == 'u')) {
				getNextUnicodeChar();
		} else {
			this.unicodeAsBackSlash = false;
			if (this.withoutUnicodePtr != 0) {
			    unicodeStore();
			}
		}
		return this.currentCharacter;
	} catch(IndexOutOfBoundsException | InvalidInputException e) {
		return -1;
	}
}
public final int getNextCharWithBoundChecks() {
	if (this.currentPosition >= this.eofPosition) {
		return -1;
	}
	this.currentCharacter = this.source[this.currentPosition++];
	if (this.currentPosition >= this.eofPosition) {
		this.unicodeAsBackSlash = false;
		if (this.withoutUnicodePtr != 0) {
		    unicodeStore();
		}
		return this.currentCharacter;
	}
	if (this.currentCharacter == '\\' && this.source[this.currentPosition] == 'u') {
		try {
			getNextUnicodeChar();
		} catch (InvalidInputException e) {
			return -1;
		}
	} else {
		this.unicodeAsBackSlash = false;
		if (this.withoutUnicodePtr != 0) {
		    unicodeStore();
		}
	}
	return this.currentCharacter;
}
public final boolean getNextChar(char testedChar) {
	//BOOLEAN
	//handle the case of unicode.
	//when a unicode appears then we must use a buffer that holds char internal values
	//At the end of this method currentCharacter holds the new visited char
	//and currentPosition points right next after it
	//Both previous lines are true if the currentCharacter is == to the testedChar
	//On false, no side effect has occured.

	//ALL getNextChar.... ARE OPTIMIZED COPIES

	if (this.currentPosition >= this.eofPosition) { // handle the obvious case upfront
		this.unicodeAsBackSlash = false;
		return false;
	}

	int temp = this.currentPosition;
	try {
		if (((this.currentCharacter = this.source[this.currentPosition++]) == '\\')
			&& (this.source[this.currentPosition] == 'u')) {
			getNextUnicodeChar();
			if (this.currentCharacter != testedChar) {
				this.currentPosition = temp;
				this.withoutUnicodePtr--;
				return false;
			}
			return true;
		} //-------------end unicode traitement--------------
		else {
			if (this.currentCharacter != testedChar) {
				this.currentPosition = temp;
				return false;
			}
			this.unicodeAsBackSlash = false;
			if (this.withoutUnicodePtr != 0)
				unicodeStore();
			return true;
		}
	} catch(IndexOutOfBoundsException | InvalidInputException e) {
		this.unicodeAsBackSlash = false;
		this.currentPosition = temp;
		return false;
	}
}
public final int getNextChar(char testedChar1, char testedChar2) {
	//INT 0 : testChar1 \\\\///\\\\ 1 : testedChar2 \\\\///\\\\ -1 : others
	//test can be done with (x==0) for the first and (x>0) for the second
	//handle the case of unicode.
	//when a unicode appears then we must use a buffer that holds char internal values
	//At the end of this method currentCharacter holds the new visited char
	//and currentPosition points right next after it
	//Both previous lines are true if the currentCharacter is == to the testedChar1/2
	//On false, no side effect has occured.

	//ALL getNextChar.... ARE OPTIMIZED COPIES
	if (this.currentPosition >= this.eofPosition) // handle the obvious case upfront
		return -1;

	int temp = this.currentPosition;
	try {
		int result;
		if (((this.currentCharacter = this.source[this.currentPosition++]) == '\\')
			&& (this.source[this.currentPosition] == 'u')) {
			getNextUnicodeChar();
			if (this.currentCharacter == testedChar1) {
				result = 0;
			} else if (this.currentCharacter == testedChar2) {
				result = 1;
			} else {
				this.currentPosition = temp;
				this.withoutUnicodePtr--;
				result = -1;
			}
			return result;
		} else {
			if (this.currentCharacter == testedChar1) {
				result = 0;
			} else if (this.currentCharacter == testedChar2) {
				result = 1;
			} else {
				this.currentPosition = temp;
				return -1;
			}

			if (this.withoutUnicodePtr != 0)
				unicodeStore();
			return result;
		}
	} catch(IndexOutOfBoundsException | InvalidInputException e) {
		this.currentPosition = temp;
		return -1;
	}
}
/*
 * This method consumes digits as well as underscores if underscores are located between digits
 * @throws InvalidInputException if underscores are not located between digits or if underscores are used in source < 1.7 
 */
private final void consumeDigits(int radix) throws InvalidInputException {
	consumeDigits(radix, false);
}
/*
 * This method consumes digits as well as underscores if underscores are located between digits
 * @throws InvalidInputException if underscores are not located between digits or if underscores are used in source < 1.7 
 */
private final void consumeDigits(int radix, boolean expectingDigitFirst) throws InvalidInputException {
	final int USING_UNDERSCORE = 1;
	final int INVALID_POSITION = 2;
	switch(consumeDigits0(radix, USING_UNDERSCORE, INVALID_POSITION, expectingDigitFirst)) {
		case USING_UNDERSCORE :
			if (this.sourceLevel < ClassFileConstants.JDK1_7) {
				throw new InvalidInputException(UNDERSCORES_IN_LITERALS_NOT_BELOW_17);
			}
			break;
		case INVALID_POSITION :
			if (this.sourceLevel < ClassFileConstants.JDK1_7) {
				throw new InvalidInputException(UNDERSCORES_IN_LITERALS_NOT_BELOW_17);
			}
			throw new InvalidInputException(INVALID_UNDERSCORE);
	}
}
private final int consumeDigits0(int radix, int usingUnderscore, int invalidPosition, boolean expectingDigitFirst) throws InvalidInputException {
	int kind = 0;
	if (getNextChar('_')) {
		if (expectingDigitFirst) {
			return invalidPosition;
		}
		kind = usingUnderscore;
		while (getNextChar('_')) {/*empty */}
	}
	if (getNextCharAsDigit(radix)) {
		// continue to read digits or underscore
		while (getNextCharAsDigit(radix)) {/*empty */}
		int kind2 = consumeDigits0(radix, usingUnderscore, invalidPosition, false);
		if (kind2 == 0) {
			return kind;
		}
		return kind2;
	}
	if (kind == usingUnderscore) return invalidPosition;
	return kind;
}
public final boolean getNextCharAsDigit() throws InvalidInputException {
	//BOOLEAN
	//handle the case of unicode.
	//when a unicode appears then we must use a buffer that holds char internal values
	//At the end of this method currentCharacter holds the new visited char
	//and currentPosition points right next after it
	//Both previous lines are true if the currentCharacter is a digit
	//On false, no side effect has occured.

	//ALL getNextChar.... ARE OPTIMIZED COPIES
	if (this.currentPosition >= this.eofPosition) // handle the obvious case upfront
		return false;

	int temp = this.currentPosition;
	try {
		if (((this.currentCharacter = this.source[this.currentPosition++]) == '\\')
			&& (this.source[this.currentPosition] == 'u')) {
			getNextUnicodeChar();
			if (!ScannerHelper.isDigit(this.currentCharacter)) {
				this.currentPosition = temp;
				this.withoutUnicodePtr--;
				return false;
			}
			return true;
		} else {
			if (!ScannerHelper.isDigit(this.currentCharacter)) {
				this.currentPosition = temp;
				return false;
			}
			if (this.withoutUnicodePtr != 0)
				unicodeStore();
			return true;
		}
	} catch(IndexOutOfBoundsException | InvalidInputException e) {
		this.currentPosition = temp;
		return false;
	}
}
public final boolean getNextCharAsDigit(int radix) {
	//BOOLEAN
	//handle the case of unicode.
	//when a unicode appears then we must use a buffer that holds char internal values
	//At the end of this method currentCharacter holds the new visited char
	//and currentPosition points right next after it
	//Both previous lines are true if the currentCharacter is a digit base on radix
	//On false, no side effect has occured.

	//ALL getNextChar.... ARE OPTIMIZED COPIES
	if (this.currentPosition >= this.eofPosition) // handle the obvious case upfront
		return false;

	int temp = this.currentPosition;
	try {
		if (((this.currentCharacter = this.source[this.currentPosition++]) == '\\')
			&& (this.source[this.currentPosition] == 'u')) {
			getNextUnicodeChar();
			if (ScannerHelper.digit(this.currentCharacter, radix) == -1) {
				this.currentPosition = temp;
				this.withoutUnicodePtr--;
				return false;
			}
			return true;
		} else {
			if (ScannerHelper.digit(this.currentCharacter, radix) == -1) {
				this.currentPosition = temp;
				return false;
			}
			if (this.withoutUnicodePtr != 0)
				unicodeStore();
			return true;
		}
	} catch(IndexOutOfBoundsException | InvalidInputException e) {
		this.currentPosition = temp;
		return false;
	}
}
public boolean getNextCharAsJavaIdentifierPartWithBoundCheck() {
	//BOOLEAN
	//handle the case of unicode.
	//when a unicode appears then we must use a buffer that holds char internal values
	//At the end of this method currentCharacter holds the new visited char
	//and currentPosition points right next after it
	//Both previous lines are true if the currentCharacter is a JavaIdentifierPart
	//On false, no side effect has occured.

	//ALL getNextChar.... ARE OPTIMIZED COPIES
	int pos = this.currentPosition;
	if (pos >= this.eofPosition) // handle the obvious case upfront
		return false;

	int temp2 = this.withoutUnicodePtr;
	try {
		boolean unicode = false;
		this.currentCharacter = this.source[this.currentPosition++];
		if (this.currentPosition < this.eofPosition) {
			if (this.currentCharacter == '\\' && this.source[this.currentPosition] == 'u') {
				getNextUnicodeChar();
				unicode = true;
			}
		}
		char c = this.currentCharacter;
		boolean isJavaIdentifierPart = false;
		if (c >= HIGH_SURROGATE_MIN_VALUE && c <= HIGH_SURROGATE_MAX_VALUE) {
			if (this.complianceLevel < ClassFileConstants.JDK1_5) {
				this.currentPosition = pos;
				this.withoutUnicodePtr = temp2;
				return false;
			}
			// Unicode 4 detection
			char low = (char) getNextCharWithBoundChecks();
			if (low < LOW_SURROGATE_MIN_VALUE || low > LOW_SURROGATE_MAX_VALUE) {
				// illegal low surrogate
				this.currentPosition = pos;
				this.withoutUnicodePtr = temp2;
				return false;
			}
			isJavaIdentifierPart = ScannerHelper.isJavaIdentifierPart(this.complianceLevel, c, low);
		}
		else if (c >= LOW_SURROGATE_MIN_VALUE && c <= LOW_SURROGATE_MAX_VALUE) {
			this.currentPosition = pos;
			this.withoutUnicodePtr = temp2;
			return false;
		} else {
			isJavaIdentifierPart = ScannerHelper.isJavaIdentifierPart(this.complianceLevel, c);
		}
		if (unicode) {
			if (!isJavaIdentifierPart) {
				this.currentPosition = pos;
				this.withoutUnicodePtr = temp2;
				return false;
			}
			return true;
		} else {
			if (!isJavaIdentifierPart) {
				this.currentPosition = pos;
				return false;
			}

			if (this.withoutUnicodePtr != 0)
			    unicodeStore();
			return true;
		}
	} catch(InvalidInputException e) {
		this.currentPosition = pos;
		this.withoutUnicodePtr = temp2;
		return false;
	}
}
public boolean getNextCharAsJavaIdentifierPart() {
	//BOOLEAN
	//handle the case of unicode.
	//when a unicode appears then we must use a buffer that holds char internal values
	//At the end of this method currentCharacter holds the new visited char
	//and currentPosition points right next after it
	//Both previous lines are true if the currentCharacter is a JavaIdentifierPart
	//On false, no side effect has occured.

	//ALL getNextChar.... ARE OPTIMIZED COPIES
	int pos;
	if ((pos = this.currentPosition) >= this.eofPosition) // handle the obvious case upfront
		return false;

	int temp2 = this.withoutUnicodePtr;
	try {
		boolean unicode = false;
		if (((this.currentCharacter = this.source[this.currentPosition++]) == '\\')
			&& (this.source[this.currentPosition] == 'u')) {
			getNextUnicodeChar();
			unicode = true;
		}
		char c = this.currentCharacter;
		boolean isJavaIdentifierPart = false;
		if (c >= HIGH_SURROGATE_MIN_VALUE && c <= HIGH_SURROGATE_MAX_VALUE) {
			if (this.complianceLevel < ClassFileConstants.JDK1_5) {
				this.currentPosition = pos;
				this.withoutUnicodePtr = temp2;
				return false;
			}
			// Unicode 4 detection
			char low = (char) getNextChar();
			if (low < LOW_SURROGATE_MIN_VALUE || low > LOW_SURROGATE_MAX_VALUE) {
				// illegal low surrogate
				this.currentPosition = pos;
				this.withoutUnicodePtr = temp2;
				return false;
			}
			isJavaIdentifierPart = ScannerHelper.isJavaIdentifierPart(this.complianceLevel, c, low);
		}
		else if (c >= LOW_SURROGATE_MIN_VALUE && c <= LOW_SURROGATE_MAX_VALUE) {
			this.currentPosition = pos;
			this.withoutUnicodePtr = temp2;
			return false;
		} else {
			isJavaIdentifierPart = ScannerHelper.isJavaIdentifierPart(this.complianceLevel, c);
		}
		if (unicode) {
			if (!isJavaIdentifierPart) {
				this.currentPosition = pos;
				this.withoutUnicodePtr = temp2;
				return false;
			}
			return true;
		} else {
			if (!isJavaIdentifierPart) {
				this.currentPosition = pos;
				return false;
			}

			if (this.withoutUnicodePtr != 0)
			    unicodeStore();
			return true;
		}
	} catch(IndexOutOfBoundsException | InvalidInputException e) {
		this.currentPosition = pos;
		this.withoutUnicodePtr = temp2;
		return false;
	}
}
/*
 * External API in JavaConventions.
 * This is used to optimize the case where the scanner is used to scan a single identifier.
 * In this case, the AIOOBE is slower to handle than a bound check
 */
public int scanIdentifier() throws InvalidInputException {
	int whiteStart = 0;
	while (true) { //loop for jumping over comments
		this.withoutUnicodePtr = 0;
		//start with a new token (even comment written with unicode )
		// ---------Consume white space and handles startPosition---------
		whiteStart = this.currentPosition;
		boolean isWhiteSpace, hasWhiteSpaces = false;
		int offset;
		int unicodePtr;
		boolean checkIfUnicode = false;
		do {
			unicodePtr = this.withoutUnicodePtr;
			offset = this.currentPosition;
			this.startPosition = this.currentPosition;
			if (this.currentPosition < this.eofPosition) {
				this.currentCharacter = this.source[this.currentPosition++];
				checkIfUnicode = this.currentPosition < this.eofPosition
						&& this.currentCharacter == '\\'
						&& this.source[this.currentPosition] == 'u';
			} else if (this.tokenizeWhiteSpace && (whiteStart != this.currentPosition - 1)) {
				// reposition scanner in case we are interested by spaces as tokens
				this.currentPosition--;
				this.startPosition = whiteStart;
				return TokenNameWHITESPACE;
			} else {
				return TokenNameEOF;
			}
			if (checkIfUnicode) {
				isWhiteSpace = jumpOverUnicodeWhiteSpace();
				offset = this.currentPosition - offset;
			} else {
				offset = this.currentPosition - offset;
				// inline version of:
				//isWhiteSpace =
				//	(this.currentCharacter == ' ') || ScannerHelper.isWhitespace(this.currentCharacter);
				switch (this.currentCharacter) {
					case 10 : /* \ u000a: LINE FEED               */
					case 12 : /* \ u000c: FORM FEED               */
					case 13 : /* \ u000d: CARRIAGE RETURN         */
					case 32 : /* \ u0020: SPACE                   */
					case 9 : /* \ u0009: HORIZONTAL TABULATION   */
						isWhiteSpace = true;
						break;
					default :
						isWhiteSpace = false;
				}
			}
			if (isWhiteSpace) {
				hasWhiteSpaces = true;
			}
		} while (isWhiteSpace);
		if (hasWhiteSpaces) {
			if (this.tokenizeWhiteSpace) {
				// reposition scanner in case we are interested by spaces as tokens
				this.currentPosition-=offset;
				this.startPosition = whiteStart;
				if (checkIfUnicode) {
					this.withoutUnicodePtr = unicodePtr;
				}
				return TokenNameWHITESPACE;
			} else if (checkIfUnicode) {
				this.withoutUnicodePtr = 0;
				unicodeStore();
			} else {
				this.withoutUnicodePtr = 0;
			}
		}
		char c = this.currentCharacter;
		if (c < ScannerHelper.MAX_OBVIOUS) {
			if ((ScannerHelper.OBVIOUS_IDENT_CHAR_NATURES[c] & ScannerHelper.C_IDENT_START) != 0) {
				return scanIdentifierOrKeywordWithBoundCheck();
			}
			return TokenNameERROR;
		}
		boolean isJavaIdStart;
		if (c >= HIGH_SURROGATE_MIN_VALUE && c <= HIGH_SURROGATE_MAX_VALUE) {
			if (this.complianceLevel < ClassFileConstants.JDK1_5) {
				throw new InvalidInputException(INVALID_UNICODE_ESCAPE);
			}
			// Unicode 4 detection
			char low = (char) getNextCharWithBoundChecks();
			if (low < LOW_SURROGATE_MIN_VALUE || low > LOW_SURROGATE_MAX_VALUE) {
				// illegal low surrogate
				throw new InvalidInputException(INVALID_LOW_SURROGATE);
			}
			isJavaIdStart = ScannerHelper.isJavaIdentifierStart(this.complianceLevel, c, low);
		} else if (c >= LOW_SURROGATE_MIN_VALUE && c <= LOW_SURROGATE_MAX_VALUE) {
			if (this.complianceLevel < ClassFileConstants.JDK1_5) {
				throw new InvalidInputException(INVALID_UNICODE_ESCAPE);
			}
			throw new InvalidInputException(INVALID_HIGH_SURROGATE);
		} else {
			// optimized case already checked
			isJavaIdStart = ScannerHelper.isJavaIdentifierStart(this.complianceLevel, c);
		}
		if (isJavaIdStart)
			return scanIdentifierOrKeywordWithBoundCheck();
		return TokenNameERROR;
	}
}
public void ungetToken(int unambiguousToken) {
	if (this.nextToken != TokenNameNotAToken) {
		throw new ArrayIndexOutOfBoundsException("Single cell array overflow"); //$NON-NLS-1$
	}
	this.nextToken = unambiguousToken;
}
private void updateCase(int token) {
	if (token == TokenNamecase) 
		this.inCase = true;
	if (token == TokenNameCOLON || token == TokenNameARROW) 
		this.inCase = false;
}
public int getNextToken() throws InvalidInputException {
	
	int token;
	if (this.nextToken != TokenNameNotAToken) {
		token = this.nextToken;
		this.nextToken = TokenNameNotAToken;
		return token; // presumed to be unambiguous.
	}
	if (this.scanContext == null) { // init lazily, since isInModuleDeclaration needs the parser to be known
		this.scanContext = isInModuleDeclaration() ? ScanContext.EXPECTING_KEYWORD : ScanContext.INACTIVE;
	}
	token = getNextToken0();
	if (areRestrictedModuleKeywordsActive()) {
		if (isRestrictedKeyword(token))
			token = disambiguatedRestrictedKeyword(token);
		updateScanContext(token);
	}
	if (this.activeParser == null) { // anybody interested in the grammatical structure of the program should have registered.
		return token;
	}
	if (token == TokenNameLPAREN || token == TokenNameLESS || token == TokenNameAT || token == TokenNameARROW) {
		token = disambiguatedToken(token);
	} else if (token == TokenNameELLIPSIS) {
		this.consumingEllipsisAnnotations = false;
	}
	this.lookBack[0] = this.lookBack[1];
	this.lookBack[1] = token;
	updateCase(token);
	return token;
}
protected int getNextToken0() throws InvalidInputException {
	this.wasAcr = false;
	if (this.diet) {
		jumpOverMethodBody();
		this.diet = false;
		return this.currentPosition > this.eofPosition ? TokenNameEOF : TokenNameRBRACE;
	}
	int whiteStart = 0;
	if (this.currentPosition > this.yieldStatementEnd)
		this.yieldStatementEnd = -1;
	try {
		while (true) { //loop for jumping over comments
			this.withoutUnicodePtr = 0;
			//start with a new token (even comment written with unicode )

			// ---------Consume white space and handles startPosition---------
			whiteStart = this.currentPosition;
			boolean isWhiteSpace, hasWhiteSpaces = false;
			int offset;
			int unicodePtr;
			boolean checkIfUnicode = false;
			do {
				unicodePtr = this.withoutUnicodePtr;
				offset = this.currentPosition;
				this.startPosition = this.currentPosition;
				try {
					checkIfUnicode = ((this.currentCharacter = this.source[this.currentPosition++]) == '\\')
						&& (this.source[this.currentPosition] == 'u');
				} catch(IndexOutOfBoundsException e) {
					if (this.tokenizeWhiteSpace && (whiteStart != this.currentPosition - 1)) {
						// reposition scanner in case we are interested by spaces as tokens
						this.currentPosition--;
						this.startPosition = whiteStart;
						return TokenNameWHITESPACE;
					}
					if (this.currentPosition > this.eofPosition)
						return TokenNameEOF;
				}
				if (this.currentPosition > this.eofPosition) {
					if (this.tokenizeWhiteSpace && (whiteStart != this.currentPosition - 1)) {
						this.currentPosition--;
						// reposition scanner in case we are interested by spaces as tokens
						this.startPosition = whiteStart;
						return TokenNameWHITESPACE;
					}
					return TokenNameEOF;
				}
				if (checkIfUnicode) {
					isWhiteSpace = jumpOverUnicodeWhiteSpace();
					offset = this.currentPosition - offset;
				} else {
					offset = this.currentPosition - offset;
					if ((this.currentCharacter == '\r') || (this.currentCharacter == '\n')) {
						if (this.recordLineSeparator) {
							pushLineSeparator();
						}
					}
					// inline version of:
					//isWhiteSpace =
					//	(this.currentCharacter == ' ') || ScannerHelper.isWhitespace(this.currentCharacter);
					switch (this.currentCharacter) {
						case 10 : /* \ u000a: LINE FEED               */
						case 12 : /* \ u000c: FORM FEED               */
						case 13 : /* \ u000d: CARRIAGE RETURN         */
						case 32 : /* \ u0020: SPACE                   */
						case 9 : /* \ u0009: HORIZONTAL TABULATION   */
							isWhiteSpace = true;
							break;
						default :
							isWhiteSpace = false;
					}
				}
				if (isWhiteSpace) {
					hasWhiteSpaces = true;
				}
			} while (isWhiteSpace);
			if (hasWhiteSpaces) {
				if (this.tokenizeWhiteSpace) {
					// reposition scanner in case we are interested by spaces as tokens
					this.currentPosition-=offset;
					this.startPosition = whiteStart;
					if (checkIfUnicode) {
						this.withoutUnicodePtr = unicodePtr;
					}
					return TokenNameWHITESPACE;
				} else if (checkIfUnicode) {
					this.withoutUnicodePtr = 0;
					unicodeStore();
				} else {
					this.withoutUnicodePtr = 0;
				}
			}
			// ---------Identify the next token-------------
			switch (this.currentCharacter) {
				case '@' :
/*					if (this.sourceLevel >= ClassFileConstants.JDK1_5) {
						return TokenNameAT;
					} else {
						return TokenNameERROR;
					}*/
					return TokenNameAT;
				case '(' :
					return TokenNameLPAREN;
				case ')' :
					return TokenNameRPAREN;
				case '{' :
					return TokenNameLBRACE;
				case '}' :
					return TokenNameRBRACE;
				case '[' :
					return TokenNameLBRACKET;
				case ']' :
					return TokenNameRBRACKET;
				case ';' :
					return TokenNameSEMICOLON;
				case ',' :
					return TokenNameCOMMA;
				case '.' :
					if (getNextCharAsDigit()) {
						return scanNumber(true);
					}
					int temp = this.currentPosition;
					if (getNextChar('.')) {
						if (getNextChar('.')) {
							return TokenNameELLIPSIS;
						} else {
							this.currentPosition = temp;
							return TokenNameDOT;
						}
					} else {
						this.currentPosition = temp;
						return TokenNameDOT;
					}
				case '+' :
					{
						int test;
						if ((test = getNextChar('+', '=')) == 0)
							return TokenNamePLUS_PLUS;
						if (test > 0)
							return TokenNamePLUS_EQUAL;
						return TokenNamePLUS;
					}
				case '-' :
					{
						int test;
						if ((test = getNextChar('-', '=')) == 0)
							return TokenNameMINUS_MINUS;
						if (test > 0)
							return TokenNameMINUS_EQUAL;
						if (getNextChar('>'))
							return TokenNameARROW;
						return TokenNameMINUS;
					}
				case '~' :
					return TokenNameTWIDDLE;
				case '!' :
					if (getNextChar('='))
						return TokenNameNOT_EQUAL;
					return TokenNameNOT;
				case '*' :
					if (getNextChar('='))
						return TokenNameMULTIPLY_EQUAL;
					return TokenNameMULTIPLY;
				case '%' :
					if (getNextChar('='))
						return TokenNameREMAINDER_EQUAL;
					return TokenNameREMAINDER;
				case '<' :
					{
						int test;
						if ((test = getNextChar('=', '<')) == 0)
							return TokenNameLESS_EQUAL;
						if (test > 0) {
							if (getNextChar('='))
								return TokenNameLEFT_SHIFT_EQUAL;
							return TokenNameLEFT_SHIFT;
						}
						return TokenNameLESS;
					}
				case '>' :
					{
						int test;
						if (this.returnOnlyGreater) {
							return TokenNameGREATER;
						}
						if ((test = getNextChar('=', '>')) == 0)
							return TokenNameGREATER_EQUAL;
						if (test > 0) {
							if ((test = getNextChar('=', '>')) == 0)
								return TokenNameRIGHT_SHIFT_EQUAL;
							if (test > 0) {
								if (getNextChar('='))
									return TokenNameUNSIGNED_RIGHT_SHIFT_EQUAL;
								return TokenNameUNSIGNED_RIGHT_SHIFT;
							}
							return TokenNameRIGHT_SHIFT;
						}
						return TokenNameGREATER;
					}
				case '=' :
					if (getNextChar('='))
						return TokenNameEQUAL_EQUAL;
					return TokenNameEQUAL;
				case '&' :
					{
						int test;
						if ((test = getNextChar('&', '=')) == 0)
							return TokenNameAND_AND;
						if (test > 0)
							return TokenNameAND_EQUAL;
						return TokenNameAND;
					}
				case '|' :
					{
						int test;
						if ((test = getNextChar('|', '=')) == 0)
							return TokenNameOR_OR;
						if (test > 0)
							return TokenNameOR_EQUAL;
						return TokenNameOR;
					}
				case '^' :
					if (getNextChar('='))
						return TokenNameXOR_EQUAL;
					return TokenNameXOR;
				case '?' :
					return TokenNameQUESTION;
				case ':' :
					if (getNextChar(':'))
						return TokenNameCOLON_COLON;
					++this.yieldColons;
					return TokenNameCOLON;
				case '\'' :
					{
						int test;
						if ((test = getNextChar('\n', '\r')) == 0) {
							throw new InvalidInputException(INVALID_CHARACTER_CONSTANT);
						}
						if (test > 0) {
							// relocate if finding another quote fairly close: thus unicode '/u000D' will be fully consumed
							for (int lookAhead = 0; lookAhead < 3; lookAhead++) {
								if (this.currentPosition + lookAhead == this.eofPosition)
									break;
								if (this.source[this.currentPosition + lookAhead] == '\n')
									break;
								if (this.source[this.currentPosition + lookAhead] == '\'') {
									this.currentPosition += lookAhead + 1;
									break;
								}
							}
							throw new InvalidInputException(INVALID_CHARACTER_CONSTANT);
						}
					}
					if (getNextChar('\'')) {
						// relocate if finding another quote fairly close: thus unicode '/u000D' will be fully consumed
						for (int lookAhead = 0; lookAhead < 3; lookAhead++) {
							if (this.currentPosition + lookAhead == this.eofPosition)
								break;
							if (this.source[this.currentPosition + lookAhead] == '\n')
								break;
							if (this.source[this.currentPosition + lookAhead] == '\'') {
								this.currentPosition += lookAhead + 1;
								break;
							}
						}
						throw new InvalidInputException(INVALID_CHARACTER_CONSTANT);
					}
					if (getNextChar('\\')) {
						if (this.unicodeAsBackSlash) {
							// consume next character
							this.unicodeAsBackSlash = false;
							if (((this.currentCharacter = this.source[this.currentPosition++]) == '\\') && (this.source[this.currentPosition] == 'u')) {
								getNextUnicodeChar();
							} else {
								if (this.withoutUnicodePtr != 0) {
									unicodeStore();
								}
							}
						} else {
							this.currentCharacter = this.source[this.currentPosition++];
						}
						scanEscapeCharacter();
					} else { // consume next character
						this.unicodeAsBackSlash = false;
						checkIfUnicode = false;
						try {
							checkIfUnicode = ((this.currentCharacter = this.source[this.currentPosition++]) == '\\')
							&& (this.source[this.currentPosition] == 'u');
						} catch(IndexOutOfBoundsException e) {
							this.currentPosition--;
							throw new InvalidInputException(INVALID_CHARACTER_CONSTANT);
						}
						if (checkIfUnicode) {
							getNextUnicodeChar();
						} else {
							if (this.withoutUnicodePtr != 0) {
								unicodeStore();
							}
						}
					}
					if (getNextChar('\''))
						return TokenNameCharacterLiteral;
					// relocate if finding another quote fairly close: thus unicode '/u000D' will be fully consumed
					for (int lookAhead = 0; lookAhead < 20; lookAhead++) {
						if (this.currentPosition + lookAhead == this.eofPosition)
							break;
						if (this.source[this.currentPosition + lookAhead] == '\n')
							break;
						if (this.source[this.currentPosition + lookAhead] == '\'') {
							this.currentPosition += lookAhead + 1;
							break;
						}
					}
					throw new InvalidInputException(INVALID_CHARACTER_CONSTANT);
				case '"' :
					boolean isTextBlock = false;
					int lastQuotePos = 0;
					try {
						// consume next character
						this.unicodeAsBackSlash = false;
						boolean isUnicode = false;
						isTextBlock = scanForTextBlockBeginning();
						if (!isTextBlock) {
							if (((this.currentCharacter = this.source[this.currentPosition++]) == '\\')
									&& (this.source[this.currentPosition] == 'u')) {
								getNextUnicodeChar();
								isUnicode = true;
							} else {
								if (this.withoutUnicodePtr != 0) {
									unicodeStore();
								}
							}
						}
						this.rawStart = this.currentPosition - this.startPosition;
						int terminators = 0;
						while (this.currentPosition <= this.eofPosition) {
							if (this.currentCharacter == '"') {
								if (!isTextBlock) {
									return TerminalTokens.TokenNameStringLiteral;
								}
								lastQuotePos = this.currentPosition;
								// look for text block delimiter
								if (scanForTextBlockClose()) {
									if (this.source[this.currentPosition + 2] == '"') {
										terminators++;
										if (terminators > 2)
											throw new InvalidInputException(UNTERMINATED_TEXT_BLOCK);
									} else {
										this.currentPosition += 2;
										return TerminalTokens.TokenNameTextBlock;
									}
								}
								if (this.withoutUnicodePtr != 0) {
									unicodeStore();
								}
							} else {
								terminators = 0;
							}
							if (!isTextBlock && (this.currentCharacter == '\n' || this.currentCharacter == '\r')) {
								// relocate if finding another quote fairly close: thus unicode '/u000D' will be fully consumed
								if (isUnicode) {
									int start = this.currentPosition;
									for (int lookAhead = 0; lookAhead < 50; lookAhead++) {
										if (this.currentPosition >= this.eofPosition) {
											this.currentPosition = start;
											break;
										}
										if (((this.currentCharacter = this.source[this.currentPosition++]) == '\\') && (this.source[this.currentPosition] == 'u')) {
											isUnicode = true;
											getNextUnicodeChar();
										} else {
											isUnicode = false;
										}
										if (!isUnicode && this.currentCharacter == '\n') {
											this.currentPosition--; // set current position on new line character
											break;
										}
										if (this.currentCharacter == '\"') {
											throw new InvalidInputException(INVALID_CHAR_IN_STRING);
										}
									}
								} else {
									this.currentPosition--; // set current position on new line character
								}
								throw new InvalidInputException(INVALID_CHAR_IN_STRING);
							}
							if (this.currentCharacter == '\\') {
								if (this.unicodeAsBackSlash) {
									this.withoutUnicodePtr--;
									// consume next character
									this.unicodeAsBackSlash = false;
									if (((this.currentCharacter = this.source[this.currentPosition++]) == '\\') && (this.source[this.currentPosition] == 'u')) {
										getNextUnicodeChar();
										isUnicode = true;
										this.withoutUnicodePtr--;
									} else {
										isUnicode = false;
									}
								} else {
									if (this.withoutUnicodePtr == 0) {
										unicodeInitializeBuffer(this.currentPosition - this.startPosition);
									}
									this.withoutUnicodePtr --;
									this.currentCharacter = this.source[this.currentPosition++];
								}
								// we need to compute the escape character in a separate buffer
								scanEscapeCharacter();
								if (this.withoutUnicodePtr != 0) {
									unicodeStore();
								}
							}
							// consume next character
							this.unicodeAsBackSlash = false;
							if (((this.currentCharacter = this.source[this.currentPosition++]) == '\\')
								&& (this.source[this.currentPosition] == 'u')) {
								getNextUnicodeChar();
								isUnicode = true;
							} else {
								isUnicode = false;
								if (isTextBlock && this.currentCharacter == '"')
									continue;
								if (this.withoutUnicodePtr != 0) {
									unicodeStore();
								}
							}
						}
						if (isTextBlock) {
							if (lastQuotePos > 0)
								this.currentPosition = lastQuotePos;
							throw new InvalidInputException(UNTERMINATED_TEXT_BLOCK);
						} else {
							throw new InvalidInputException(UNTERMINATED_STRING);
						}
					} catch (IndexOutOfBoundsException e) {
						if (isTextBlock) {
							if (lastQuotePos > 0)
								this.currentPosition = lastQuotePos;
							throw new InvalidInputException(UNTERMINATED_TEXT_BLOCK);
						} else {
							this.currentPosition--;
							throw new InvalidInputException(UNTERMINATED_STRING);
						}
					} catch (InvalidInputException e) {
						if (e.getMessage().equals(INVALID_ESCAPE)) {
							// relocate if finding another quote fairly close: thus unicode '/u000D' will be fully consumed
							for (int lookAhead = 0; lookAhead < 50; lookAhead++) {
								if (this.currentPosition + lookAhead == this.eofPosition)
									break;
								if (this.source[this.currentPosition + lookAhead] == '\n')
									break;
								if (this.source[this.currentPosition + lookAhead] == '\"') {
									this.currentPosition += lookAhead + 1;
									break;
								}
							}

						}
						throw e; // rethrow
					}
				case '/' :
					if (!this.skipComments) {
						int test = getNextChar('/', '*');
						if (test == 0) { //line comment
							this.lastCommentLinePosition = this.currentPosition;
							try { //get the next char
								if (((this.currentCharacter = this.source[this.currentPosition++]) == '\\')
										&& (this.source[this.currentPosition] == 'u')) {
									getNextUnicodeChar();
								}

								//handle the \\u case manually into comment
								if (this.currentCharacter == '\\') {
									if (this.source[this.currentPosition] == '\\')
										this.currentPosition++;
								} //jump over the \\
								boolean isUnicode = false;
								while (this.currentCharacter != '\r' && this.currentCharacter != '\n') {
									if (this.currentPosition >= this.eofPosition) {
										this.lastCommentLinePosition = this.currentPosition;
										this.currentPosition ++;
										// this avoids duplicating the code in the catch(IndexOutOfBoundsException e)
										throw new IndexOutOfBoundsException();
									}
									this.lastCommentLinePosition = this.currentPosition;
									//get the next char
									isUnicode = false;
									if (((this.currentCharacter = this.source[this.currentPosition++]) == '\\')
											&& (this.source[this.currentPosition] == 'u')) {
										getNextUnicodeChar();
										isUnicode = true;
									}
									//handle the \\u case manually into comment
									if (this.currentCharacter == '\\') {
										if (this.source[this.currentPosition] == '\\')
											this.currentPosition++;
									} //jump over the \\
								}
								/*
								 * We need to completely consume the line break
								 */
								if (this.currentCharacter == '\r'
										&& this.eofPosition > this.currentPosition) {
									if (this.source[this.currentPosition] == '\n') {
										this.currentPosition++;
										this.currentCharacter = '\n';
									} else if ((this.source[this.currentPosition] == '\\')
										&& (this.source[this.currentPosition + 1] == 'u')) {
										getNextUnicodeChar();
										isUnicode = true;
									}
								}
								recordComment(TokenNameCOMMENT_LINE);
								if (this.taskTags != null) checkTaskTag(this.startPosition, this.currentPosition);
								if ((this.currentCharacter == '\r') || (this.currentCharacter == '\n')) {
									if ((this.checkNonExternalizedStringLiterals || this.checkUninternedIdentityComparison) &&
											this.lastPosition < this.currentPosition) {
										parseTags();
									}
									if (this.recordLineSeparator) {
										if (isUnicode) {
											pushUnicodeLineSeparator();
										} else {
											pushLineSeparator();
										}
									}
								}
								if (this.tokenizeComments) {
									return TokenNameCOMMENT_LINE;
								}
							} catch (IndexOutOfBoundsException e) {
								this.currentPosition--;
								recordComment(TokenNameCOMMENT_LINE);
								if (this.taskTags != null) checkTaskTag(this.startPosition, this.currentPosition);
								if ((this.checkNonExternalizedStringLiterals || this.checkUninternedIdentityComparison) &&
										this.lastPosition < this.currentPosition) {
									parseTags();
								}
								if (this.tokenizeComments) {
									return TokenNameCOMMENT_LINE;
								} else {
									this.currentPosition++;
								}
							}
							break;
						}
						if (test > 0) { //traditional and javadoc comment
							try { //get the next char
								boolean isJavadoc = false, star = false;
								boolean isUnicode = false;
								int previous;
								// consume next character
								this.unicodeAsBackSlash = false;
								if (((this.currentCharacter = this.source[this.currentPosition++]) == '\\')
									&& (this.source[this.currentPosition] == 'u')) {
									getNextUnicodeChar();
									isUnicode = true;
								} else {
									isUnicode = false;
									if (this.withoutUnicodePtr != 0) {
										unicodeStore();
									}
								}

								if (this.currentCharacter == '*') {
									isJavadoc = true;
									star = true;
								}
								if ((this.currentCharacter == '\r') || (this.currentCharacter == '\n')) {
									if (this.recordLineSeparator) {
										if (isUnicode) {
											pushUnicodeLineSeparator();
										} else {
											pushLineSeparator();
										}
									}
								}
								isUnicode = false;
								previous = this.currentPosition;
								if (((this.currentCharacter = this.source[this.currentPosition++]) == '\\')
									&& (this.source[this.currentPosition] == 'u')) {
									//-------------unicode traitement ------------
									getNextUnicodeChar();
									isUnicode = true;
								} else {
									isUnicode = false;
								}
								//handle the \\u case manually into comment
								if (this.currentCharacter == '\\') {
									if (this.source[this.currentPosition] == '\\')
										this.currentPosition++; //jump over the \\
								}
								// empty comment is not a javadoc /**/
								if (this.currentCharacter == '/') {
									isJavadoc = false;
								}
								//loop until end of comment */
								int firstTag = 0;
								while ((this.currentCharacter != '/') || (!star)) {
									if (this.currentPosition >= this.eofPosition) {
										throw new InvalidInputException(UNTERMINATED_COMMENT);
									}
									if ((this.currentCharacter == '\r') || (this.currentCharacter == '\n')) {
										if (this.recordLineSeparator) {
											if (isUnicode) {
												pushUnicodeLineSeparator();
											} else {
												pushLineSeparator();
											}
										}
									}
									switch (this.currentCharacter) {
										case '*':
											star = true;
											break;
										case '@':
											if (firstTag == 0 && this.isFirstTag()) {
												firstTag = previous;
											}
											//$FALL-THROUGH$ default case to set star to false
										default:
											star = false;
									}
									//get next char
									previous = this.currentPosition;
									if (((this.currentCharacter = this.source[this.currentPosition++]) == '\\')
										&& (this.source[this.currentPosition] == 'u')) {
										//-------------unicode traitement ------------
										getNextUnicodeChar();
										isUnicode = true;
									} else {
										isUnicode = false;
									}
									//handle the \\u case manually into comment
									if (this.currentCharacter == '\\') {
										if (this.source[this.currentPosition] == '\\')
											this.currentPosition++;
									} //jump over the \\
								}
								int token = isJavadoc ? TokenNameCOMMENT_JAVADOC : TokenNameCOMMENT_BLOCK;
								recordComment(token);
								this.commentTagStarts[this.commentPtr] = firstTag;
								if (this.taskTags != null) checkTaskTag(this.startPosition, this.currentPosition);
								if (this.tokenizeComments) {
									/*
									if (isJavadoc)
										return TokenNameCOMMENT_JAVADOC;
									return TokenNameCOMMENT_BLOCK;
									*/
									return token;
								}
							} catch (IndexOutOfBoundsException e) {
								this.currentPosition--;
								throw new InvalidInputException(UNTERMINATED_COMMENT);
							}
							break;
						}
					}
					if (getNextChar('='))
						return TokenNameDIVIDE_EQUAL;
					return TokenNameDIVIDE;
				case '\u001a' :
					if (atEnd())
						return TokenNameEOF;
					//the atEnd may not be <currentPosition == source.length> if source is only some part of a real (external) stream
					throw new InvalidInputException("Ctrl-Z"); //$NON-NLS-1$
				default :
					char c = this.currentCharacter;
					if (c < ScannerHelper.MAX_OBVIOUS) {
						if ((ScannerHelper.OBVIOUS_IDENT_CHAR_NATURES[c] & ScannerHelper.C_IDENT_START) != 0) {
							return scanIdentifierOrKeyword();
						} else if ((ScannerHelper.OBVIOUS_IDENT_CHAR_NATURES[c] & ScannerHelper.C_DIGIT) != 0) {
								return scanNumber(false);
						} else {
							return TokenNameERROR;
						}
					}
					boolean isJavaIdStart;
					if (c >= HIGH_SURROGATE_MIN_VALUE && c <= HIGH_SURROGATE_MAX_VALUE) {
						if (this.complianceLevel < ClassFileConstants.JDK1_5) {
							throw new InvalidInputException(INVALID_UNICODE_ESCAPE);
						}
						// Unicode 4 detection
						char low = (char) getNextChar();
						if (low < LOW_SURROGATE_MIN_VALUE || low > LOW_SURROGATE_MAX_VALUE) {
							// illegal low surrogate
							throw new InvalidInputException(INVALID_LOW_SURROGATE);
						}
						isJavaIdStart = ScannerHelper.isJavaIdentifierStart(this.complianceLevel, c, low);
					}
					else if (c >= LOW_SURROGATE_MIN_VALUE && c <= LOW_SURROGATE_MAX_VALUE) {
						if (this.complianceLevel < ClassFileConstants.JDK1_5) {
							throw new InvalidInputException(INVALID_UNICODE_ESCAPE);
						}
						throw new InvalidInputException(INVALID_HIGH_SURROGATE);
					} else {
						// optimized case already checked
						isJavaIdStart = ScannerHelper.isJavaIdentifierStart(this.complianceLevel, c);
					}
					if (isJavaIdStart)
						return scanIdentifierOrKeyword();
					if (ScannerHelper.isDigit(this.currentCharacter)) {
						return scanNumber(false);
					}
					return TokenNameERROR;
			}
		}
	} //-----------------end switch while try--------------------
	catch (IndexOutOfBoundsException e) {
		if (this.tokenizeWhiteSpace && (whiteStart != this.currentPosition - 1)) {
			// reposition scanner in case we are interested by spaces as tokens
			this.currentPosition--;
			this.startPosition = whiteStart;
			return TokenNameWHITESPACE;
		}
	}
	return TokenNameEOF;
}
public void getNextUnicodeChar()
	throws InvalidInputException {
	//VOID
	//handle the case of unicode.
	//when a unicode appears then we must use a buffer that holds char internal values
	//At the end of this method currentCharacter holds the new visited char
	//and currentPosition points right next after it

	//ALL getNextChar.... ARE OPTIMIZED COPIES
	int c1 = 0, c2 = 0, c3 = 0, c4 = 0, unicodeSize = 6;
	this.currentPosition++;
	if (this.currentPosition < this.eofPosition) {
		while (this.source[this.currentPosition] == 'u') {
			this.currentPosition++;
			if (this.currentPosition >= this.eofPosition) {
				this.currentPosition--;
				throw new InvalidInputException(INVALID_UNICODE_ESCAPE);
			}
			unicodeSize++;
		}
	} else {
		this.currentPosition--;
		throw new InvalidInputException(INVALID_UNICODE_ESCAPE);
	}

	if ((this.currentPosition + 4) > this.eofPosition) {
		this.currentPosition += (this.eofPosition - this.currentPosition);
		throw new InvalidInputException(INVALID_UNICODE_ESCAPE);
	}
	if ((c1 = ScannerHelper.getHexadecimalValue(this.source[this.currentPosition++])) > 15
    		|| c1 < 0
    		|| (c2 = ScannerHelper.getHexadecimalValue(this.source[this.currentPosition++])) > 15
    		|| c2 < 0
    		|| (c3 = ScannerHelper.getHexadecimalValue(this.source[this.currentPosition++])) > 15
    		|| c3 < 0
    		|| (c4 = ScannerHelper.getHexadecimalValue(this.source[this.currentPosition++])) > 15
    		|| c4 < 0){
		throw new InvalidInputException(INVALID_UNICODE_ESCAPE);
	}
	this.currentCharacter = (char) (((c1 * 16 + c2) * 16 + c3) * 16 + c4);
	//need the unicode buffer
	if (this.withoutUnicodePtr == 0) {
		//buffer all the entries that have been left aside....
		unicodeInitializeBuffer(this.currentPosition - unicodeSize - this.startPosition);
	}
	//fill the buffer with the char
	unicodeStore();
	this.unicodeAsBackSlash = this.currentCharacter == '\\';
}
public NLSTag[] getNLSTags() {
	final int length = this.nlsTagsPtr;
	if (length != 0) {
		NLSTag[] result = new NLSTag[length];
		System.arraycopy(this.nlsTags, 0, result, 0, length);
		this.nlsTagsPtr = 0;
		return result;
	}
	return null;
}
public boolean[] getIdentityComparisonLines() {
	boolean [] retVal = this.validIdentityComparisonLines;
	this.validIdentityComparisonLines = null;
	return retVal;
}
public char[] getSource(){
	return this.source;
}
protected boolean isFirstTag() {
	return true;
}
public final void jumpOverMethodBody() {

	this.wasAcr = false;
	int found = 1;
	try {
		while (true) { //loop for jumping over comments
			this.withoutUnicodePtr = 0;
			// ---------Consume white space and handles startPosition---------
			boolean isWhiteSpace;
			do {
				this.startPosition = this.currentPosition;
				if (((this.currentCharacter = this.source[this.currentPosition++]) == '\\')
					&& (this.source[this.currentPosition] == 'u')) {
					isWhiteSpace = jumpOverUnicodeWhiteSpace();
				} else {
					if (this.recordLineSeparator
							&& ((this.currentCharacter == '\r') || (this.currentCharacter == '\n'))) {
						pushLineSeparator();
					}
					isWhiteSpace = CharOperation.isWhitespace(this.currentCharacter);
				}
			} while (isWhiteSpace);

			// -------consume token until } is found---------
			NextToken: switch (this.currentCharacter) {
				case '{' :
					found++;
					break NextToken;
				case '}' :
					found--;
					if (found == 0)
						return;
					break NextToken;
				case '\'' :
					{
						boolean test;
						test = getNextChar('\\');
						if (test) {
							try {
								if (this.unicodeAsBackSlash) {
									// consume next character
									this.unicodeAsBackSlash = false;
									if (((this.currentCharacter = this.source[this.currentPosition++]) == '\\') && (this.source[this.currentPosition] == 'u')) {
										getNextUnicodeChar();
									} else {
										if (this.withoutUnicodePtr != 0) {
											unicodeStore();
										}
									}
								} else {
									this.currentCharacter = this.source[this.currentPosition++];
								}
								scanEscapeCharacter();
							} catch (InvalidInputException ex) {
								// ignore
							}
						} else {
							try { // consume next character
								this.unicodeAsBackSlash = false;
								if (((this.currentCharacter = this.source[this.currentPosition++]) == '\\')
										&& (this.source[this.currentPosition] == 'u')) {
									getNextUnicodeChar();
								} else {
									if (this.withoutUnicodePtr != 0) {
										unicodeStore();
									}
								}
							} catch (InvalidInputException ex) {
								// ignore
							}
						}
						getNextChar('\'');
						break NextToken;
					}
				case '"' :
					try {
						try { // consume next character
							this.unicodeAsBackSlash = false;
							if (((this.currentCharacter = this.source[this.currentPosition++]) == '\\')
									&& (this.source[this.currentPosition] == 'u')) {
								getNextUnicodeChar();
							} else {
								if (this.withoutUnicodePtr != 0) {
									unicodeStore();
								}
							}
						} catch (InvalidInputException ex) {
								// ignore
						}
						while (this.currentCharacter != '"') {
							if (this.currentPosition >= this.eofPosition) {
								return;
							}
							if (this.currentCharacter == '\r'){
								if (this.source[this.currentPosition] == '\n') this.currentPosition++;
								break NextToken; // the string cannot go further that the line
							}
							if (this.currentCharacter == '\n'){
								break; // the string cannot go further that the line
							}
							if (this.currentCharacter == '\\') {
								try {
									if (this.unicodeAsBackSlash) {
										// consume next character
										this.unicodeAsBackSlash = false;
										if (((this.currentCharacter = this.source[this.currentPosition++]) == '\\') && (this.source[this.currentPosition] == 'u')) {
											getNextUnicodeChar();
										} else {
											if (this.withoutUnicodePtr != 0) {
												unicodeStore();
											}
										}
									} else {
										this.currentCharacter = this.source[this.currentPosition++];
									}
									scanEscapeCharacter();
								} catch (InvalidInputException ex) {
									// ignore
								}
							}
							try { // consume next character
								this.unicodeAsBackSlash = false;
								if (((this.currentCharacter = this.source[this.currentPosition++]) == '\\')
										&& (this.source[this.currentPosition] == 'u')) {
									getNextUnicodeChar();
								} else {
									if (this.withoutUnicodePtr != 0) {
										unicodeStore();
									}
								}
							} catch (InvalidInputException ex) {
								// ignore
							}
						}
					} catch (IndexOutOfBoundsException e) {
						return;
					}
					break NextToken;
				case '/' :
					{
						int test;
						if ((test = getNextChar('/', '*')) == 0) { //line comment
							try {
								this.lastCommentLinePosition = this.currentPosition;
								//get the next char
								if (((this.currentCharacter = this.source[this.currentPosition++]) == '\\')
										&& (this.source[this.currentPosition] == 'u')) {
									getNextUnicodeChar();
								}
								//handle the \\u case manually into comment
								if (this.currentCharacter == '\\') {
									if (this.source[this.currentPosition] == '\\')
										this.currentPosition++;
								} //jump over the \\
								boolean isUnicode = false;
								while (this.currentCharacter != '\r' && this.currentCharacter != '\n') {
									if (this.currentPosition >= this.eofPosition) {
										this.lastCommentLinePosition = this.currentPosition;
										this.currentPosition ++;
										// this avoids duplicating the code inside the catch(IndexOutOfBoundsException e) below
										throw new IndexOutOfBoundsException();
									}
									this.lastCommentLinePosition = this.currentPosition;
									//get the next char
									isUnicode = false;
									if (((this.currentCharacter = this.source[this.currentPosition++]) == '\\')
											&& (this.source[this.currentPosition] == 'u')) {
										isUnicode = true;
										getNextUnicodeChar();
									}
									//handle the \\u case manually into comment
									if (this.currentCharacter == '\\') {
										if (this.source[this.currentPosition] == '\\')
											this.currentPosition++;
									} //jump over the \\
								}
								/*
								 * We need to completely consume the line break
								 */
								if (this.currentCharacter == '\r'
										&& this.eofPosition > this.currentPosition) {
									if (this.source[this.currentPosition] == '\n') {
										this.currentPosition++;
										this.currentCharacter = '\n';
									} else if ((this.source[this.currentPosition] == '\\')
											&& (this.source[this.currentPosition + 1] == 'u')) {
										isUnicode = true;
										getNextUnicodeChar();
									}
								}
								recordComment(TokenNameCOMMENT_LINE);
								if (this.recordLineSeparator
									&& ((this.currentCharacter == '\r') || (this.currentCharacter == '\n'))) {
										if ((this.checkNonExternalizedStringLiterals || this.checkUninternedIdentityComparison) &&
												this.lastPosition < this.currentPosition) {
											parseTags();
										}
										if (this.recordLineSeparator) {
											if (isUnicode) {
												pushUnicodeLineSeparator();
											} else {
												pushLineSeparator();
											}
										}
									}
							} catch (IndexOutOfBoundsException e) {
								 //an eof will then be generated
								this.currentPosition--;
								recordComment(TokenNameCOMMENT_LINE);
								if ((this.checkNonExternalizedStringLiterals || this.checkUninternedIdentityComparison) &&
										this.lastPosition < this.currentPosition) {
									parseTags();
								}
								if (!this.tokenizeComments) {
									this.currentPosition++;
								}
							}
							break NextToken;
						}
						if (test > 0) { //traditional and javadoc comment
							boolean isJavadoc = false;
							try { //get the next char
								boolean star = false;
								int previous;
								boolean isUnicode = false;
								// consume next character
								this.unicodeAsBackSlash = false;
								if (((this.currentCharacter = this.source[this.currentPosition++]) == '\\')
										&& (this.source[this.currentPosition] == 'u')) {
									getNextUnicodeChar();
									isUnicode = true;
								} else {
									isUnicode = false;
									if (this.withoutUnicodePtr != 0) {
										unicodeStore();
									}
								}

								if (this.currentCharacter == '*') {
									isJavadoc = true;
									star = true;
								}
								if ((this.currentCharacter == '\r') || (this.currentCharacter == '\n')) {
									if (this.recordLineSeparator) {
										if (isUnicode) {
											pushUnicodeLineSeparator();
										} else {
											pushLineSeparator();
										}
									}
								}
								isUnicode = false;
								previous = this.currentPosition;
								if (((this.currentCharacter = this.source[this.currentPosition++]) == '\\')
										&& (this.source[this.currentPosition] == 'u')) {
									getNextUnicodeChar();
									isUnicode = true;
								} else {
									isUnicode = false;
								}
								//handle the \\u case manually into comment
								if (this.currentCharacter == '\\') {
									if (this.source[this.currentPosition] == '\\')
										this.currentPosition++; //jump over the \\
								}
								// empty comment is not a javadoc /**/
								if (this.currentCharacter == '/') {
									isJavadoc = false;
								}
								//loop until end of comment */
								int firstTag = 0;
								while ((this.currentCharacter != '/') || (!star)) {
									if (this.currentPosition >= this.eofPosition) {
										return;
									}
									if ((this.currentCharacter == '\r') || (this.currentCharacter == '\n')) {
										if (this.recordLineSeparator) {
											if (isUnicode) {
												pushUnicodeLineSeparator();
											} else {
												pushLineSeparator();
											}
										}
									}
									switch (this.currentCharacter) {
										case '*':
											star = true;
											break;
										case '@':
											if (firstTag == 0 && this.isFirstTag()) {
												firstTag = previous;
											}
											//$FALL-THROUGH$ default case to set star to false
										default:
											star = false;
									}
									//get next char
									previous = this.currentPosition;
									if (((this.currentCharacter = this.source[this.currentPosition++]) == '\\')
											&& (this.source[this.currentPosition] == 'u')) {
										getNextUnicodeChar();
										isUnicode = true;
									} else {
										isUnicode = false;
									}
									//handle the \\u case manually into comment
									if (this.currentCharacter == '\\') {
										if (this.source[this.currentPosition] == '\\')
											this.currentPosition++;
									} //jump over the \\
								}
								recordComment(isJavadoc ? TokenNameCOMMENT_JAVADOC : TokenNameCOMMENT_BLOCK);
								this.commentTagStarts[this.commentPtr] = firstTag;
							} catch (IndexOutOfBoundsException e) {
								return;
							}
							break NextToken;
						}
						break NextToken;
					}

				default :
					try {
						char c = this.currentCharacter;
						if (c < ScannerHelper.MAX_OBVIOUS) {
							if ((ScannerHelper.OBVIOUS_IDENT_CHAR_NATURES[c] & ScannerHelper.C_IDENT_START) != 0) {
								scanIdentifierOrKeyword();
								break NextToken;
							} else if ((ScannerHelper.OBVIOUS_IDENT_CHAR_NATURES[c] & ScannerHelper.C_DIGIT) != 0) {
								scanNumber(false);
								break NextToken;
							} else {
								break NextToken;
							}
						}
						boolean isJavaIdStart;
						if (c >= HIGH_SURROGATE_MIN_VALUE && c <= HIGH_SURROGATE_MAX_VALUE) {
							if (this.complianceLevel < ClassFileConstants.JDK1_5) {
								throw new InvalidInputException(INVALID_UNICODE_ESCAPE);
							}
							// Unicode 4 detection
							char low = (char) getNextChar();
							if (low < LOW_SURROGATE_MIN_VALUE || low > LOW_SURROGATE_MAX_VALUE) {
								// illegal low surrogate
								break NextToken;
							}
							isJavaIdStart = ScannerHelper.isJavaIdentifierStart(this.complianceLevel, c, low);
						} else if (c >= LOW_SURROGATE_MIN_VALUE && c <= LOW_SURROGATE_MAX_VALUE) {
							break NextToken;
						} else {
							// optimized case already checked
							isJavaIdStart = ScannerHelper.isJavaIdentifierStart(this.complianceLevel, c);
						}
						if (isJavaIdStart) {
							scanIdentifierOrKeyword();
							break NextToken;
						}
//						if (ScannerHelper.isDigit(this.currentCharacter)) {
//							scanNumber(false);
//							break NextToken;
//						}
					} catch (InvalidInputException ex) {
						// ignore
					}
			}
		}
		//-----------------end switch while try--------------------
	} catch (IndexOutOfBoundsException | InvalidInputException e) {
		// ignore
	}
	return;
}
public final boolean jumpOverUnicodeWhiteSpace() throws InvalidInputException {
	//BOOLEAN
	//handle the case of unicode. Jump over the next whiteSpace
	//making startPosition pointing on the next available char
	//On false, the currentCharacter is filled up with a potential
	//correct char

	this.wasAcr = false;
	getNextUnicodeChar();
	return CharOperation.isWhitespace(this.currentCharacter);
}

final char[] optimizedCurrentTokenSource1() {
	//return always the same char[] build only once

	//optimization at no speed cost of 99.5 % of the singleCharIdentifier
	char charOne = this.source[this.startPosition];
	switch (charOne) {
		case 'a' :
			return charArray_a;
		case 'b' :
			return charArray_b;
		case 'c' :
			return charArray_c;
		case 'd' :
			return charArray_d;
		case 'e' :
			return charArray_e;
		case 'f' :
			return charArray_f;
		case 'g' :
			return charArray_g;
		case 'h' :
			return charArray_h;
		case 'i' :
			return charArray_i;
		case 'j' :
			return charArray_j;
		case 'k' :
			return charArray_k;
		case 'l' :
			return charArray_l;
		case 'm' :
			return charArray_m;
		case 'n' :
			return charArray_n;
		case 'o' :
			return charArray_o;
		case 'p' :
			return charArray_p;
		case 'q' :
			return charArray_q;
		case 'r' :
			return charArray_r;
		case 's' :
			return charArray_s;
		case 't' :
			return charArray_t;
		case 'u' :
			return charArray_u;
		case 'v' :
			return charArray_v;
		case 'w' :
			return charArray_w;
		case 'x' :
			return charArray_x;
		case 'y' :
			return charArray_y;
		case 'z' :
			return charArray_z;
		default :
			return new char[] {charOne};
	}
}
final char[] optimizedCurrentTokenSource2() {
	//try to return the same char[] build only once

	char[] src = this.source;
	int start = this.startPosition;
	char c0 , c1;
	int hash = (((c0=src[start]) << 6) + (c1=src[start+1])) % TableSize;
	char[][] table = this.charArray_length[0][hash];
	int i = this.newEntry2;
	while (++i < InternalTableSize) {
		char[] charArray = table[i];
		if ((c0 == charArray[0]) && (c1 == charArray[1]))
			return charArray;
	}
	//---------other side---------
	i = -1;
	int max = this.newEntry2;
	while (++i <= max) {
		char[] charArray = table[i];
		if ((c0 == charArray[0]) && (c1 == charArray[1]))
			return charArray;
	}
	//--------add the entry-------
	if (++max >= InternalTableSize) max = 0;
	char[] r;
	System.arraycopy(src, start, r= new char[2], 0, 2);
	//newIdentCount++;
	return table[this.newEntry2 = max] = r; //(r = new char[] {c0, c1});
}
final char[] optimizedCurrentTokenSource3() {
	//try to return the same char[] build only once

	char[] src = this.source;
	int start = this.startPosition;
	char c0, c1=src[start+1], c2;
	int hash = (((c0=src[start])<< 6) + (c2=src[start+2])) % TableSize;
//	int hash = ((c0 << 12) + (c1<< 6) + c2) % TableSize;
	char[][] table = this.charArray_length[1][hash];
	int i = this.newEntry3;
	while (++i < InternalTableSize) {
		char[] charArray = table[i];
		if ((c0 == charArray[0]) && (c1 == charArray[1]) && (c2 == charArray[2]))
			return charArray;
	}
	//---------other side---------
	i = -1;
	int max = this.newEntry3;
	while (++i <= max) {
		char[] charArray = table[i];
		if ((c0 == charArray[0]) && (c1 == charArray[1]) && (c2 == charArray[2]))
			return charArray;
	}
	//--------add the entry-------
	if (++max >= InternalTableSize) max = 0;
	char[] r;
	System.arraycopy(src, start, r= new char[3], 0, 3);
	//newIdentCount++;
	return table[this.newEntry3 = max] = r; //(r = new char[] {c0, c1, c2});
}
final char[] optimizedCurrentTokenSource4() {
	//try to return the same char[] build only once

	char[] src = this.source;
	int start = this.startPosition;
	char c0, c1 = src[start+1], c2, c3 = src[start+3];
	int hash = (((c0=src[start]) << 6) + (c2=src[start+2])) % TableSize;
//	int hash = (int) (((((long) c0) << 18) + (c1 << 12) + (c2 << 6) + c3) % TableSize);
	char[][] table = this.charArray_length[2][hash];
	int i = this.newEntry4;
	while (++i < InternalTableSize) {
		char[] charArray = table[i];
		if ((c0 == charArray[0])
			&& (c1 == charArray[1])
			&& (c2 == charArray[2])
			&& (c3 == charArray[3]))
			return charArray;
	}
	//---------other side---------
	i = -1;
	int max = this.newEntry4;
	while (++i <= max) {
		char[] charArray = table[i];
		if ((c0 == charArray[0])
			&& (c1 == charArray[1])
			&& (c2 == charArray[2])
			&& (c3 == charArray[3]))
			return charArray;
	}
	//--------add the entry-------
	if (++max >= InternalTableSize) max = 0;
	char[] r;
	System.arraycopy(src, start, r= new char[4], 0, 4);
	//newIdentCount++;
	return table[this.newEntry4 = max] = r; //(r = new char[] {c0, c1, c2, c3});
}
final char[] optimizedCurrentTokenSource5() {
	//try to return the same char[] build only once

	char[] src = this.source;
	int start = this.startPosition;
	char c0, c1 = src[start+1], c2, c3 = src[start+3], c4;
	int hash = (((c0=src[start]) << 12) +((c2=src[start+2]) << 6) + (c4=src[start+4])) % TableSize;
//	int hash = (int) (((((long) c0) << 24) + (((long) c1) << 18) + (c2 << 12) + (c3 << 6) + c4) % TableSize);
	char[][] table = this.charArray_length[3][hash];
	int i = this.newEntry5;
	while (++i < InternalTableSize) {
		char[] charArray = table[i];
		if ((c0 == charArray[0])
			&& (c1 == charArray[1])
			&& (c2 == charArray[2])
			&& (c3 == charArray[3])
			&& (c4 == charArray[4]))
			return charArray;
	}
	//---------other side---------
	i = -1;
	int max = this.newEntry5;
	while (++i <= max) {
		char[] charArray = table[i];
		if ((c0 == charArray[0])
			&& (c1 == charArray[1])
			&& (c2 == charArray[2])
			&& (c3 == charArray[3])
			&& (c4 == charArray[4]))
			return charArray;
	}
	//--------add the entry-------
	if (++max >= InternalTableSize) max = 0;
	char[] r;
	System.arraycopy(src, start, r= new char[5], 0, 5);
	//newIdentCount++;
	return table[this.newEntry5 = max] = r; //(r = new char[] {c0, c1, c2, c3, c4});
}
final char[] optimizedCurrentTokenSource6() {
	//try to return the same char[] build only once

	char[] src = this.source;
	int start = this.startPosition;
	char c0, c1 = src[start+1], c2, c3 = src[start+3], c4, c5 = src[start+5];
	int hash = (((c0=src[start]) << 12) +((c2=src[start+2]) << 6) + (c4=src[start+4])) % TableSize;
//	int hash = (int)(((((long) c0) << 32) + (((long) c1) << 24) + (((long) c2) << 18) + (c3 << 12) + (c4 << 6) + c5) % TableSize);
	char[][] table = this.charArray_length[4][hash];
	int i = this.newEntry6;
	while (++i < InternalTableSize) {
		char[] charArray = table[i];
		if ((c0 == charArray[0])
			&& (c1 == charArray[1])
			&& (c2 == charArray[2])
			&& (c3 == charArray[3])
			&& (c4 == charArray[4])
			&& (c5 == charArray[5]))
			return charArray;
	}
	//---------other side---------
	i = -1;
	int max = this.newEntry6;
	while (++i <= max) {
		char[] charArray = table[i];
		if ((c0 == charArray[0])
			&& (c1 == charArray[1])
			&& (c2 == charArray[2])
			&& (c3 == charArray[3])
			&& (c4 == charArray[4])
			&& (c5 == charArray[5]))
			return charArray;
	}
	//--------add the entry-------
	if (++max >= InternalTableSize) max = 0;
	char[] r;
	System.arraycopy(src, start, r= new char[6], 0, 6);
	//newIdentCount++;
	return table[this.newEntry6 = max] = r; //(r = new char[] {c0, c1, c2, c3, c4, c5});
}
public boolean isInModuleDeclaration() {
	return this.fakeInModule || this.insideModuleInfo ||
			(this.activeParser != null ? this.activeParser.isParsingModuleDeclaration() : false);
}
protected boolean areRestrictedModuleKeywordsActive() {
	return this.scanContext != null && this.scanContext != ScanContext.INACTIVE;
}
void updateScanContext(int token) {
	switch (token) {
		case TerminalTokens.TokenNameSEMICOLON:	// next could be a KEYWORD
		case TerminalTokens.TokenNameRBRACE:
		case TokenNameRPAREN:
			this.scanContext = ScanContext.EXPECTING_KEYWORD;
			break;
		case TokenNameopen:
			this.scanContext = ScanContext.EXPECTING_KEYWORD;
			break;
		case TokenNamerequires:
			this.scanContext = ScanContext.AFTER_REQUIRES;
			break;
		case TokenNamemodule:
		case TokenNameexports:
		case TokenNameopens:
		case TokenNameuses:
		case TokenNameprovides:
		case TokenNameto:
		case TokenNamewith:
		case TokenNametransitive:			
		case TokenNameDOT:
		case TokenNameimport:
		case TokenNameAT:
		case TokenNameAT308:
		case TokenNameCOMMA:
			this.scanContext = ScanContext.EXPECTING_IDENTIFIER;
			break;
		case TokenNameIdentifier:
			this.scanContext = ScanContext.EXPECTING_KEYWORD;
			break;
		case TerminalTokens.TokenNameLBRACE:
			this.scanContext = ScanContext.EXPECTING_KEYWORD;
			break;
		default: // anything else is unexpected and should not alter the context
			break;
	}
}

private void parseTags() {
	int position = 0;
	final int currentStartPosition = this.startPosition;
	final int currentLinePtr = this.linePtr;
	if (currentLinePtr >= 0) {
		position = this.lineEnds[currentLinePtr] + 1;
	}
	while (ScannerHelper.isWhitespace(this.source[position])) {
		position++;
	}
	if (currentStartPosition == position) {
		// the whole line is commented out
		return;
	}
	char[] s = null;
	int sourceEnd = this.currentPosition;
	int sourceStart = currentStartPosition;
	int sourceDelta = 0;
	if (this.withoutUnicodePtr != 0) {
		// 0 is used as a fast test flag so the real first char is in position 1
		System.arraycopy(
			this.withoutUnicodeBuffer,
			1,
			s = new char[this.withoutUnicodePtr],
			0,
			this.withoutUnicodePtr);
		sourceEnd = this.withoutUnicodePtr;
		sourceStart = 1;
		sourceDelta = currentStartPosition;
	} else {
		s = this.source;
	}
	int pos;
	if (this.checkNonExternalizedStringLiterals &&
			(pos = CharOperation.indexOf(TAG_PREFIX, s, true, sourceStart, sourceEnd)) != -1) {
		if (this.nlsTags == null) {
			this.nlsTags = new NLSTag[10];
			this.nlsTagsPtr = 0;
		}
		while (pos != -1) {
			int start = pos + TAG_PREFIX_LENGTH;
			int end = CharOperation.indexOf(TAG_POSTFIX, s, start, sourceEnd);
			if (end != -1) {
				NLSTag currentTag = null;
				final int currentLine = currentLinePtr + 1;
				try {
					currentTag = new NLSTag(pos + sourceDelta, end + sourceDelta, currentLine, extractInt(s, start, end));
				} catch (NumberFormatException e) {
					currentTag = new NLSTag(pos + sourceDelta, end + sourceDelta, currentLine, -1);
				}
				if (this.nlsTagsPtr == this.nlsTags.length) {
					// resize
					System.arraycopy(this.nlsTags, 0, (this.nlsTags = new NLSTag[this.nlsTagsPtr + 10]), 0, this.nlsTagsPtr);
				}
				this.nlsTags[this.nlsTagsPtr++] = currentTag;
			} else {
				end = start;
			}
			pos = CharOperation.indexOf(TAG_PREFIX, s, true, end, sourceEnd);
		}
	} 
	
	if (this.checkUninternedIdentityComparison &&
			(pos = CharOperation.indexOf(IDENTITY_COMPARISON_TAG, s, true, sourceStart, sourceEnd)) != -1) {
		if (this.validIdentityComparisonLines == null) {
			this.validIdentityComparisonLines = new boolean[0];
		}
		int currentLine = currentLinePtr + 1;
		int length = this.validIdentityComparisonLines.length;
		System.arraycopy(this.validIdentityComparisonLines, 0, this.validIdentityComparisonLines = new boolean[currentLine + 1], 0, length);
		this.validIdentityComparisonLines[currentLine] = true;
	}
}
private int extractInt(char[] array, int start, int end) {
	int value = 0;
	for (int i = start; i < end; i++) {
		final char currentChar = array[i];
		int digit = 0;
		switch(currentChar) {
			case '0' :
				digit = 0;
				break;
			case '1' :
				digit = 1;
				break;
			case '2' :
				digit = 2;
				break;
			case '3' :
				digit = 3;
				break;
			case '4' :
				digit = 4;
				break;
			case '5' :
				digit = 5;
				break;
			case '6' :
				digit = 6;
				break;
			case '7' :
				digit = 7;
				break;
			case '8' :
				digit = 8;
				break;
			case '9' :
				digit = 9;
				break;
			default :
				throw new NumberFormatException();
		}
		value *= 10;
		if (digit < 0) throw new NumberFormatException();
		value += digit;
	}
	return value;
}
public final void pushLineSeparator() {
	//see comment on isLineDelimiter(char) for the use of '\n' and '\r'
	final int INCREMENT = 250;
	//currentCharacter is at position currentPosition-1
	// cr 000D
	if (this.currentCharacter == '\r') {
		int separatorPos = this.currentPosition - 1;
		if ((this.linePtr >= 0) && (this.lineEnds[this.linePtr] >= separatorPos)) return;
		int length = this.lineEnds.length;
		if (++this.linePtr >=  length)
			System.arraycopy(this.lineEnds, 0, this.lineEnds = new int[2*length + INCREMENT], 0, length);
		this.lineEnds[this.linePtr] = separatorPos;
		// look-ahead for merged cr+lf
		try {
			if (this.source[this.currentPosition] == '\n') {
				//System.out.println("look-ahead LF-" + this.currentPosition);
				this.lineEnds[this.linePtr] = this.currentPosition;
				this.currentPosition++;
				this.wasAcr = false;
			} else {
				this.wasAcr = true;
			}
		} catch(IndexOutOfBoundsException e) {
			this.wasAcr = true;
		}
	} else {
		// lf 000A
		if (this.currentCharacter == '\n') { //must merge eventual cr followed by lf
			if (this.wasAcr && (this.lineEnds[this.linePtr] == (this.currentPosition - 2))) {
				//System.out.println("merge LF-" + (this.currentPosition - 1));
				this.lineEnds[this.linePtr] = this.currentPosition - 1;
			} else {
				int separatorPos = this.currentPosition - 1;
				if ((this.linePtr >= 0) && (this.lineEnds[this.linePtr] >= separatorPos)) return;
				int length = this.lineEnds.length;
				if (++this.linePtr >=  length)
					System.arraycopy(this.lineEnds, 0, this.lineEnds = new int[2*length + INCREMENT], 0, length);
				this.lineEnds[this.linePtr] = separatorPos;
			}
			this.wasAcr = false;
		}
	}
}
public final void pushUnicodeLineSeparator() {
	// cr 000D
	if (this.currentCharacter == '\r') {
		if (this.source[this.currentPosition] == '\n') {
			this.wasAcr = false;
		} else {
			this.wasAcr = true;
		}
	} else {
		// lf 000A
		if (this.currentCharacter == '\n') { //must merge eventual cr followed by lf
			this.wasAcr = false;
		}
	}
}

public void recordComment(int token) {
	// compute position
	int commentStart = this.startPosition;
	int stopPosition = this.currentPosition;
	switch (token) {
		case TokenNameCOMMENT_LINE:
			// both positions are negative
			commentStart = -this.startPosition;
			stopPosition = -this.lastCommentLinePosition;
			break;
		case TokenNameCOMMENT_BLOCK:
			// only end position is negative
			stopPosition = -this.currentPosition;
			break;
	}

	// a new comment is recorded
	int length = this.commentStops.length;
	if (++this.commentPtr >=  length) {
		int newLength = length + COMMENT_ARRAYS_SIZE*10;
		System.arraycopy(this.commentStops, 0, this.commentStops = new int[newLength], 0, length);
		System.arraycopy(this.commentStarts, 0, this.commentStarts = new int[newLength], 0, length);
		System.arraycopy(this.commentTagStarts, 0, this.commentTagStarts = new int[newLength], 0, length);
	}
	this.commentStops[this.commentPtr] = stopPosition;
	this.commentStarts[this.commentPtr] = commentStart;
}

/**
 * Reposition the scanner on some portion of the original source. The given endPosition is the last valid position.
 * Beyond this position, the scanner will answer EOF tokens (<code>ITerminalSymbols.TokenNameEOF</code>).
 *
 * @param begin the given start position
 * @param end the given end position
 */
public void resetTo(int begin, int end) {
	resetTo(begin, end, isInModuleDeclaration());
}
public void resetTo(int begin, int end, boolean isModuleInfo) {
	resetTo(begin, end, isModuleInfo, null);
}
/**
 * Reposition the scanner on some portion of the original source. The given endPosition is the last valid position.
 * Beyond this position, the scanner will answer EOF tokens (<code>ITerminalSymbols.TokenNameEOF</code>).
 *
 * @param begin the given start position
 * @param end the given end position
 * @param isModuleInfo if true apply rules for restricted keywords even without a connection to a properly configured parser
 * @param context The scan context to use for restricted keyword support, use null to compute
 */
public void resetTo(int begin, int end, boolean isModuleInfo, ScanContext context) {
	//reset the scanner to a given position where it may rescan again

	this.diet = false;
	this.initialPosition = this.startPosition = this.currentPosition = begin;
	if (this.source != null && this.source.length < end) {
		this.eofPosition = this.source.length;
	} else {
		this.eofPosition = end < Integer.MAX_VALUE ? end + 1 : end;
	}
	this.commentPtr = -1; // reset comment stack
	this.foundTaskCount = 0;
	this.lookBack[0] = this.lookBack[1] = this.nextToken = TokenNameNotAToken;
	this.consumingEllipsisAnnotations = false;
	this.insideModuleInfo = isModuleInfo;
	this.scanContext = context == null ? getScanContext(begin) : context;
}

private ScanContext getScanContext(int begin) {
	if (!isInModuleDeclaration())
		return ScanContext.INACTIVE;
	if (begin == 0)
		return ScanContext.EXPECTING_KEYWORD;
	CompilerOptions options = new CompilerOptions();
	options.complianceLevel = this.complianceLevel;
	options.sourceLevel = this.sourceLevel;
	ScanContextDetector parser = new ScanContextDetector(options);
	return parser.getScanContext(this.source, begin - 1);
}

protected final void scanEscapeCharacter() throws InvalidInputException {
	// the string with "\\u" is a legal string of two chars \ and u
	//thus we use a direct access to the source (for regular cases).
	switch (this.currentCharacter) {
		case 'b' :
			this.currentCharacter = '\b';
			break;
		case 't' :
			this.currentCharacter = '\t';
			break;
		case 'n' :
			this.currentCharacter = '\n';
			break;
		case 'f' :
			this.currentCharacter = '\f';
			break;
		case 'r' :
			this.currentCharacter = '\r';
			break;
		case '\"' :
			this.currentCharacter = '\"';
			break;
		case '\'' :
			this.currentCharacter = '\'';
			break;
		case '\\' :
			this.currentCharacter = '\\';
			break;
		default :
			// -----------octal escape--------------
			// OctalDigit
			// OctalDigit OctalDigit
			// ZeroToThree OctalDigit OctalDigit

			int number = ScannerHelper.getHexadecimalValue(this.currentCharacter);
			if (number >= 0 && number <= 7) {
				boolean zeroToThreeNot = number > 3;
				if (ScannerHelper.isDigit(this.currentCharacter = this.source[this.currentPosition++])) {
					int digit = ScannerHelper.getHexadecimalValue(this.currentCharacter);
					if (digit >= 0 && digit <= 7) {
						number = (number * 8) + digit;
						if (ScannerHelper.isDigit(this.currentCharacter = this.source[this.currentPosition++])) {
							if (zeroToThreeNot) {// has read \NotZeroToThree OctalDigit Digit --> ignore last character
								this.currentPosition--;
							} else {
								digit = ScannerHelper.getHexadecimalValue(this.currentCharacter);
								if (digit >= 0 && digit <= 7){ // has read \ZeroToThree OctalDigit OctalDigit
									number = (number * 8) + digit;
								} else {// has read \ZeroToThree OctalDigit NonOctalDigit --> ignore last character
									this.currentPosition--;
								}
							}
						} else { // has read \OctalDigit NonDigit--> ignore last character
							this.currentPosition--;
						}
					} else { // has read \OctalDigit NonOctalDigit--> ignore last character
						this.currentPosition--;
					}
				} else { // has read \OctalDigit --> ignore last character
					this.currentPosition--;
				}
				if (number > 255)
					throw new InvalidInputException(INVALID_ESCAPE);
				this.currentCharacter = (char) number;
			} else
				throw new InvalidInputException(INVALID_ESCAPE);
	}
}
public int scanIdentifierOrKeywordWithBoundCheck() {
	//test keywords

	//first dispatch on the first char.
	//then the length. If there are several
	//keywors with the same length AND the same first char, then do another
	//dispatch on the second char
	this.useAssertAsAnIndentifier = false;
	this.useEnumAsAnIndentifier = false;

	char[] src = this.source;
	identLoop: {
		int pos;
		int srcLength = this.eofPosition;
		while (true) {
			if ((pos = this.currentPosition) >= srcLength) // handle the obvious case upfront
				break identLoop;
			char c = src[pos];
			if (c < ScannerHelper.MAX_OBVIOUS) {
				if ((ScannerHelper.OBVIOUS_IDENT_CHAR_NATURES[c] &
						(ScannerHelper.C_UPPER_LETTER | ScannerHelper.C_LOWER_LETTER | ScannerHelper.C_IDENT_PART | ScannerHelper.C_DIGIT)) != 0) {
					if (this.withoutUnicodePtr != 0) {
							this.currentCharacter = c;
							unicodeStore();
						}
						this.currentPosition++;
				} else if ((ScannerHelper.OBVIOUS_IDENT_CHAR_NATURES[c] & (ScannerHelper.C_SEPARATOR | ScannerHelper.C_JLS_SPACE)) != 0) {
						this.currentCharacter = c;
						break identLoop;
				} else {
					//System.out.println("slow<=128:  "+ c);
					while (getNextCharAsJavaIdentifierPartWithBoundCheck()){/*empty*/}
					break identLoop;
				}
			} else {
				//System.out.println("slow>>128:  "+ c);
				while (getNextCharAsJavaIdentifierPartWithBoundCheck()){/*empty*/}
				break identLoop;
			}
		}
	}

	int index, length;
	char[] data;
	if (this.withoutUnicodePtr == 0) {
		//quick test on length == 1 but not on length > 12 while most identifier
		//have a length which is <= 12...but there are lots of identifier with
		//only one char....
		if ((length = this.currentPosition - this.startPosition) == 1) {
			return TokenNameIdentifier;
		}
		data = this.source;
		index = this.startPosition;
	} else {
		if ((length = this.withoutUnicodePtr) == 1)
			return TokenNameIdentifier;
		data = this.withoutUnicodeBuffer;
		index = 1;
	}

	return internalScanIdentifierOrKeyword(index, length, data);
}
public int scanIdentifierOrKeyword() {
	//test keywords

	//first dispatch on the first char.
	//then the length. If there are several
	//keywords with the same length AND the same first char, then do another
	//dispatch on the second char
	this.useAssertAsAnIndentifier = false;
	this.useEnumAsAnIndentifier = false;

	char[] src = this.source;
	identLoop: {
		int pos;
		int srcLength = this.eofPosition;
		while (true) {
			if ((pos = this.currentPosition) >= srcLength) // handle the obvious case upfront
				break identLoop;
			char c = src[pos];
			if (c < ScannerHelper.MAX_OBVIOUS) {
				if ((ScannerHelper.OBVIOUS_IDENT_CHAR_NATURES[c] &
						(ScannerHelper.C_UPPER_LETTER | ScannerHelper.C_LOWER_LETTER | ScannerHelper.C_IDENT_PART | ScannerHelper.C_DIGIT)) != 0) {
					if (this.withoutUnicodePtr != 0) {
							this.currentCharacter = c;
							unicodeStore();
						}
						this.currentPosition++;
				} else if ((ScannerHelper.OBVIOUS_IDENT_CHAR_NATURES[c] & (ScannerHelper.C_SEPARATOR | ScannerHelper.C_JLS_SPACE)) != 0) {
						this.currentCharacter = c;
						break identLoop;
				} else {
					//System.out.println("slow<=128:  "+ c);
					while (getNextCharAsJavaIdentifierPart()){/*empty*/}
					break identLoop;
				}
			} else {
				//System.out.println("slow>>128:  "+ c);
				while (getNextCharAsJavaIdentifierPart()){/*empty*/}
				break identLoop;
			}
		}
	}

	int index, length;
	char[] data;
	if (this.withoutUnicodePtr == 0) {
		//quick test on length == 1 but not on length > 12 while most identifier
		//have a length which is <= 12...but there are lots of identifier with
		//only one char....
		if ((length = this.currentPosition - this.startPosition) == 1) {
			return TokenNameIdentifier;
		}
		data = this.source;
		index = this.startPosition;
	} else {
		if ((length = this.withoutUnicodePtr) == 1)
			return TokenNameIdentifier;
		data = this.withoutUnicodeBuffer;
		index = 1;
	}

	return internalScanIdentifierOrKeyword(index, length, data);
}
private int internalScanIdentifierOrKeyword(int index, int length, char[] data) {
	switch (data[index]) {
		case 'a' :
			switch(length) {
				case 8: //abstract
					if ((data[++index] == 'b')
						&& (data[++index] == 's')
						&& (data[++index] == 't')
						&& (data[++index] == 'r')
						&& (data[++index] == 'a')
						&& (data[++index] == 'c')
						&& (data[++index] == 't')) {
							return TokenNameabstract;
						} else {
							return TokenNameIdentifier;
						}
				case 6: // assert
					if ((data[++index] == 's')
						&& (data[++index] == 's')
						&& (data[++index] == 'e')
						&& (data[++index] == 'r')
						&& (data[++index] == 't')) {
							if (this.sourceLevel >= ClassFileConstants.JDK1_4) {
								this.containsAssertKeyword = true;
								return TokenNameassert;
							} else {
								this.useAssertAsAnIndentifier = true;
								return TokenNameIdentifier;
							}
						} else {
							return TokenNameIdentifier;
						}
				default:
					return TokenNameIdentifier;
			}
		case 'b' : //boolean break byte
			switch (length) {
				case 4 :
					if ((data[++index] == 'y') && (data[++index] == 't') && (data[++index] == 'e'))
						return TokenNamebyte;
					else
						return TokenNameIdentifier;
				case 5 :
					if ((data[++index] == 'r')
						&& (data[++index] == 'e')
						&& (data[++index] == 'a')
						&& (data[++index] == 'k'))
						return TokenNamebreak;
					else
						return TokenNameIdentifier;
				case 7 :
					if ((data[++index] == 'o')
						&& (data[++index] == 'o')
						&& (data[++index] == 'l')
						&& (data[++index] == 'e')
						&& (data[++index] == 'a')
						&& (data[++index] == 'n'))
						return TokenNameboolean;
					else
						return TokenNameIdentifier;
				default :
					return TokenNameIdentifier;
			}

		case 'c' : //case char catch const class continue
			switch (length) {
				case 4 :
					if (data[++index] == 'a')
						if ((data[++index] == 's') && (data[++index] == 'e'))
							return TokenNamecase;
						else
							return TokenNameIdentifier;
					else
						if ((data[index] == 'h') && (data[++index] == 'a') && (data[++index] == 'r'))
							return TokenNamechar;
						else
							return TokenNameIdentifier;
				case 5 :
					if (data[++index] == 'a')
						if ((data[++index] == 't') && (data[++index] == 'c') && (data[++index] == 'h'))
							return TokenNamecatch;
						else
							return TokenNameIdentifier;
					else
						if (data[index] == 'l')
							if ((data[++index] == 'a')
								&& (data[++index] == 's')
								&& (data[++index] == 's'))
								return TokenNameclass;
							else
								return TokenNameIdentifier;
						else if ((data[index] == 'o')
							&& (data[++index] == 'n')
							&& (data[++index] == 's')
							&& (data[++index] == 't'))
							return TokenNameconst; //const is not used in java ???????
						else
							return TokenNameIdentifier;
				case 8 :
					if ((data[++index] == 'o')
						&& (data[++index] == 'n')
						&& (data[++index] == 't')
						&& (data[++index] == 'i')
						&& (data[++index] == 'n')
						&& (data[++index] == 'u')
						&& (data[++index] == 'e'))
						return TokenNamecontinue;
					else
						return TokenNameIdentifier;
				default :
					return TokenNameIdentifier;
			}

		case 'd' : //default do double
			switch (length) {
				case 2 :
					if ((data[++index] == 'o'))
						return TokenNamedo;
					else
						return TokenNameIdentifier;
				case 6 :
					if ((data[++index] == 'o')
						&& (data[++index] == 'u')
						&& (data[++index] == 'b')
						&& (data[++index] == 'l')
						&& (data[++index] == 'e'))
						return TokenNamedouble;
					else
						return TokenNameIdentifier;
				case 7 :
					if ((data[++index] == 'e')
						&& (data[++index] == 'f')
						&& (data[++index] == 'a')
						&& (data[++index] == 'u')
						&& (data[++index] == 'l')
						&& (data[++index] == 't'))
						return TokenNamedefault;
					else
						return TokenNameIdentifier;
				default :
					return TokenNameIdentifier;
			}
		case 'e' : //else extends exports
			switch (length) {
				case 4 :
					if (data[++index] == 'l') {
						if ((data[++index] == 's') && (data[++index] == 'e')) {
							return TokenNameelse;
						} else {
							return TokenNameIdentifier;
						}
					} else if ((data[index] == 'n')
							&& (data[++index] == 'u')
							&& (data[++index] == 'm')) {
						if (this.sourceLevel >= ClassFileConstants.JDK1_5) {
							return TokenNameenum;
						} else {
							this.useEnumAsAnIndentifier = true;
							return TokenNameIdentifier;
						}
					}
					return TokenNameIdentifier;
				case 7 :
						if ((data[++index] == 'x')) {
							if ((data[++index] == 't') && (data[++index] == 'e') && (data[++index] == 'n')
									&& (data[++index] == 'd') && (data[++index] == 's')) {
								return TokenNameextends;
							} else if (areRestrictedModuleKeywordsActive()
									&& (data[index] == 'p') && (data[++index] == 'o') && (data[++index] == 'r')
									&& (data[++index] == 't') && (data[++index] == 's')) {
								return TokenNameexports;
							} else
								return TokenNameIdentifier;
						} else
							return TokenNameIdentifier;
				default :
					return TokenNameIdentifier;
			}

		case 'f' : //final finally float for false
			switch (length) {
				case 3 :
					if ((data[++index] == 'o') && (data[++index] == 'r'))
						return TokenNamefor;
					else
						return TokenNameIdentifier;
				case 5 :
					if (data[++index] == 'i')
						if ((data[++index] == 'n')
							&& (data[++index] == 'a')
							&& (data[++index] == 'l')) {
							return TokenNamefinal;
						} else
							return TokenNameIdentifier;
					else
						if (data[index] == 'l')
							if ((data[++index] == 'o')
								&& (data[++index] == 'a')
								&& (data[++index] == 't'))
								return TokenNamefloat;
							else
								return TokenNameIdentifier;
						else
							if ((data[index] == 'a')
								&& (data[++index] == 'l')
								&& (data[++index] == 's')
								&& (data[++index] == 'e'))
								return TokenNamefalse;
							else
								return TokenNameIdentifier;
				case 7 :
					if ((data[++index] == 'i')
						&& (data[++index] == 'n')
						&& (data[++index] == 'a')
						&& (data[++index] == 'l')
						&& (data[++index] == 'l')
						&& (data[++index] == 'y'))
						return TokenNamefinally;
					else
						return TokenNameIdentifier;

				default :
					return TokenNameIdentifier;
			}
		case 'g' : //goto
			if (length == 4) {
				if ((data[++index] == 'o')
					&& (data[++index] == 't')
					&& (data[++index] == 'o')) {
					return TokenNamegoto;
				}
			} //no goto in java are allowed, so why java removes this keyword ???
			return TokenNameIdentifier;

		case 'i' : //if implements import instanceof int interface
			switch (length) {
				case 2 :
					if (data[++index] == 'f')
						return TokenNameif;
					else
						return TokenNameIdentifier;
				case 3 :
					if ((data[++index] == 'n') && (data[++index] == 't'))
						return TokenNameint;
					else
						return TokenNameIdentifier;
				case 6 :
					if ((data[++index] == 'm')
						&& (data[++index] == 'p')
						&& (data[++index] == 'o')
						&& (data[++index] == 'r')
						&& (data[++index] == 't'))
						return TokenNameimport;
					else
						return TokenNameIdentifier;
				case 9 :
					if ((data[++index] == 'n')
						&& (data[++index] == 't')
						&& (data[++index] == 'e')
						&& (data[++index] == 'r')
						&& (data[++index] == 'f')
						&& (data[++index] == 'a')
						&& (data[++index] == 'c')
						&& (data[++index] == 'e'))
						return TokenNameinterface;
					else
						return TokenNameIdentifier;
				case 10 :
					if (data[++index] == 'm')
						if ((data[++index] == 'p')
							&& (data[++index] == 'l')
							&& (data[++index] == 'e')
							&& (data[++index] == 'm')
							&& (data[++index] == 'e')
							&& (data[++index] == 'n')
							&& (data[++index] == 't')
							&& (data[++index] == 's'))
							return TokenNameimplements;
						else
							return TokenNameIdentifier;
					else
						if ((data[index] == 'n')
							&& (data[++index] == 's')
							&& (data[++index] == 't')
							&& (data[++index] == 'a')
							&& (data[++index] == 'n')
							&& (data[++index] == 'c')
							&& (data[++index] == 'e')
							&& (data[++index] == 'o')
							&& (data[++index] == 'f'))
							return TokenNameinstanceof;
						else
							return TokenNameIdentifier;

				default :
					return TokenNameIdentifier;
			}

		case 'l' : //long
			if (length == 4) {
				if ((data[++index] == 'o')
					&& (data[++index] == 'n')
					&& (data[++index] == 'g')) {
					return TokenNamelong;
				}
			}
			return TokenNameIdentifier;

		case 'm': //module
			switch (length) {
				case 6 :
					if (areRestrictedModuleKeywordsActive()
						&& (data[++index] == 'o')
						&& (data[++index] == 'd')
						&& (data[++index] == 'u')
						&& (data[++index] == 'l')
						&& (data[++index] == 'e'))
						return TokenNamemodule;
					else
						return TokenNameIdentifier;
				default :
					return TokenNameIdentifier;
			}

		case 'n' : //native new null
			switch (length) {
				case 3 :
					if ((data[++index] == 'e') && (data[++index] == 'w'))
						return TokenNamenew;
					else
						return TokenNameIdentifier;
				case 4 :
					if ((data[++index] == 'u') && (data[++index] == 'l') && (data[++index] == 'l'))
						return TokenNamenull;
					else
						return TokenNameIdentifier;
				case 6 :
					if ((data[++index] == 'a')
						&& (data[++index] == 't')
						&& (data[++index] == 'i')
						&& (data[++index] == 'v')
						&& (data[++index] == 'e')) {
						return TokenNamenative;
					} else
						return TokenNameIdentifier;
				default :
					return TokenNameIdentifier;
			}

		case 'o':
			switch (length) {
				case 4 :
					if (areRestrictedModuleKeywordsActive() && (data[++index] == 'p') && (data[++index] == 'e') && (data[++index] == 'n'))
						return TokenNameopen;
					else
						return TokenNameIdentifier;
				case 5 :
					if (areRestrictedModuleKeywordsActive()
							&& (data[++index] == 'p')
							&& (data[++index] == 'e')
							&& (data[++index] == 'n')
							&& (data[++index] == 's'))
						return TokenNameopens;
					else
						return TokenNameIdentifier;
				default :
					return TokenNameIdentifier;
			}
		case 'p' : //package private protected public provides
			switch (length) {
				case 6 :
					if ((data[++index] == 'u')
						&& (data[++index] == 'b')
						&& (data[++index] == 'l')
						&& (data[++index] == 'i')
						&& (data[++index] == 'c')) {
						return TokenNamepublic;
					} else
						return TokenNameIdentifier;
				case 7 :
					if (data[++index] == 'a')
						if ((data[++index] == 'c')
							&& (data[++index] == 'k')
							&& (data[++index] == 'a')
							&& (data[++index] == 'g')
							&& (data[++index] == 'e'))
							return TokenNamepackage;
						else
							return TokenNameIdentifier;
					else
						if ((data[index] == 'r')
							&& (data[++index] == 'i')
							&& (data[++index] == 'v')
							&& (data[++index] == 'a')
							&& (data[++index] == 't')
							&& (data[++index] == 'e')) {
							return TokenNameprivate;
						} else
							return TokenNameIdentifier;
				case 8 :
					if (areRestrictedModuleKeywordsActive()
						&& (data[++index] == 'r')
						&& (data[++index] == 'o')
						&& (data[++index] == 'v')
						&& (data[++index] == 'i')
						&& (data[++index] == 'd')
						&& (data[++index] == 'e')
						&& (data[++index] == 's')) {
						return TokenNameprovides;
					} else
						return TokenNameIdentifier;
				case 9 :
					if ((data[++index] == 'r')
						&& (data[++index] == 'o')
						&& (data[++index] == 't')
						&& (data[++index] == 'e')
						&& (data[++index] == 'c')
						&& (data[++index] == 't')
						&& (data[++index] == 'e')
						&& (data[++index] == 'd')) {
						return TokenNameprotected;
					} else
						return TokenNameIdentifier;

				default :
					return TokenNameIdentifier;
			}

		case 'r' : //return requires
			switch (length) {
				case 6:
					if ((data[++index] == 'e')
						&& (data[++index] == 't')
						&& (data[++index] == 'u')
						&& (data[++index] == 'r')
						&& (data[++index] == 'n')) {
						return TokenNamereturn;
					} else 
						return TokenNameIdentifier;
				case 8:
					if (areRestrictedModuleKeywordsActive()
						&& (data[++index] == 'e')
						&& (data[++index] == 'q')
						&& (data[++index] == 'u')
						&& (data[++index] == 'i')
						&& (data[++index] == 'r')
						&& (data[++index] == 'e')
						&& (data[++index] == 's')) {
						return TokenNamerequires;
					} else 
						return TokenNameIdentifier;
			}
			return TokenNameIdentifier;

		case 's' : //short static super switch synchronized strictfp
			switch (length) {
				case 5 :
					if (data[++index] == 'h')
						if ((data[++index] == 'o') && (data[++index] == 'r') && (data[++index] == 't'))
							return TokenNameshort;
						else
							return TokenNameIdentifier;
					else
						if ((data[index] == 'u')
							&& (data[++index] == 'p')
							&& (data[++index] == 'e')
							&& (data[++index] == 'r'))
							return TokenNamesuper;
						else
							return TokenNameIdentifier;

				case 6 :
					if (data[++index] == 't')
						if ((data[++index] == 'a')
							&& (data[++index] == 't')
							&& (data[++index] == 'i')
							&& (data[++index] == 'c')) {
							return TokenNamestatic;
						} else
							return TokenNameIdentifier;
					else
						if ((data[index] == 'w')
							&& (data[++index] == 'i')
							&& (data[++index] == 't')
							&& (data[++index] == 'c')
							&& (data[++index] == 'h'))
							return TokenNameswitch;
						else
							return TokenNameIdentifier;
				case 8 :
					if ((data[++index] == 't')
						&& (data[++index] == 'r')
						&& (data[++index] == 'i')
						&& (data[++index] == 'c')
						&& (data[++index] == 't')
						&& (data[++index] == 'f')
						&& (data[++index] == 'p'))
						return TokenNamestrictfp;
					else
						return TokenNameIdentifier;
				case 12 :
					if ((data[++index] == 'y')
						&& (data[++index] == 'n')
						&& (data[++index] == 'c')
						&& (data[++index] == 'h')
						&& (data[++index] == 'r')
						&& (data[++index] == 'o')
						&& (data[++index] == 'n')
						&& (data[++index] == 'i')
						&& (data[++index] == 'z')
						&& (data[++index] == 'e')
						&& (data[++index] == 'd')) {
						return TokenNamesynchronized;
					} else
						return TokenNameIdentifier;
				default :
					return TokenNameIdentifier;
			}

		case 't' : //try throw throws transient this true
			switch (length) {
				case 2:
					if (areRestrictedModuleKeywordsActive() && data[++index] == 'o')
						return TokenNameto;
					else
						return TokenNameIdentifier;
				case 3 :
					if ((data[++index] == 'r') && (data[++index] == 'y'))
						return TokenNametry;
					else
						return TokenNameIdentifier;
				case 4 :
					if (data[++index] == 'h')
						if ((data[++index] == 'i') && (data[++index] == 's'))
							return TokenNamethis;
						else
							return TokenNameIdentifier;
					else
						if ((data[index] == 'r') && (data[++index] == 'u') && (data[++index] == 'e'))
							return TokenNametrue;
						else
							return TokenNameIdentifier;
				case 5 :
					if ((data[++index] == 'h')
						&& (data[++index] == 'r')
						&& (data[++index] == 'o')
						&& (data[++index] == 'w'))
						return TokenNamethrow;
					else
						return TokenNameIdentifier;
				case 6 :
					if ((data[++index] == 'h')
						&& (data[++index] == 'r')
						&& (data[++index] == 'o')
						&& (data[++index] == 'w')
						&& (data[++index] == 's'))
						return TokenNamethrows;
					else
						return TokenNameIdentifier;
				case 9 :
					if ((data[++index] == 'r')
						&& (data[++index] == 'a')
						&& (data[++index] == 'n')
						&& (data[++index] == 's')
						&& (data[++index] == 'i')
						&& (data[++index] == 'e')
						&& (data[++index] == 'n')
						&& (data[++index] == 't')) {
						return TokenNametransient;
					} else
						return TokenNameIdentifier;
				case 10:
					if (areRestrictedModuleKeywordsActive() && (data[++index] == 'r')
						&& (data[++index] == 'a')
						&& (data[++index] == 'n')
						&& (data[++index] == 's')
						&& (data[++index] == 'i')
						&& (data[++index] == 't')
						&& (data[++index] == 'i')
						&& (data[++index] == 'v')
						&& (data[++index] == 'e')) {
						return TokenNametransitive;
					} else
						return TokenNameIdentifier;
				default :
					return TokenNameIdentifier;
			}
		case 'u' : //uses
			switch(length) {
				case 4 :
					if (areRestrictedModuleKeywordsActive() 
							&& (data[++index] == 's') && (data[++index] == 'e') && (data[++index] == 's'))
						return TokenNameuses;
					else
						return TokenNameIdentifier;
				default :
					return TokenNameIdentifier;
			}
		case 'v' : //void volatile
			switch (length) {
				case 4 :
					if ((data[++index] == 'o') && (data[++index] == 'i') && (data[++index] == 'd'))
						return TokenNamevoid;
					else
						return TokenNameIdentifier;
				case 8 :
					if ((data[++index] == 'o')
						&& (data[++index] == 'l')
						&& (data[++index] == 'a')
						&& (data[++index] == 't')
						&& (data[++index] == 'i')
						&& (data[++index] == 'l')
						&& (data[++index] == 'e')) {
						return TokenNamevolatile;
					} else
						return TokenNameIdentifier;

				default :
					return TokenNameIdentifier;
			}

		case 'w' : //while widefp with
			switch (length) {
				case 4:
					if (areRestrictedModuleKeywordsActive()
						&& (data[++index] == 'i')
						&& (data[++index] == 't')
						&& (data[++index] == 'h'))
						return TokenNamewith;
					else
						return TokenNameIdentifier;
				case 5 :
					if ((data[++index] == 'h')
						&& (data[++index] == 'i')
						&& (data[++index] == 'l')
						&& (data[++index] == 'e'))
						return TokenNamewhile;
					else
						return TokenNameIdentifier;
					//case 6:if ( (data[++index] =='i') && (data[++index]=='d') && (data[++index]=='e') && (data[++index]=='f')&& (data[++index]=='p'))
					//return TokenNamewidefp ;
					//else
					//return TokenNameIdentifier;
				default :
					return TokenNameIdentifier;
			}

		case 'y' :
			switch (length) {
				case 5 :
					if ((data[++index] == 'i')
						&& (data[++index] == 'e')
						&& (data[++index] == 'l')
						&& (data[++index] == 'd'))
						return disambiguatedRestrictedIdentifier(TokenNameRestrictedIdentifierYield);
					//$FALL-THROUGH$
				default :
					return TokenNameIdentifier;
			}

		default :
			return TokenNameIdentifier;
	}
}


public int scanNumber(boolean dotPrefix) throws InvalidInputException {

	//when entering this method the currentCharacter is the first
	//digit of the number. It may be preceeded by a '.' when
	//dotPrefix is true

	boolean floating = dotPrefix;
	if (!dotPrefix && (this.currentCharacter == '0')) {
		if (getNextChar('x', 'X') >= 0) { //----------hexa-----------------
			int start = this.currentPosition;
			consumeDigits(16, true);
			int end = this.currentPosition;
			if (getNextChar('l', 'L') >= 0) {
				if (end == start) {
					throw new InvalidInputException(INVALID_HEXA);
				}
				return TokenNameLongLiteral;
			} else if (getNextChar('.')) {
				// hexadecimal floating point literal
				// read decimal part
				boolean hasNoDigitsBeforeDot = end == start;
				start = this.currentPosition;
				consumeDigits(16, true);
				end = this.currentPosition;
				if (hasNoDigitsBeforeDot && end == start) {
					if (this.sourceLevel < ClassFileConstants.JDK1_5) {
						throw new InvalidInputException(ILLEGAL_HEXA_LITERAL);
					}
					throw new InvalidInputException(INVALID_HEXA);
				}

				if (getNextChar('p', 'P') >= 0) { // consume next character
					this.unicodeAsBackSlash = false;
					if (((this.currentCharacter = this.source[this.currentPosition++]) == '\\')
							&& (this.source[this.currentPosition] == 'u')) {
						getNextUnicodeChar();
					} else {
						if (this.withoutUnicodePtr != 0) {
							unicodeStore();
						}
					}

					if ((this.currentCharacter == '-')
							|| (this.currentCharacter == '+')) { // consume next character
						this.unicodeAsBackSlash = false;
						if (((this.currentCharacter = this.source[this.currentPosition++]) == '\\')
								&& (this.source[this.currentPosition] == 'u')) {
							getNextUnicodeChar();
						} else {
							if (this.withoutUnicodePtr != 0) {
								unicodeStore();
							}
						}
					}
					if (!ScannerHelper.isDigit(this.currentCharacter)) {
						if (this.sourceLevel < ClassFileConstants.JDK1_5) {
							throw new InvalidInputException(ILLEGAL_HEXA_LITERAL);
						}
						if (this.currentCharacter == '_') {
							// wrongly place '_'
							consumeDigits(10);
							throw new InvalidInputException(INVALID_UNDERSCORE);
						}
						throw new InvalidInputException(INVALID_HEXA);
					}
					consumeDigits(10);
					if (getNextChar('f', 'F') >= 0) {
						if (this.sourceLevel < ClassFileConstants.JDK1_5) {
							throw new InvalidInputException(ILLEGAL_HEXA_LITERAL);
						}
						return TokenNameFloatingPointLiteral;
					}
					if (getNextChar('d', 'D') >= 0) {
						if (this.sourceLevel < ClassFileConstants.JDK1_5) {
							throw new InvalidInputException(ILLEGAL_HEXA_LITERAL);
						}
						return TokenNameDoubleLiteral;
					}
					if (getNextChar('l', 'L') >= 0) {
						if (this.sourceLevel < ClassFileConstants.JDK1_5) {
							throw new InvalidInputException(ILLEGAL_HEXA_LITERAL);
						}
						throw new InvalidInputException(INVALID_HEXA);
					}
					if (this.sourceLevel < ClassFileConstants.JDK1_5) {
						throw new InvalidInputException(ILLEGAL_HEXA_LITERAL);
					}
					return TokenNameDoubleLiteral;
				} else {
					if (this.sourceLevel < ClassFileConstants.JDK1_5) {
						throw new InvalidInputException(ILLEGAL_HEXA_LITERAL);
					}
					throw new InvalidInputException(INVALID_HEXA);
				}
			} else if (getNextChar('p', 'P') >= 0) { // consume next character
				if (end == start) { // Has no digits before exponent
					if (this.sourceLevel < ClassFileConstants.JDK1_5) {
						throw new InvalidInputException(ILLEGAL_HEXA_LITERAL);
					}
					throw new InvalidInputException(INVALID_HEXA);
				}
				this.unicodeAsBackSlash = false;
				if (((this.currentCharacter = this.source[this.currentPosition++]) == '\\')
						&& (this.source[this.currentPosition] == 'u')) {
					getNextUnicodeChar();
				} else {
					if (this.withoutUnicodePtr != 0) {
						unicodeStore();
					}
				}

				if ((this.currentCharacter == '-')
						|| (this.currentCharacter == '+')) { // consume next character
					this.unicodeAsBackSlash = false;
					if (((this.currentCharacter = this.source[this.currentPosition++]) == '\\')
							&& (this.source[this.currentPosition] == 'u')) {
						getNextUnicodeChar();
					} else {
						if (this.withoutUnicodePtr != 0) {
							unicodeStore();
						}
					}
				}
				if (!ScannerHelper.isDigit(this.currentCharacter)) {
					if (this.sourceLevel < ClassFileConstants.JDK1_5) {
						throw new InvalidInputException(ILLEGAL_HEXA_LITERAL);
					}
					if (this.currentCharacter == '_') {
						// wrongly place '_'
						consumeDigits(10);
						throw new InvalidInputException(INVALID_UNDERSCORE);
					}
					throw new InvalidInputException(INVALID_FLOAT);
				}
				consumeDigits(10);
				if (getNextChar('f', 'F') >= 0) {
					if (this.sourceLevel < ClassFileConstants.JDK1_5) {
						throw new InvalidInputException(ILLEGAL_HEXA_LITERAL);
					}
					return TokenNameFloatingPointLiteral;
				}
				if (getNextChar('d', 'D') >= 0) {
					if (this.sourceLevel < ClassFileConstants.JDK1_5) {
						throw new InvalidInputException(ILLEGAL_HEXA_LITERAL);
					}
					return TokenNameDoubleLiteral;
				}
				if (getNextChar('l', 'L') >= 0) {
					if (this.sourceLevel < ClassFileConstants.JDK1_5) {
						throw new InvalidInputException(ILLEGAL_HEXA_LITERAL);
					}
					throw new InvalidInputException(INVALID_HEXA);
				}
				if (this.sourceLevel < ClassFileConstants.JDK1_5) {
					throw new InvalidInputException(ILLEGAL_HEXA_LITERAL);
				}
				return TokenNameDoubleLiteral;
			} else {
				if (end == start)
					throw new InvalidInputException(INVALID_HEXA);
				return TokenNameIntegerLiteral;
			}
		} else if (getNextChar('b', 'B') >= 0) { //----------binary-----------------
			int start = this.currentPosition;
			consumeDigits(2, true);
			int end = this.currentPosition;
			if (end == start) {
				if (this.sourceLevel < ClassFileConstants.JDK1_7) {
					throw new InvalidInputException(BINARY_LITERAL_NOT_BELOW_17);
				}
				throw new InvalidInputException(INVALID_BINARY);
			}
			if (getNextChar('l', 'L') >= 0) {
				if (this.sourceLevel < ClassFileConstants.JDK1_7) {
					throw new InvalidInputException(BINARY_LITERAL_NOT_BELOW_17);
				}
				return TokenNameLongLiteral;
			}
			if (this.sourceLevel < ClassFileConstants.JDK1_7) {
				throw new InvalidInputException(BINARY_LITERAL_NOT_BELOW_17);
			}
			return TokenNameIntegerLiteral;
		}

		//there is no x or X nor b or B in the number
		//potential octal
		if (getNextCharAsDigit()) { //-------------potential octal-----------------
			consumeDigits(10);

			if (getNextChar('l', 'L') >= 0) {
				return TokenNameLongLiteral;
			}

			if (getNextChar('f', 'F') >= 0) {
				return TokenNameFloatingPointLiteral;
			}

			if (getNextChar('d', 'D') >= 0) {
				return TokenNameDoubleLiteral;
			} else { //make the distinction between octal and float ....
				boolean isInteger = true;
				if (getNextChar('.')) {
					isInteger = false;
					consumeDigits(10);
				}
				if (getNextChar('e', 'E') >= 0) { // consume next character
					isInteger = false;
					this.unicodeAsBackSlash = false;
					if (((this.currentCharacter = this.source[this.currentPosition++]) == '\\')
							&& (this.source[this.currentPosition] == 'u')) {
						getNextUnicodeChar();
					} else {
						if (this.withoutUnicodePtr != 0) {
							unicodeStore();
						}
					}

					if ((this.currentCharacter == '-')
							|| (this.currentCharacter == '+')) { // consume next character
						this.unicodeAsBackSlash = false;
						if (((this.currentCharacter = this.source[this.currentPosition++]) == '\\')
								&& (this.source[this.currentPosition] == 'u')) {
							getNextUnicodeChar();
						} else {
							if (this.withoutUnicodePtr != 0) {
								unicodeStore();
							}
						}
					}
					if (!ScannerHelper.isDigit(this.currentCharacter)) {
						if (this.currentCharacter == '_') {
							// wrongly place '_'
							consumeDigits(10);
							throw new InvalidInputException(INVALID_UNDERSCORE);
						}
						throw new InvalidInputException(INVALID_FLOAT);
					}
					consumeDigits(10);
				}
				if (getNextChar('f', 'F') >= 0)
					return TokenNameFloatingPointLiteral;
				if (getNextChar('d', 'D') >= 0 || !isInteger)
					return TokenNameDoubleLiteral;
				return TokenNameIntegerLiteral;
			}
		} else {
			/* carry on */
		}
	}

	consumeDigits(10);

	if ((!dotPrefix) && (getNextChar('l', 'L') >= 0))
		return TokenNameLongLiteral;

	if ((!dotPrefix) && (getNextChar('.'))) { //decimal part that can be empty
		consumeDigits(10, true);
		floating = true;
	}

	//if floating is true both exponant and suffix may be optional

	if (getNextChar('e', 'E') >= 0) {
		floating = true;
		// consume next character
		this.unicodeAsBackSlash = false;
		if (((this.currentCharacter = this.source[this.currentPosition++]) == '\\')
				&& (this.source[this.currentPosition] == 'u')) {
			getNextUnicodeChar();
		} else {
			if (this.withoutUnicodePtr != 0) {
				unicodeStore();
			}
		}

		if ((this.currentCharacter == '-')
				|| (this.currentCharacter == '+')) { // consume next character
			this.unicodeAsBackSlash = false;
			if (((this.currentCharacter = this.source[this.currentPosition++]) == '\\')
					&& (this.source[this.currentPosition] == 'u')) {
				getNextUnicodeChar();
			} else {
				if (this.withoutUnicodePtr != 0) {
					unicodeStore();
				}
			}
		}
		if (!ScannerHelper.isDigit(this.currentCharacter)) {
			if (this.currentCharacter == '_') {
				// wrongly place '_'
				consumeDigits(10);
				throw new InvalidInputException(INVALID_UNDERSCORE);
			}
			throw new InvalidInputException(INVALID_FLOAT);
		}
		// current character is a digit so we expect no digit first (the next character could be an underscore)
		consumeDigits(10);
	}

	if (getNextChar('d', 'D') >= 0)
		return TokenNameDoubleLiteral;
	if (getNextChar('f', 'F') >= 0)
		return TokenNameFloatingPointLiteral;

	//the long flag has been tested before

	return floating ? TokenNameDoubleLiteral : TokenNameIntegerLiteral;
}

/**
 * Search the line number corresponding to a specific position
 * @param position int
 * @return int
 */
public final int getLineNumber(int position) {
	return Util.getLineNumber(position, this.lineEnds, 0, this.linePtr);
}
public final void setSource(char[] sourceString){
	//the source-buffer is set to sourceString

	int sourceLength;
	if (sourceString == null) {
		this.source = CharOperation.NO_CHAR;
		sourceLength = 0;
	} else {
		this.source = sourceString;
		sourceLength = sourceString.length;
	}
	this.startPosition = -1;
	this.eofPosition = sourceLength;
	this.initialPosition = this.currentPosition = 0;
	this.containsAssertKeyword = false;
	this.linePtr = -1;
	this.scanContext = null;
	this.scanYieldContext = null;
	this.yieldStatementEnd = -1;
	this.yieldColons = -1;
	this.insideModuleInfo = false;
}
/*
 * Should be used if a parse (usually a diet parse) has already been performed on the unit,
 * so as to get the already computed line end positions.
 */
public final void setSource(char[] contents, CompilationResult compilationResult) {
	if (contents == null) {
		char[] cuContents = compilationResult.compilationUnit.getContents();
		setSource(cuContents);
	} else {
		setSource(contents);
	}
	int[] lineSeparatorPositions = compilationResult.lineSeparatorPositions;
	if (lineSeparatorPositions != null) {
		this.lineEnds = lineSeparatorPositions;
		this.linePtr = lineSeparatorPositions.length - 1;
	}
}
/*
 * Should be used if a parse (usually a diet parse) has already been performed on the unit,
 * so as to get the already computed line end positions.
 */
public final void setSource(CompilationResult compilationResult) {
	setSource(null, compilationResult);
}
@Override
public String toString() {
	if (this.startPosition == this.eofPosition)
		return "EOF\n\n" + new String(this.source); //$NON-NLS-1$
	if (this.currentPosition > this.eofPosition)
		return "behind the EOF\n\n" + new String(this.source); //$NON-NLS-1$
	if (this.currentPosition <= 0)
		return "NOT started!\n\n"+ (this.source != null ? new String(this.source) : ""); //$NON-NLS-1$ //$NON-NLS-2$

	StringBuffer buffer = new StringBuffer();
	if (this.startPosition < 1000) {
		buffer.append(this.source, 0, this.startPosition);
	} else {
		buffer.append("<source beginning>\n...\n"); //$NON-NLS-1$
		int line = Util.getLineNumber(this.startPosition-1000, this.lineEnds, 0, this.linePtr);
		int lineStart = getLineStart(line);
		buffer.append(this.source, lineStart, this.startPosition-lineStart);
	}

	buffer.append("\n===============================\nStarts here -->"); //$NON-NLS-1$
	int middleLength = (this.currentPosition - 1) - this.startPosition + 1;
	if (middleLength > -1) {
		buffer.append(this.source, this.startPosition, middleLength);
	}
	if (this.nextToken != TerminalTokens.TokenNameNotAToken) {
		buffer.append("<-- Ends here [in pipeline " + toStringAction(this.nextToken) + "]\n===============================\n"); //$NON-NLS-1$ //$NON-NLS-2$
	} else {
		buffer.append("<-- Ends here\n===============================\n"); //$NON-NLS-1$
	}

	buffer.append(this.source, (this.currentPosition - 1) + 1, this.eofPosition - (this.currentPosition - 1) - 1);

	return buffer.toString();
}
public String toStringAction(int act) {
	switch (act) {
		case TokenNameIdentifier :
			return "Identifier(" + new String(getCurrentTokenSource()) + ")"; //$NON-NLS-1$ //$NON-NLS-2$
		case TokenNameRestrictedIdentifierYield :
			return "yield"; //$NON-NLS-1$
		case TokenNameabstract :
			return "abstract"; //$NON-NLS-1$
		case TokenNameboolean :
			return "boolean"; //$NON-NLS-1$
		case TokenNamebreak :
			return "break"; //$NON-NLS-1$
		case TokenNamebyte :
			return "byte"; //$NON-NLS-1$
		case TokenNamecase :
			return "case"; //$NON-NLS-1$
		case TokenNamecatch :
			return "catch"; //$NON-NLS-1$
		case TokenNamechar :
			return "char"; //$NON-NLS-1$
		case TokenNameclass :
			return "class"; //$NON-NLS-1$
		case TokenNamecontinue :
			return "continue"; //$NON-NLS-1$
		case TokenNamedefault :
			return "default"; //$NON-NLS-1$
		case TokenNamedo :
			return "do"; //$NON-NLS-1$
		case TokenNamedouble :
			return "double"; //$NON-NLS-1$
		case TokenNameelse :
			return "else"; //$NON-NLS-1$
		case TokenNameextends :
			return "extends"; //$NON-NLS-1$
		case TokenNamefalse :
			return "false"; //$NON-NLS-1$
		case TokenNamefinal :
			return "final"; //$NON-NLS-1$
		case TokenNamefinally :
			return "finally"; //$NON-NLS-1$
		case TokenNamefloat :
			return "float"; //$NON-NLS-1$
		case TokenNamefor :
			return "for"; //$NON-NLS-1$
		case TokenNameif :
			return "if"; //$NON-NLS-1$
		case TokenNameimplements :
			return "implements"; //$NON-NLS-1$
		case TokenNameimport :
			return "import"; //$NON-NLS-1$
		case TokenNameinstanceof :
			return "instanceof"; //$NON-NLS-1$
		case TokenNameint :
			return "int"; //$NON-NLS-1$
		case TokenNameinterface :
			return "interface"; //$NON-NLS-1$
		case TokenNamelong :
			return "long"; //$NON-NLS-1$
		case TokenNamenative :
			return "native"; //$NON-NLS-1$
		case TokenNamenew :
			return "new"; //$NON-NLS-1$
		case TokenNamenull :
			return "null"; //$NON-NLS-1$
		case TokenNamepackage :
			return "package"; //$NON-NLS-1$
		case TokenNameprivate :
			return "private"; //$NON-NLS-1$
		case TokenNameprotected :
			return "protected"; //$NON-NLS-1$
		case TokenNamepublic :
			return "public"; //$NON-NLS-1$
		case TokenNamereturn :
			return "return"; //$NON-NLS-1$
		case TokenNameshort :
			return "short"; //$NON-NLS-1$
		case TokenNamestatic :
			return "static"; //$NON-NLS-1$
		case TokenNamesuper :
			return "super"; //$NON-NLS-1$
		case TokenNameswitch :
			return "switch"; //$NON-NLS-1$
		case TokenNamesynchronized :
			return "synchronized"; //$NON-NLS-1$
		case TokenNamethis :
			return "this"; //$NON-NLS-1$
		case TokenNamethrow :
			return "throw"; //$NON-NLS-1$
		case TokenNamethrows :
			return "throws"; //$NON-NLS-1$
		case TokenNametransient :
			return "transient"; //$NON-NLS-1$
		case TokenNametrue :
			return "true"; //$NON-NLS-1$
		case TokenNametry :
			return "try"; //$NON-NLS-1$
		case TokenNamevoid :
			return "void"; //$NON-NLS-1$
		case TokenNamevolatile :
			return "volatile"; //$NON-NLS-1$
		case TokenNamewhile :
			return "while"; //$NON-NLS-1$
		case TokenNamemodule :
			return "module"; //$NON-NLS-1$
		case TokenNamerequires :
			return "requires"; //$NON-NLS-1$
		case TokenNameexports :
			return "exports"; //$NON-NLS-1$

		case TokenNameIntegerLiteral :
			return "Integer(" + new String(getCurrentTokenSource()) + ")"; //$NON-NLS-1$ //$NON-NLS-2$
		case TokenNameLongLiteral :
			return "Long(" + new String(getCurrentTokenSource()) + ")"; //$NON-NLS-1$ //$NON-NLS-2$
		case TokenNameFloatingPointLiteral :
			return "Float(" + new String(getCurrentTokenSource()) + ")"; //$NON-NLS-1$ //$NON-NLS-2$
		case TokenNameDoubleLiteral :
			return "Double(" + new String(getCurrentTokenSource()) + ")"; //$NON-NLS-1$ //$NON-NLS-2$
		case TokenNameCharacterLiteral :
			return "Char(" + new String(getCurrentTokenSource()) + ")"; //$NON-NLS-1$ //$NON-NLS-2$
		case TokenNameStringLiteral :
			return "String(" + new String(getCurrentTokenSource()) + ")"; //$NON-NLS-1$ //$NON-NLS-2$
		case TokenNameTextBlock :
			return "String(" + new String(getCurrentTokenSource()) + ")"; //$NON-NLS-1$ //$NON-NLS-2$
		case TokenNamePLUS_PLUS :
			return "++"; //$NON-NLS-1$
		case TokenNameMINUS_MINUS :
			return "--"; //$NON-NLS-1$
		case TokenNameEQUAL_EQUAL :
			return "=="; //$NON-NLS-1$
		case TokenNameLESS_EQUAL :
			return "<="; //$NON-NLS-1$
		case TokenNameGREATER_EQUAL :
			return ">="; //$NON-NLS-1$
		case TokenNameNOT_EQUAL :
			return "!="; //$NON-NLS-1$
		case TokenNameLEFT_SHIFT :
			return "<<"; //$NON-NLS-1$
		case TokenNameRIGHT_SHIFT :
			return ">>"; //$NON-NLS-1$
		case TokenNameUNSIGNED_RIGHT_SHIFT :
			return ">>>"; //$NON-NLS-1$
		case TokenNamePLUS_EQUAL :
			return "+="; //$NON-NLS-1$
		case TokenNameMINUS_EQUAL :
			return "-="; //$NON-NLS-1$
		case TokenNameARROW :
			return "->"; //$NON-NLS-1$
		case TokenNameMULTIPLY_EQUAL :
			return "*="; //$NON-NLS-1$
		case TokenNameDIVIDE_EQUAL :
			return "/="; //$NON-NLS-1$
		case TokenNameAND_EQUAL :
			return "&="; //$NON-NLS-1$
		case TokenNameOR_EQUAL :
			return "|="; //$NON-NLS-1$
		case TokenNameXOR_EQUAL :
			return "^="; //$NON-NLS-1$
		case TokenNameREMAINDER_EQUAL :
			return "%="; //$NON-NLS-1$
		case TokenNameLEFT_SHIFT_EQUAL :
			return "<<="; //$NON-NLS-1$
		case TokenNameRIGHT_SHIFT_EQUAL :
			return ">>="; //$NON-NLS-1$
		case TokenNameUNSIGNED_RIGHT_SHIFT_EQUAL :
			return ">>>="; //$NON-NLS-1$
		case TokenNameOR_OR :
			return "||"; //$NON-NLS-1$
		case TokenNameAND_AND :
			return "&&"; //$NON-NLS-1$
		case TokenNamePLUS :
			return "+"; //$NON-NLS-1$
		case TokenNameMINUS :
			return "-"; //$NON-NLS-1$
		case TokenNameNOT :
			return "!"; //$NON-NLS-1$
		case TokenNameREMAINDER :
			return "%"; //$NON-NLS-1$
		case TokenNameXOR :
			return "^"; //$NON-NLS-1$
		case TokenNameAND :
			return "&"; //$NON-NLS-1$
		case TokenNameMULTIPLY :
			return "*"; //$NON-NLS-1$
		case TokenNameOR :
			return "|"; //$NON-NLS-1$
		case TokenNameTWIDDLE :
			return "~"; //$NON-NLS-1$
		case TokenNameDIVIDE :
			return "/"; //$NON-NLS-1$
		case TokenNameGREATER :
			return ">"; //$NON-NLS-1$
		case TokenNameLESS :
			return "<"; //$NON-NLS-1$
		case TokenNameLPAREN :
			return "("; //$NON-NLS-1$
		case TokenNameRPAREN :
			return ")"; //$NON-NLS-1$
		case TokenNameLBRACE :
			return "{"; //$NON-NLS-1$
		case TokenNameRBRACE :
			return "}"; //$NON-NLS-1$
		case TokenNameLBRACKET :
			return "["; //$NON-NLS-1$
		case TokenNameRBRACKET :
			return "]"; //$NON-NLS-1$
		case TokenNameSEMICOLON :
			return ";"; //$NON-NLS-1$
		case TokenNameQUESTION :
			return "?"; //$NON-NLS-1$
		case TokenNameCOLON :
			return ":"; //$NON-NLS-1$
		case TokenNameCOLON_COLON :
			return "::"; //$NON-NLS-1$
		case TokenNameCOMMA :
			return ","; //$NON-NLS-1$
		case TokenNameDOT :
			return "."; //$NON-NLS-1$
		case TokenNameEQUAL :
			return "="; //$NON-NLS-1$
		case TokenNameEOF :
			return "EOF"; //$NON-NLS-1$
		case TokenNameWHITESPACE :
			return "white_space(" + new String(getCurrentTokenSource()) + ")"; //$NON-NLS-1$ //$NON-NLS-2$
		default :
			return "not-a-token"; //$NON-NLS-1$
	}
}
public void unicodeInitializeBuffer(int length) {
	this.withoutUnicodePtr = length;
	if (this.withoutUnicodeBuffer == null) this.withoutUnicodeBuffer = new char[length+(1+10)];
	int bLength = this.withoutUnicodeBuffer.length;
	if (1+length >= bLength) {
		System.arraycopy(this.withoutUnicodeBuffer, 0, this.withoutUnicodeBuffer = new char[length + (1+10)], 0, bLength);
	}
	System.arraycopy(this.source, this.startPosition, this.withoutUnicodeBuffer, 1, length);
}
public void unicodeStore() {
	int pos = ++this.withoutUnicodePtr;
	if (this.withoutUnicodeBuffer == null) this.withoutUnicodeBuffer = new char[10];
	int length = this.withoutUnicodeBuffer.length;
	if (pos == length) {
		System.arraycopy(this.withoutUnicodeBuffer, 0, this.withoutUnicodeBuffer = new char[length * 2], 0, length);
	}
	this.withoutUnicodeBuffer[pos] = this.currentCharacter;
}
public void unicodeStore(char character) {
	int pos = ++this.withoutUnicodePtr;
	if (this.withoutUnicodeBuffer == null) this.withoutUnicodeBuffer = new char[10];
	int length = this.withoutUnicodeBuffer.length;
	if (pos == length) {
		System.arraycopy(this.withoutUnicodeBuffer, 0, this.withoutUnicodeBuffer = new char[length * 2], 0, length);
	}
	this.withoutUnicodeBuffer[pos] = character;
}

public static boolean isIdentifier(int token) {
	return token == TerminalTokens.TokenNameIdentifier;
}

public static boolean isLiteral(int token) {
	switch(token) {
		case TerminalTokens.TokenNameIntegerLiteral:
		case TerminalTokens.TokenNameLongLiteral:
		case TerminalTokens.TokenNameFloatingPointLiteral:
		case TerminalTokens.TokenNameDoubleLiteral:
		case TerminalTokens.TokenNameStringLiteral:
		case TerminalTokens.TokenNameTextBlock:
		case TerminalTokens.TokenNameCharacterLiteral:
			return true;
		default:
			return false;
	}
}

public static boolean isKeyword(int token) {
	switch(token) {
		case TerminalTokens.TokenNameabstract:
		case TerminalTokens.TokenNameassert:
		case TerminalTokens.TokenNamebyte:
		case TerminalTokens.TokenNamebreak:
		case TerminalTokens.TokenNameboolean:
		case TerminalTokens.TokenNamecase:
		case TerminalTokens.TokenNamechar:
		case TerminalTokens.TokenNamecatch:
		case TerminalTokens.TokenNameclass:
		case TerminalTokens.TokenNamecontinue:
		case TerminalTokens.TokenNamedo:
		case TerminalTokens.TokenNamedouble:
		case TerminalTokens.TokenNamedefault:
		case TerminalTokens.TokenNameelse:
		case TerminalTokens.TokenNameextends:
		case TerminalTokens.TokenNamefor:
		case TerminalTokens.TokenNamefinal:
		case TerminalTokens.TokenNamefloat:
		case TerminalTokens.TokenNamefalse:
		case TerminalTokens.TokenNamefinally:
		case TerminalTokens.TokenNameif:
		case TerminalTokens.TokenNameint:
		case TerminalTokens.TokenNameimport:
		case TerminalTokens.TokenNameinterface:
		case TerminalTokens.TokenNameimplements:
		case TerminalTokens.TokenNameinstanceof:
		case TerminalTokens.TokenNamelong:
		case TerminalTokens.TokenNamenew:
		case TerminalTokens.TokenNamenull:
		case TerminalTokens.TokenNamenative:
		case TerminalTokens.TokenNamepublic:
		case TerminalTokens.TokenNamepackage:
		case TerminalTokens.TokenNameprivate:
		case TerminalTokens.TokenNameprotected:
		case TerminalTokens.TokenNamereturn:
		case TerminalTokens.TokenNameshort:
		case TerminalTokens.TokenNamesuper:
		case TerminalTokens.TokenNamestatic:
		case TerminalTokens.TokenNameswitch:
		case TerminalTokens.TokenNamestrictfp:
		case TerminalTokens.TokenNamesynchronized:
		case TerminalTokens.TokenNametry:
		case TerminalTokens.TokenNamethis:
		case TerminalTokens.TokenNametrue:
		case TerminalTokens.TokenNamethrow:
		case TerminalTokens.TokenNamethrows:
		case TerminalTokens.TokenNametransient:
		case TerminalTokens.TokenNamevoid:
		case TerminalTokens.TokenNamevolatile:
		case TerminalTokens.TokenNamewhile:
			return true;
		case TerminalTokens.TokenNameRestrictedIdentifierYield:
			// making explicit - yield not a (restricted) keyword but restricted identifier.
			//$FALL-THROUGH$
		default:
			return false;
	}
}

// Vanguard Scanner - A Private utility helper class for the scanner.
private static final class VanguardScanner extends Scanner {
	
	public VanguardScanner(long sourceLevel, long complianceLevel, boolean previewEnabled) {
<<<<<<< HEAD
		super (false /*comment*/, false /*whitespace*/, false /*nls*/, sourceLevel, complianceLevel, null/*taskTag*/, null/*taskPriorities*/, false /*taskCaseSensitive*/);
		this.previewEnabled = previewEnabled;
=======
		super (false /*comment*/, false /*whitespace*/, false /*nls*/, sourceLevel, complianceLevel, null/*taskTag*/,
				null/*taskPriorities*/, false /*taskCaseSensitive*/, previewEnabled);
>>>>>>> 383ce826
	}
	
	@Override
	public int getNextToken() throws InvalidInputException {
		int token;
		if (this.nextToken != TokenNameNotAToken) {
			token = this.nextToken;
			this.nextToken = TokenNameNotAToken;
			return token; // presumed to be unambiguous.
		}
		if (this.scanContext == null) { // init lazily, since isInModuleDeclaration may need the parser to be known
			this.scanContext = isInModuleDeclaration() ? ScanContext.EXPECTING_KEYWORD : ScanContext.INACTIVE;
		}
		token = getNextToken0();
		if (areRestrictedModuleKeywordsActive()) {
			if (isRestrictedKeyword(token))
				token = disambiguatedRestrictedKeyword(token);
			updateScanContext(token);
		}
		if (token == TokenNameAT && atTypeAnnotation()) {
			if (((VanguardParser) this.activeParser).currentGoal == Goal.LambdaParameterListGoal) {
				token = disambiguatedToken(token);
			} else {
				token = TokenNameAT308;
			}
		}
		return token == TokenNameEOF ? TokenNameNotAToken : token; 
	}
}

private static class Goal {
	
	int first;      // steer the parser towards a single minded pursuit.
	int [] follow;  // the definite terminal symbols that signal the successful reduction to goal.
	int rule;

	static int LambdaParameterListRule = 0;
	static int IntersectionCastRule = 0;
	static int ReferenceExpressionRule = 0;
	static int VarargTypeAnnotationsRule  = 0;
	static int BlockStatementoptRule = 0;
	static int YieldStatementRule = 0;
	
	static Goal LambdaParameterListGoal;
	static Goal IntersectionCastGoal;
	static Goal VarargTypeAnnotationGoal;
	static Goal ReferenceExpressionGoal;
	static Goal BlockStatementoptGoal;
	static Goal YieldStatementGoal;
	
	static {
		
		for (int i = 1; i <= ParserBasicInformation.NUM_RULES; i++) {  // 0 == $acc
			if ("ParenthesizedLambdaParameterList".equals(Parser.name[Parser.non_terminal_index[Parser.lhs[i]]])) //$NON-NLS-1$
				LambdaParameterListRule = i;
			else 
			if ("ParenthesizedCastNameAndBounds".equals(Parser.name[Parser.non_terminal_index[Parser.lhs[i]]])) //$NON-NLS-1$
				IntersectionCastRule = i;
			else 
			if ("ReferenceExpressionTypeArgumentsAndTrunk".equals(Parser.name[Parser.non_terminal_index[Parser.lhs[i]]])) //$NON-NLS-1$
				ReferenceExpressionRule = i;
			else 
			if ("TypeAnnotations".equals(Parser.name[Parser.non_terminal_index[Parser.lhs[i]]])) //$NON-NLS-1$
				VarargTypeAnnotationsRule = i;
			else
			if ("BlockStatementopt".equals(Parser.name[Parser.non_terminal_index[Parser.lhs[i]]])) //$NON-NLS-1$
				BlockStatementoptRule = i;
			else
			if ("YieldStatement".equals(Parser.name[Parser.non_terminal_index[Parser.lhs[i]]])) //$NON-NLS-1$
				YieldStatementRule = i;
					
		}
		
		LambdaParameterListGoal =  new Goal(TokenNameARROW, new int[] { TokenNameARROW }, LambdaParameterListRule);
		IntersectionCastGoal =     new Goal(TokenNameLPAREN, followSetOfCast(), IntersectionCastRule);
		VarargTypeAnnotationGoal = new Goal(TokenNameAT, new int[] { TokenNameELLIPSIS }, VarargTypeAnnotationsRule);
		ReferenceExpressionGoal =  new Goal(TokenNameLESS, new int[] { TokenNameCOLON_COLON }, ReferenceExpressionRule);
		BlockStatementoptGoal =    new Goal(TokenNameLBRACE, new int [0], BlockStatementoptRule);
		YieldStatementGoal =       new Goal(TokenNameARROW, new int [0], YieldStatementRule);
	}


	Goal(int first, int [] follow, int rule) {
		this.first = first;
		this.follow = follow;
		this.rule = rule;
	}
	
	boolean hasBeenReached(int act, int token) {
		/*
		System.out.println("[Goal = " + Parser.name[Parser.non_terminal_index[Parser.lhs[this.rule]]] + "]  " + "Saw: " + Parser.name[Parser.non_terminal_index[Parser.lhs[act]]] + "::" +  //$NON-NLS-1$//$NON-NLS-2$ //$NON-NLS-3$ //$NON-NLS-4$
					Parser.name[Parser.terminal_index[token]]);
		*/
		if (act == this.rule) {
			final int length = this.follow.length;
			if (length == 0)
				return true;
			for (int i = 0; i < length; i++)
				if (this.follow[i] == token)
					return true;
		}
		return false;
	}
	
	private static int [] followSetOfCast() {
		return new int [] { TokenNameIdentifier, TokenNamenew, TokenNamesuper, TokenNamethis,
				TokenNamefalse, TokenNametrue, TokenNamenull, 
				TokenNameIntegerLiteral, TokenNameLongLiteral, TokenNameFloatingPointLiteral, TokenNameDoubleLiteral, TokenNameCharacterLiteral, TokenNameStringLiteral, TokenNameTextBlock,
				TokenNameNOT, TokenNameTWIDDLE, TokenNameLPAREN
		};
	}
}
// Vanguard Parser - A Private utility helper class for the scanner.
private static class VanguardParser extends Parser {
	
	public static final boolean SUCCESS = true;
	public static final boolean FAILURE = false;
	
	Goal currentGoal;

	public VanguardParser(VanguardScanner scanner) {
		this.scanner = scanner;
	}

	public VanguardParser(ProblemReporter reporter) {
		super(reporter, false);
	}
	
	// Canonical LALR pushdown automaton identical to Parser.parse() minus side effects of any kind, returns the rule reduced.
	protected boolean parse(Goal goal) {
		this.currentGoal = goal;
		try {
			int act = START_STATE;
			this.stateStackTop = -1;
			this.currentToken = goal.first; 
			ProcessTerminals : for (;;) {
				int stackLength = this.stack.length;
				if (++this.stateStackTop >= stackLength) {
					System.arraycopy(
						this.stack, 0,
						this.stack = new int[stackLength + StackIncrement], 0,
						stackLength);
				}
				this.stack[this.stateStackTop] = act;

				act = Parser.tAction(act, this.currentToken);
				if (act == ERROR_ACTION) {
					return FAILURE;
				}
				if (act <= NUM_RULES) {
					this.stateStackTop--;
				} else if (act > ERROR_ACTION) { /* shift-reduce */
					this.unstackedAct = act;
					try {
					this.currentToken = this.scanner.getNextToken();
					} finally {
						this.unstackedAct = ERROR_ACTION;
					}
					act -= ERROR_ACTION;
				} else {
				    if (act < ACCEPT_ACTION) { /* shift */
				    	this.unstackedAct = act;
						try {
				    	this.currentToken = this.scanner.getNextToken();
						} finally {
							this.unstackedAct = ERROR_ACTION;
						}
						continue ProcessTerminals;
					}
				    return FAILURE; // accept - we should never reach this state, we accept at reduce with a right member of follow set below.
				}

				// ProcessNonTerminals :
				do { /* reduce */
					if (goal.hasBeenReached(act, this.currentToken))
						return SUCCESS;
					this.stateStackTop -= (Parser.rhs[act] - 1);
					act = Parser.ntAction(this.stack[this.stateStackTop], Parser.lhs[act]);
				} while (act <= NUM_RULES);
			}
		} catch (Exception e) {
			return FAILURE;
		}
	}
	@Override
	public String toString() {
		return "\n\n\n----------------Scanner--------------\n" + this.scanner.toString(); //$NON-NLS-1$;
	}
}

private class ScanContextDetector extends VanguardParser {
	ScanContextDetector(CompilerOptions options) {
		super(new ProblemReporter(
					DefaultErrorHandlingPolicies.ignoreAllProblems(),
					options,
					new DefaultProblemFactory()));
		this.problemReporter.options.performStatementsRecovery = false;
		this.reportSyntaxErrorIsRequired = false;
		this.reportOnlyOneSyntaxError = false;
	}

	@Override
	public void initializeScanner(){
		this.scanner = new Scanner(
			false /*comment*/,
			false /*whitespace*/,
			false, /* will be set in initialize(boolean) */
			this.options.sourceLevel /*sourceLevel*/,
			this.options.complianceLevel /*complianceLevel*/,
			this.options.taskTags/*taskTags*/,
			this.options.taskPriorities/*taskPriorities*/,
			this.options.isTaskCaseSensitive/*taskCaseSensitive*/,
			this.options.enablePreviewFeatures /*isPreviewEnabled*/)
		{
			@Override
			void updateScanContext(int token) {
				if (token != TokenNameEOF)
					super.updateScanContext(token);
			}
		};
		this.scanner.recordLineSeparator = false;
		this.scanner.setActiveParser(this);
		this.scanner.previewEnabled = this.options.enablePreviewFeatures;
	}

	@Override
	public boolean isParsingModuleDeclaration() {
		return true;
	}

	public ScanContext getScanContext(char[] src, int begin) {
		this.scanner.setSource(src);
		this.scanner.resetTo(0, begin);
		goForCompilationUnit();
		Goal goal = new Goal(TokenNamePLUS_PLUS, null, 0) {
			@Override
			boolean hasBeenReached(int act, int token) {
				return token == TokenNameEOF;
			}
		};
		parse(goal);
		return this.scanner.scanContext;
	}
}

private VanguardParser getVanguardParser() {
	if (this.vanguardParser == null) {
		this.vanguardScanner = new VanguardScanner(this.sourceLevel, this.complianceLevel, this.previewEnabled);
		this.vanguardParser = new VanguardParser(this.vanguardScanner);
		this.vanguardScanner.setActiveParser(this.vanguardParser);
	}
	this.vanguardScanner.setSource(this.source);
	this.vanguardScanner.resetTo(this.startPosition, this.eofPosition - 1, isInModuleDeclaration(), this.scanContext);
	return this.vanguardParser;
}

protected final boolean maybeAtLambdaOrCast() { // Could the '(' we saw just now herald a lambda parameter list or a cast expression ? (the possible locations for both are identical.)

	switch (this.lookBack[1]) {
		case TokenNameIdentifier:
		case TokenNamecatch:
		case TokenNamethis:
		case TokenNamesuper:
		case TokenNameif:
		case TokenNameswitch:
		case TokenNamewhile:
		case TokenNamefor:
		case TokenNamesynchronized:
		case TokenNametry:
			return false; // not a viable prefix for cast or lambda.
		default:
			return this.activeParser.atConflictScenario(TokenNameLPAREN);
	}
}
		

protected final boolean maybeAtReferenceExpression() { // Did the '<' we saw just now herald a reference expression's type arguments and trunk ?
	switch (this.lookBack[1]) {
		case TokenNameIdentifier:
			switch (this.lookBack[0]) {
				case TokenNameSEMICOLON:  // for (int i = 0; i < 10; i++);
				case TokenNameRBRACE:     // class X { void foo() {} X<String> x = null; }
				case TokenNameclass:      // class X<T> {}
				case TokenNameinterface:  // interface I<T> {}
				case TokenNameenum:       // enum E<T> {}
				case TokenNamefinal:      // final Collection<String>
				case TokenNameLESS:       // Collection<IScalarData<AbstractData>>
				case TokenNameGREATER:    // public <T> List<T> foo() { /* */ }
				case TokenNameRIGHT_SHIFT:// static <T extends SelfType<T>> List<T> makeSingletonList(T t) { /* */ }
				case TokenNamenew:        // new ArrayList<String>();
				case TokenNamepublic:     // public List<String> foo() {}
				case TokenNameabstract:   // abstract List<String> foo() {}
				case TokenNameprivate:    // private List<String> foo() {}
				case TokenNameprotected:  // protected List<String> foo() {}
				case TokenNamestatic:     // public static List<String> foo() {}
				case TokenNameextends:    // <T extends Y<Z>>
				case TokenNamesuper:      // ? super Context<N>
				case TokenNameAND:        // T extends Object & Comparable<? super T>
				case TokenNameimplements: // class A implements I<Z>
				case TokenNamethrows:     // throws Y<Z>
				case TokenNameAT:         // @Deprecated <T> void foo() {} 
				case TokenNameinstanceof: // if (o instanceof List<E>[])  
					return false;
				default:
					break;
			}
			break;
		case TokenNameNotAToken: // Not kosher, don't touch.
			break;
		default:
			return false;
	}
	return this.activeParser.atConflictScenario(TokenNameLESS);
}
private final boolean maybeAtEllipsisAnnotationsStart() { // Did the '@' we saw just now herald a type annotation on a ... ? Presumed to be at type annotation already.
	if (this.consumingEllipsisAnnotations)
		return false;
	switch (this.lookBack[1]) {
		case TokenNamenew:
		case TokenNameCOMMA:
		case TokenNameextends:
		case TokenNamesuper:
		case TokenNameimplements:
		case TokenNameDOT:
		case TokenNameLBRACE:
		case TokenNameinstanceof:
		case TokenNameLESS:
		case TokenNameAND:
		case TokenNamethrows:
			return false;
		default:
			return true;
	}
}
protected final boolean atTypeAnnotation() { // Did the '@' we saw just now herald a type annotation ? We should not ask the parser whether it would shift @308 !
	return !this.activeParser.atConflictScenario(TokenNameAT);
}

public void setActiveParser(ConflictedParser parser) {
	this.activeParser  = parser;
	this.lookBack[0] = this.lookBack[1] = TokenNameNotAToken;  // no hand me downs please.
	if (parser != null) {
		this.insideModuleInfo = parser.isParsingModuleDeclaration();
	}
}
public static boolean isRestrictedKeyword(int token) {
	switch(token) {
		case TokenNameopen:
		case TokenNamemodule:
		case TokenNamerequires:
		case TokenNametransitive:
		case TokenNameexports:
		case TokenNameto:
		case TokenNameopens:
		case TokenNameuses:
		case TokenNameprovides:
		case TokenNamewith:
			return true;
		default:
			return false;
	}
}
private boolean mayBeAtAnYieldStatement() {
	// preceded by ;, {, }, ), or -> [Ref: http://mail.openjdk.java.net/pipermail/amber-spec-experts/2019-May/001401.html]
	// above comment is super-seded by http://mail.openjdk.java.net/pipermail/amber-spec-experts/2019-May/001414.html
	switch (this.lookBack[1]) {
		case TokenNameLBRACE:
		case TokenNameRBRACE:
		case TokenNameRBRACKET:
		case TokenNameSEMICOLON:
		case TokenNameelse:
			return true;
		case TokenNameCOLON:
			return this.lookBack[0] == TokenNamedefault || this.yieldColons == 1;
		case TokenNameDOT:
		case TokenNameARROW:
		default:
			return false;
	}
}
int disambiguatedRestrictedIdentifier(int restrictedKeywordToken) {
	// and here's the kludge
	if (restrictedKeywordToken != TokenNameRestrictedIdentifierYield)
		return restrictedKeywordToken; // safety net - only yield processed here!
	if (!this.previewEnabled)
		return TokenNameIdentifier;
	if (this.scanYieldContext == ScanYieldContext.FLAGGED_YIELD) // nested yield implies identifier.
		return TokenNameIdentifier;		
	if (this.scanYieldContext == ScanYieldContext.EXPECTING_YIELD) {
		this.scanYieldContext = ScanYieldContext.FLAGGED_YIELD; // producer/consumer: vanguard scanner
		return TokenNameRestrictedIdentifierYield;
	}
	if (this.currentPosition < this.yieldStatementEnd) //producer/consumer: current scanner [value from vanguard scanner]
		return TokenNameIdentifier; // don't bother until yieldStatementEnd

	if (this.sourceLevel < ClassFileConstants.JDK13)
		return TokenNameIdentifier;

	int token = TokenNameIdentifier;
	
	// not working - check intermittent parser rule definition possibility.
	final VanguardParser parser = getVanguardParser();
	if (restrictedKeywordToken == TokenNameRestrictedIdentifierYield  && mayBeAtAnYieldStatement()) {
		parser.scanner.resetTo(this.startPosition, this.eofPosition - 1);
		parser.scanner.scanYieldContext = ScanYieldContext.EXPECTING_YIELD;
		if (parser.parse(Goal.YieldStatementGoal) == VanguardParser.SUCCESS) {
			this.yieldStatementEnd = parser.scanner.currentPosition;
			token = TokenNameRestrictedIdentifierYield;
		}
	}
	return token;
}
int disambiguatedRestrictedKeyword(int restrictedKeywordToken) {
	int token = restrictedKeywordToken;
	if (this.scanContext == ScanContext.EXPECTING_IDENTIFIER)
		return TokenNameIdentifier;

	switch(restrictedKeywordToken) {
		case TokenNametransitive:
			if (this.scanContext != ScanContext.AFTER_REQUIRES) {
				token = TokenNameIdentifier;
			} else {
				getVanguardParser();
				this.vanguardScanner.resetTo(this.currentPosition, this.eofPosition - 1, true, ScanContext.EXPECTING_IDENTIFIER);
				try {
					int lookAhead = this.vanguardScanner.getNextToken();
					if (lookAhead == TokenNameSEMICOLON)
						token = TokenNameIdentifier;
				} catch (InvalidInputException e) {
					// 
				}
			}
			break;
		case TokenNameopen:
		case TokenNamemodule:
		case TokenNameexports:
		case TokenNameopens:
		case TokenNamerequires:
		case TokenNameprovides:
		case TokenNameuses:
		case TokenNameto:
		case TokenNamewith:
			if (this.scanContext != ScanContext.EXPECTING_KEYWORD) {
				token = TokenNameIdentifier;
			}
			break;
	}
	return token;
}
int disambiguatedToken(int token) {
	final VanguardParser parser = getVanguardParser();
	if (token == TokenNameARROW  && this.inCase) {
		this.nextToken = TokenNameARROW;
		this.inCase = false;
		return TokenNameBeginCaseExpr;
	} else	if (token == TokenNameLPAREN  && maybeAtLambdaOrCast()) {
		if (parser.parse(Goal.LambdaParameterListGoal) == VanguardParser.SUCCESS) {
			this.nextToken = TokenNameLPAREN;
			return TokenNameBeginLambda;
		}
		this.vanguardScanner.resetTo(this.startPosition, this.eofPosition - 1);
		if (parser.parse(Goal.IntersectionCastGoal) == VanguardParser.SUCCESS) {
			this.nextToken = TokenNameLPAREN;
			return TokenNameBeginIntersectionCast;
		}
	} else if (token == TokenNameLESS && maybeAtReferenceExpression()) {
		if (parser.parse(Goal.ReferenceExpressionGoal) == VanguardParser.SUCCESS) {
			this.nextToken = TokenNameLESS;
			return TokenNameBeginTypeArguments;
		}
	} else if (token == TokenNameAT && atTypeAnnotation()) {
		token = TokenNameAT308;
		if (maybeAtEllipsisAnnotationsStart()) {
			if (parser.parse(Goal.VarargTypeAnnotationGoal) == VanguardParser.SUCCESS) {
				this.consumingEllipsisAnnotations = true;
				this.nextToken = TokenNameAT308;
				return TokenNameAT308DOTDOTDOT;
			}
		}
	}
	return token;
}

protected boolean isAtAssistIdentifier() {
	return false;
}

// Position the scanner at the next block statement and return the start token. We recognize empty statements.
public int fastForward(Statement unused) {
	
	int token;

	while (true) {
		try {
			token = getNextToken();
		} catch (InvalidInputException e) {
			return TokenNameEOF;
		}
		/* FOLLOW map of BlockStatement, since the non-terminal is recursive is a super set of its own FIRST set. 
	   	   We use FOLLOW rather than FIRST since we want to recognize empty statements. i.e if (x > 10) {  x = 0 }
		*/
		switch(token) {
			case TokenNameIdentifier:
				if (isAtAssistIdentifier()) // do not fast forward past the assist identifier ! We don't handle collections as of now.
					return token;
				//$FALL-THROUGH$
			case TokenNameabstract:
			case TokenNameassert:
			case TokenNameboolean:
			case TokenNamebreak:
			case TokenNamebyte:
			case TokenNamecase:
			case TokenNamechar:
			case TokenNameclass:
			case TokenNamecontinue:
			case TokenNamedefault:
			case TokenNamedo:
			case TokenNamedouble:
			case TokenNameenum:
			case TokenNamefalse:
			case TokenNamefinal:
			case TokenNamefloat:
			case TokenNamefor:
			case TokenNameif:
			case TokenNameint:
			case TokenNameinterface:
			case TokenNamelong:
			case TokenNamenative:
			case TokenNamenew:
			case TokenNamenull:
			case TokenNameprivate:
			case TokenNameprotected:
			case TokenNamepublic:
			case TokenNamereturn:
			case TokenNameshort:
			case TokenNamestatic:
			case TokenNamestrictfp:
			case TokenNamesuper:
			case TokenNameswitch:
			case TokenNamesynchronized:
			case TokenNamethis:
			case TokenNamethrow:
			case TokenNametransient:
			case TokenNametrue:
			case TokenNametry:
			case TokenNamevoid:
			case TokenNamevolatile:
			case TokenNamewhile:
			case TokenNameIntegerLiteral: // ??!
			case TokenNameLongLiteral:
			case TokenNameFloatingPointLiteral:
			case TokenNameDoubleLiteral:
			case TokenNameCharacterLiteral:
			case TokenNameStringLiteral:
			case TokenNameTextBlock:
			case TokenNamePLUS_PLUS:
			case TokenNameMINUS_MINUS:
			case TokenNameLESS:
			case TokenNameLPAREN:
			case TokenNameLBRACE:
			case TokenNameAT:
			case TokenNameBeginLambda:
			case TokenNameAT308:
			case TokenNameRestrictedIdentifierYield: // can be in FOLLOW of Block
				if(getVanguardParser().parse(Goal.BlockStatementoptGoal) == VanguardParser.SUCCESS)
					return token;
				break;
			case TokenNameSEMICOLON:
			case TokenNameEOF:
				return token;
			case TokenNameRBRACE: // simulate empty statement.
				ungetToken(token);
				return TokenNameSEMICOLON;
			default:
				break;
		}
	}
}

/** Overridable hook, to allow CompletionScanner to hide a faked identifier token. */
protected int getNextNotFakedToken() throws InvalidInputException {
	return getNextToken();
}
}<|MERGE_RESOLUTION|>--- conflicted
+++ resolved
@@ -55,7 +55,6 @@
 	public long sourceLevel;
 	public long complianceLevel;
 
-	public boolean previewEnabled;
 	// 1.4 feature
 	public boolean useAssertAsAnIndentifier = false;
 	//flag indicating if processed source contains occurrences of keyword assert
@@ -4648,13 +4647,8 @@
 private static final class VanguardScanner extends Scanner {
 	
 	public VanguardScanner(long sourceLevel, long complianceLevel, boolean previewEnabled) {
-<<<<<<< HEAD
-		super (false /*comment*/, false /*whitespace*/, false /*nls*/, sourceLevel, complianceLevel, null/*taskTag*/, null/*taskPriorities*/, false /*taskCaseSensitive*/);
-		this.previewEnabled = previewEnabled;
-=======
 		super (false /*comment*/, false /*whitespace*/, false /*nls*/, sourceLevel, complianceLevel, null/*taskTag*/,
 				null/*taskPriorities*/, false /*taskCaseSensitive*/, previewEnabled);
->>>>>>> 383ce826
 	}
 	
 	@Override
