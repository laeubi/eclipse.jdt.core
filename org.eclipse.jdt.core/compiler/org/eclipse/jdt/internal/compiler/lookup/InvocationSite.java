--- conflicted
+++ resolved
@@ -33,11 +33,8 @@
 	int sourceEnd();
 	int sourceStart();
 	TypeBinding expectedType();
-<<<<<<< HEAD
-
+	boolean receiverIsImplicitThis();
 	InferenceContext18 inferenceContext();
-=======
-	boolean receiverIsImplicitThis();
 	
 	static class EmptyWithAstNode implements InvocationSite {
 		ASTNode node;
@@ -54,6 +51,6 @@
 		public int sourceStart() {return this.node.sourceStart; }
 		public TypeBinding expectedType() { return null; }
 		public boolean receiverIsImplicitThis() { return false; }
+		public InferenceContext18 inferenceContext() { return null; }
 	}
->>>>>>> fe1cca21
 }