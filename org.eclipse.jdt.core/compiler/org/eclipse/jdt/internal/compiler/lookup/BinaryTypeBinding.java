/*******************************************************************************
 * Copyright (c) 2000, 2014 IBM Corporation and others.
 * All rights reserved. This program and the accompanying materials
 * are made available under the terms of the Eclipse Public License v1.0
 * which accompanies this distribution, and is available at
 * http://www.eclipse.org/legal/epl-v10.html
 *
 * Contributors:
 *     IBM Corporation - initial API and implementation
 *     Stephan Herrmann - Contributions for
 *								bug 349326 - [1.7] new warning for missing try-with-resources
 *								bug 186342 - [compiler][null] Using annotations for null checking
 *								bug 364890 - BinaryTypeBinding should use char constants from Util
 *								bug 365387 - [compiler][null] bug 186342: Issues to follow up post review and verification.
 *								bug 358903 - Filter practically unimportant resource leak warnings
 *								bug 365531 - [compiler][null] investigate alternative strategy for internally encoding nullness defaults
 *								bug 388800 - [1.8][compiler] detect default methods in class files
 *								bug 388281 - [compiler][null] inheritance of null annotations as an option
 *								bug 331649 - [compiler][null] consider null annotations for fields
 *								bug 392384 - [1.8][compiler][null] Restore nullness info from type annotations in class files
 *								Bug 392099 - [1.8][compiler][null] Apply null annotation on types for null analysis
 *								Bug 415043 - [1.8][null] Follow-up re null type annotations after bug 392099
 *								Bug 415850 - [1.8] Ensure RunJDTCoreTests can cope with null annotations enabled
 *								Bug 417295 - [1.8[[null] Massage type annotated null analysis to gel well with deep encoded type bindings.
 *								Bug 427199 - [1.8][resource] avoid resource leak warnings on Streams that have no resource
 *								Bug 392245 - [1.8][compiler][null] Define whether / how @NonNullByDefault applies to TYPE_USE locations
 *								Bug 429958 - [1.8][null] evaluate new DefaultLocation attribute of @NonNullByDefault
 *								Bug 390889 - [1.8][compiler] Evaluate options to support 1.7- projects against 1.8 JRE.
 *								Bug 438458 - [1.8][null] clean up handling of null type annotations wrt type variables
 *								Bug 439516 - [1.8][null] NonNullByDefault wrongly applied to implicit type bound of binary type
 *								Bug 434602 - Possible error with inferred null annotations leading to contradictory null annotations
<<<<<<< HEAD
 *								Bug 440477 - [null] Infrastructure for feeding external annotations into compilation
=======
 *								Bug 441693 - [1.8][null] Bogus warning for type argument annotated with @NonNull
>>>>>>> caf8f257
 *    Jesper Steen Moller - Contributions for
 *								Bug 412150 [1.8] [compiler] Enable reflected parameter names during annotation processing
 *								Bug 412153 - [1.8][compiler] Check validity of annotations which may be repeatable
 *******************************************************************************/
package org.eclipse.jdt.internal.compiler.lookup;

import java.util.ArrayList;

import org.eclipse.jdt.core.compiler.CharOperation;
import org.eclipse.jdt.internal.compiler.ast.Annotation;
import org.eclipse.jdt.internal.compiler.classfmt.ClassFileConstants;
import org.eclipse.jdt.internal.compiler.classfmt.ClassFileReader;
import org.eclipse.jdt.internal.compiler.classfmt.NonNullDefaultAwareTypeAnnotationWalker;
import org.eclipse.jdt.internal.compiler.classfmt.TypeAnnotationWalker;
import org.eclipse.jdt.internal.compiler.codegen.ConstantPool;
import org.eclipse.jdt.internal.compiler.env.*;
import org.eclipse.jdt.internal.compiler.impl.BooleanConstant;
import org.eclipse.jdt.internal.compiler.impl.CompilerOptions;
import org.eclipse.jdt.internal.compiler.impl.Constant;
import org.eclipse.jdt.internal.compiler.problem.AbortCompilation;
import org.eclipse.jdt.internal.compiler.util.SimpleLookupTable;
import org.eclipse.jdt.internal.compiler.util.Util;

/*
Not all fields defined by this type are initialized when it is created.
Some are initialized only when needed.

Accessors have been provided for some public fields so all TypeBindings have the same API...
but access public fields directly whenever possible.
Non-public fields have accessors which should be used everywhere you expect the field to be initialized.

null is NOT a valid value for a non-public field... it just means the field is not initialized.
*/

@SuppressWarnings({ "rawtypes", "unchecked" })
public class BinaryTypeBinding extends ReferenceBinding {

	private static final IBinaryMethod[] NO_BINARY_METHODS = new IBinaryMethod[0];

	// all of these fields are ONLY guaranteed to be initialized if accessed using their public accessor method
	protected ReferenceBinding superclass;
	protected ReferenceBinding enclosingType;
	protected ReferenceBinding[] superInterfaces;
	protected FieldBinding[] fields;
	protected MethodBinding[] methods;
	protected ReferenceBinding[] memberTypes;
	protected TypeVariableBinding[] typeVariables;
	private BinaryTypeBinding prototype;

	// For the link with the principle structure
	protected LookupEnvironment environment;

	protected SimpleLookupTable storedAnnotations = null; // keys are this ReferenceBinding & its fields and methods, value is an AnnotationHolder

	private ReferenceBinding containerAnnotationType;
	int defaultNullness = 0;

static Object convertMemberValue(Object binaryValue, LookupEnvironment env, char[][][] missingTypeNames, boolean resolveEnumConstants) {
	if (binaryValue == null) return null;
	if (binaryValue instanceof Constant)
		return binaryValue;
	if (binaryValue instanceof ClassSignature)
		return env.getTypeFromSignature(((ClassSignature) binaryValue).getTypeName(), 0, -1, false, null, missingTypeNames, ITypeAnnotationWalker.EMPTY_ANNOTATION_WALKER);
	if (binaryValue instanceof IBinaryAnnotation)
		return createAnnotation((IBinaryAnnotation) binaryValue, env, missingTypeNames);
	if (binaryValue instanceof EnumConstantSignature) {
		EnumConstantSignature ref = (EnumConstantSignature) binaryValue;
		ReferenceBinding enumType = (ReferenceBinding) env.getTypeFromSignature(ref.getTypeName(), 0, -1, false, null, missingTypeNames, ITypeAnnotationWalker.EMPTY_ANNOTATION_WALKER);
		if (enumType.isUnresolvedType() && !resolveEnumConstants)
			return new ElementValuePair.UnresolvedEnumConstant(enumType, env, ref.getEnumConstantName());
		enumType = (ReferenceBinding) resolveType(enumType, env, false /* no raw conversion */);
		return enumType.getField(ref.getEnumConstantName(), false);
	}
	if (binaryValue instanceof Object[]) {
		Object[] objects = (Object[]) binaryValue;
		int length = objects.length;
		if (length == 0) return objects;
		Object[] values = new Object[length];
		for (int i = 0; i < length; i++)
			values[i] = convertMemberValue(objects[i], env, missingTypeNames, resolveEnumConstants);
		return values;
	}

	// should never reach here.
	throw new IllegalStateException();
}

public TypeBinding clone(TypeBinding outerType) {
	BinaryTypeBinding copy = new BinaryTypeBinding(this);
	copy.enclosingType = (ReferenceBinding) outerType;
	
	/* BinaryTypeBinding construction is not "atomic" and is split between the constructor and cachePartsFrom and between the two
	   stages of construction, clone can kick in when LookupEnvironment.createBinaryTypeFrom calls PackageBinding.addType. This
	   can result in some URB's being resolved, which could trigger the clone call, leaving the clone with semi-initialized prototype.
	   Fortunately, the protocol for this type demands all clients to use public access methods, where we can deflect the call to the
	   prototype. enclosingType() and memberTypes() should not delegate, so ...
	*/
	if (copy.enclosingType != null) 
		copy.tagBits |= TagBits.HasUnresolvedEnclosingType;
	else 
		copy.tagBits &= ~TagBits.HasUnresolvedEnclosingType;
	
	copy.tagBits |= TagBits.HasUnresolvedMemberTypes;
	return copy;
}

static AnnotationBinding createAnnotation(IBinaryAnnotation annotationInfo, LookupEnvironment env, char[][][] missingTypeNames) {
	IBinaryElementValuePair[] binaryPairs = annotationInfo.getElementValuePairs();
	int length = binaryPairs == null ? 0 : binaryPairs.length;
	ElementValuePair[] pairs = length == 0 ? Binding.NO_ELEMENT_VALUE_PAIRS : new ElementValuePair[length];
	for (int i = 0; i < length; i++)
		pairs[i] = new ElementValuePair(binaryPairs[i].getName(), convertMemberValue(binaryPairs[i].getValue(), env, missingTypeNames, false), null);

	char[] typeName = annotationInfo.getTypeName();
	ReferenceBinding annotationType = env.getTypeFromConstantPoolName(typeName, 1, typeName.length - 1, false, missingTypeNames);
	return env.createUnresolvedAnnotation(annotationType, pairs);
}

public static AnnotationBinding[] createAnnotations(IBinaryAnnotation[] annotationInfos, LookupEnvironment env, char[][][] missingTypeNames) {
	int length = annotationInfos == null ? 0 : annotationInfos.length;
	AnnotationBinding[] result = length == 0 ? Binding.NO_ANNOTATIONS : new AnnotationBinding[length];
	for (int i = 0; i < length; i++)
		result[i] = createAnnotation(annotationInfos[i], env, missingTypeNames);
	return result;
}

public static TypeBinding resolveType(TypeBinding type, LookupEnvironment environment, boolean convertGenericToRawType) {
	switch (type.kind()) {
		case Binding.PARAMETERIZED_TYPE :
			((ParameterizedTypeBinding) type).resolve();
			break;

		case Binding.WILDCARD_TYPE :
		case Binding.INTERSECTION_TYPE :
			return ((WildcardBinding) type).resolve();

		case Binding.ARRAY_TYPE :
			resolveType(((ArrayBinding) type).leafComponentType, environment, convertGenericToRawType);
			break;

		case Binding.TYPE_PARAMETER :
			((TypeVariableBinding) type).resolve();
			break;

		case Binding.GENERIC_TYPE :
			if (convertGenericToRawType) // raw reference to generic ?
				return environment.convertUnresolvedBinaryToRawType(type);
			break;

		default:
			if (type instanceof UnresolvedReferenceBinding)
				return ((UnresolvedReferenceBinding) type).resolve(environment, convertGenericToRawType);
			if (convertGenericToRawType) // raw reference to generic ?
				return environment.convertUnresolvedBinaryToRawType(type);
			break;
	}
	return type;
}

/**
 * Default empty constructor for subclasses only.
 */
protected BinaryTypeBinding() {
	// only for subclasses
	this.prototype = this;
}

public BinaryTypeBinding(BinaryTypeBinding prototype) {
	super(prototype);
	this.superclass = prototype.superclass;
	this.enclosingType = prototype.enclosingType;
	this.superInterfaces = prototype.superInterfaces;
	this.fields = prototype.fields;
	this.methods = prototype.methods;
	this.memberTypes = prototype.memberTypes;
	this.typeVariables = prototype.typeVariables;
	this.prototype = prototype.prototype;
	this.environment = prototype.environment;
	this.storedAnnotations = prototype.storedAnnotations;
}

/**
 * Standard constructor for creating binary type bindings from binary models (classfiles)
 * @param packageBinding
 * @param binaryType
 * @param environment
 */
public BinaryTypeBinding(PackageBinding packageBinding, IBinaryType binaryType, LookupEnvironment environment) {
	this(packageBinding, binaryType, environment, false);
}
/**
 * Standard constructor for creating binary type bindings from binary models (classfiles)
 * @param packageBinding
 * @param binaryType
 * @param environment
 * @param needFieldsAndMethods
 */
public BinaryTypeBinding(PackageBinding packageBinding, IBinaryType binaryType, LookupEnvironment environment, boolean needFieldsAndMethods) {
	
	this.prototype = this;
	this.compoundName = CharOperation.splitOn('/', binaryType.getName());
	computeId();

	this.tagBits |= TagBits.IsBinaryBinding;
	this.environment = environment;
	this.fPackage = packageBinding;
	this.fileName = binaryType.getFileName();

	/* https://bugs.eclipse.org/bugs/show_bug.cgi?id=324850, even in a 1.4 project, we
	   must internalize type variables and observe any parameterization of super class
	   and/or super interfaces in order to be able to detect overriding in the presence
	   of generics.
	 */
	char[] typeSignature = binaryType.getGenericSignature();
	this.typeVariables = typeSignature != null && typeSignature.length > 0 && typeSignature[0] == Util.C_GENERIC_START
		? null // is initialized in cachePartsFrom (called from LookupEnvironment.createBinaryTypeFrom())... must set to null so isGenericType() answers true
		: Binding.NO_TYPE_VARIABLES;

	this.sourceName = binaryType.getSourceName();
	this.modifiers = binaryType.getModifiers();

	if ((binaryType.getTagBits() & TagBits.HierarchyHasProblems) != 0)
		this.tagBits |= TagBits.HierarchyHasProblems;

	if (binaryType.isAnonymous()) {
		this.tagBits |= TagBits.AnonymousTypeMask;
	} else if (binaryType.isLocal()) {
		this.tagBits |= TagBits.LocalTypeMask;
	} else if (binaryType.isMember()) {
		this.tagBits |= TagBits.MemberTypeMask;
	}
	// need enclosing type to access type variables
	char[] enclosingTypeName = binaryType.getEnclosingTypeName();
	if (enclosingTypeName != null) {
		// attempt to find the enclosing type if it exists in the cache (otherwise - resolve it when requested)
		this.enclosingType = environment.getTypeFromConstantPoolName(enclosingTypeName, 0, -1, true, null /* could not be missing */); // pretend parameterized to avoid raw
		this.tagBits |= TagBits.MemberTypeMask;   // must be a member type not a top-level or local type
		this.tagBits |= TagBits.HasUnresolvedEnclosingType;
		if (enclosingType().isStrictfp())
			this.modifiers |= ClassFileConstants.AccStrictfp;
		if (enclosingType().isDeprecated())
			this.modifiers |= ExtraCompilerModifiers.AccDeprecatedImplicitly;
	}
	if (needFieldsAndMethods)
		cachePartsFrom(binaryType, true);
}

/**
 * @see org.eclipse.jdt.internal.compiler.lookup.ReferenceBinding#availableFields()
 */
public FieldBinding[] availableFields() {
	
	if (!isPrototype()) {
		return this.prototype.availableFields();
	}
	
	if ((this.tagBits & TagBits.AreFieldsComplete) != 0)
		return this.fields;

	// lazily sort fields
	if ((this.tagBits & TagBits.AreFieldsSorted) == 0) {
		int length = this.fields.length;
		if (length > 1)
			ReferenceBinding.sortFields(this.fields, 0, length);
		this.tagBits |= TagBits.AreFieldsSorted;
	}
	FieldBinding[] availableFields = new FieldBinding[this.fields.length];
	int count = 0;
	for (int i = 0; i < this.fields.length; i++) {
		try {
			availableFields[count] = resolveTypeFor(this.fields[i]);
			count++;
		} catch (AbortCompilation a){
			// silent abort
		}
	}
	if (count < availableFields.length)
		System.arraycopy(availableFields, 0, availableFields = new FieldBinding[count], 0, count);
	return availableFields;
}

private TypeVariableBinding[] addMethodTypeVariables(TypeVariableBinding[] methodTypeVars) {
	if (!isPrototype()) throw new IllegalStateException();
	if (this.typeVariables == null || this.typeVariables == Binding.NO_TYPE_VARIABLES) {
		return methodTypeVars;
	} 
	if (methodTypeVars == null || methodTypeVars == Binding.NO_TYPE_VARIABLES) {
		return this.typeVariables;
	}
	// uniq-merge both the arrays
	int total = this.typeVariables.length + methodTypeVars.length;
	TypeVariableBinding[] combinedTypeVars = new TypeVariableBinding[total];
	System.arraycopy(this.typeVariables, 0, combinedTypeVars, 0, this.typeVariables.length);
	int size = this.typeVariables.length;
	loop: for (int i = 0, len = methodTypeVars.length; i < len; i++) {
		for (int j = this.typeVariables.length -1 ; j >= 0; j--) {
			if (CharOperation.equals(methodTypeVars[i].sourceName, this.typeVariables[j].sourceName))
				continue loop;
		}
		combinedTypeVars[size++] = methodTypeVars[i];
	}
	if (size != total) {
		System.arraycopy(combinedTypeVars, 0, combinedTypeVars = new TypeVariableBinding[size], 0, size);
	}
	return combinedTypeVars;
}

/**
 * @see org.eclipse.jdt.internal.compiler.lookup.ReferenceBinding#availableMethods()
 */
public MethodBinding[] availableMethods() {
	
	if (!isPrototype()) {
		return this.prototype.availableMethods();
	}

	if ((this.tagBits & TagBits.AreMethodsComplete) != 0)
		return this.methods;

	// lazily sort methods
	if ((this.tagBits & TagBits.AreMethodsSorted) == 0) {
		int length = this.methods.length;
		if (length > 1)
			ReferenceBinding.sortMethods(this.methods, 0, length);
		this.tagBits |= TagBits.AreMethodsSorted;
	}
	MethodBinding[] availableMethods = new MethodBinding[this.methods.length];
	int count = 0;
	for (int i = 0; i < this.methods.length; i++) {
		try {
			availableMethods[count] = resolveTypesFor(this.methods[i]);
			count++;
		} catch (AbortCompilation a){
			// silent abort
		}
	}
	if (count < availableMethods.length)
		System.arraycopy(availableMethods, 0, availableMethods = new MethodBinding[count], 0, count);
	return availableMethods;
}

void cachePartsFrom(IBinaryType binaryType, boolean needFieldsAndMethods) {
	if (!isPrototype()) throw new IllegalStateException();
	try {
		// default initialization for super-interfaces early, in case some aborting compilation error occurs,
		// and still want to use binaries passed that point (e.g. type hierarchy resolver, see bug 63748).
		this.typeVariables = Binding.NO_TYPE_VARIABLES;
		this.superInterfaces = Binding.NO_SUPERINTERFACES;

		// must retrieve member types in case superclass/interfaces need them
		this.memberTypes = Binding.NO_MEMBER_TYPES;
		IBinaryNestedType[] memberTypeStructures = binaryType.getMemberTypes();
		if (memberTypeStructures != null) {
			int size = memberTypeStructures.length;
			if (size > 0) {
				this.memberTypes = new ReferenceBinding[size];
				for (int i = 0; i < size; i++) {
					// attempt to find each member type if it exists in the cache (otherwise - resolve it when requested)
					this.memberTypes[i] = this.environment.getTypeFromConstantPoolName(memberTypeStructures[i].getName(), 0, -1, false, null /* could not be missing */);
				}
				this.tagBits |= TagBits.HasUnresolvedMemberTypes;
			}
		}

		CompilerOptions globalOptions = this.environment.globalOptions;
		long sourceLevel = globalOptions.originalSourceLevel;
		/* https://bugs.eclipse.org/bugs/show_bug.cgi?id=324850, even in a 1.4 project, we
		   must internalize type variables and observe any parameterization of super class
		   and/or super interfaces in order to be able to detect overriding in the presence
		   of generics.
		 */
		if (this.environment.globalOptions.isAnnotationBasedNullAnalysisEnabled) {
			// need annotations on the type before processing null annotations on members respecting any @NonNullByDefault:
			scanTypeForNullDefaultAnnotation(binaryType, this.fPackage, this);
		}
		ITypeAnnotationWalker walker = getTypeAnnotationWalker(binaryType.getTypeAnnotations());
		char[] typeSignature = binaryType.getGenericSignature(); // use generic signature even in 1.4
		this.tagBits |= binaryType.getTagBits();
		
		char[][][] missingTypeNames = binaryType.getMissingTypeNames();
		SignatureWrapper wrapper = null;
		if (typeSignature != null) {
			// ClassSignature = ParameterPart(optional) super_TypeSignature interface_signature
			wrapper = new SignatureWrapper(typeSignature);
			if (wrapper.signature[wrapper.start] == Util.C_GENERIC_START) {
				// ParameterPart = '<' ParameterSignature(s) '>'
				wrapper.start++; // skip '<'
				this.typeVariables = createTypeVariables(wrapper, true, missingTypeNames, walker, true/*class*/);
				wrapper.start++; // skip '>'
				this.tagBits |=  TagBits.HasUnresolvedTypeVariables;
				this.modifiers |= ExtraCompilerModifiers.AccGenericSignature;
			}
		}
		TypeVariableBinding[] typeVars = Binding.NO_TYPE_VARIABLES;
		char[] methodDescriptor = binaryType.getEnclosingMethod();
		if (methodDescriptor != null) {
			MethodBinding enclosingMethod = findMethod(methodDescriptor, missingTypeNames);
			if (enclosingMethod != null) {
				typeVars = enclosingMethod.typeVariables;
				this.typeVariables = addMethodTypeVariables(typeVars);			
			}
		}
		if (typeSignature == null)  {
			char[] superclassName = binaryType.getSuperclassName();
			if (superclassName != null) {
				// attempt to find the superclass if it exists in the cache (otherwise - resolve it when requested)
				this.superclass = this.environment.getTypeFromConstantPoolName(superclassName, 0, -1, false, missingTypeNames, walker.toSupertype((short) -1));
				this.tagBits |= TagBits.HasUnresolvedSuperclass;
			}

			this.superInterfaces = Binding.NO_SUPERINTERFACES;
			char[][] interfaceNames = binaryType.getInterfaceNames();
			if (interfaceNames != null) {
				int size = interfaceNames.length;
				if (size > 0) {
					this.superInterfaces = new ReferenceBinding[size];
					for (short i = 0; i < size; i++)
						// attempt to find each superinterface if it exists in the cache (otherwise - resolve it when requested)
						this.superInterfaces[i] = this.environment.getTypeFromConstantPoolName(interfaceNames[i], 0, -1, false, missingTypeNames, walker.toSupertype(i));
					this.tagBits |= TagBits.HasUnresolvedSuperinterfaces;
				}
			}
		} else {
			// attempt to find the superclass if it exists in the cache (otherwise - resolve it when requested)
			this.superclass = (ReferenceBinding) this.environment.getTypeFromTypeSignature(wrapper, typeVars, this, missingTypeNames, 
																		walker.toSupertype((short) -1));
			this.tagBits |= TagBits.HasUnresolvedSuperclass;

			this.superInterfaces = Binding.NO_SUPERINTERFACES;
			if (!wrapper.atEnd()) {
				// attempt to find each superinterface if it exists in the cache (otherwise - resolve it when requested)
				java.util.ArrayList types = new java.util.ArrayList(2);
				short rank = 0;
				do {
					types.add(this.environment.getTypeFromTypeSignature(wrapper, typeVars, this, missingTypeNames, walker.toSupertype(rank++)));
				} while (!wrapper.atEnd());
				this.superInterfaces = new ReferenceBinding[types.size()];
				types.toArray(this.superInterfaces);
				this.tagBits |= TagBits.HasUnresolvedSuperinterfaces;
			}
		}

		if (needFieldsAndMethods) {
			IBinaryField[] iFields = binaryType.getFields();
			createFields(iFields, sourceLevel, missingTypeNames);
			IBinaryMethod[] iMethods = createMethods(binaryType.getMethods(), binaryType, sourceLevel, missingTypeNames);
			boolean isViewedAsDeprecated = isViewedAsDeprecated();
			if (isViewedAsDeprecated) {
				for (int i = 0, max = this.fields.length; i < max; i++) {
					FieldBinding field = this.fields[i];
					if (!field.isDeprecated()) {
						field.modifiers |= ExtraCompilerModifiers.AccDeprecatedImplicitly;
					}
				}
				for (int i = 0, max = this.methods.length; i < max; i++) {
					MethodBinding method = this.methods[i];
					if (!method.isDeprecated()) {
						method.modifiers |= ExtraCompilerModifiers.AccDeprecatedImplicitly;
					}
				}
			}
			if (this.environment.globalOptions.isAnnotationBasedNullAnalysisEnabled) {
				if (iFields != null) {
					for (int i = 0; i < iFields.length; i++)
						scanFieldForNullAnnotation(iFields[i], this.fields[i], this.isEnum());
				}
				if (iMethods != null) {
					for (int i = 0; i < iMethods.length; i++)
						scanMethodForNullAnnotation(iMethods[i], this.methods[i]);
				}
			}
		}
		if (this.environment.globalOptions.storeAnnotations)
			setAnnotations(createAnnotations(binaryType.getAnnotations(), this.environment, missingTypeNames));
		if (this.isAnnotationType())
			scanTypeForContainerAnnotation(binaryType, missingTypeNames);
	} finally {
		// protect against incorrect use of the needFieldsAndMethods flag, see 48459
		if (this.fields == null)
			this.fields = Binding.NO_FIELDS;
		if (this.methods == null)
			this.methods = Binding.NO_METHODS;
	}
}

private ITypeAnnotationWalker getTypeAnnotationWalker(IBinaryTypeAnnotation[] annotations) {
	if (!isPrototype()) throw new IllegalStateException();
	if (annotations == null || annotations.length == 0 || !this.environment.usesAnnotatedTypeSystem()) {
		if (this.environment.globalOptions.isAnnotationBasedNullAnalysisEnabled) {
			int nullness = getNullDefault();
			if (nullness > Binding.NULL_UNSPECIFIED_BY_DEFAULT)
				return new NonNullDefaultAwareTypeAnnotationWalker(nullness, this.environment);
		}
		return ITypeAnnotationWalker.EMPTY_ANNOTATION_WALKER;
	}
	if (this.environment.globalOptions.isAnnotationBasedNullAnalysisEnabled) {
		int nullness = getNullDefault();
		if (nullness > Binding.NULL_UNSPECIFIED_BY_DEFAULT)
			return new NonNullDefaultAwareTypeAnnotationWalker(annotations, nullness, this.environment);
	}
	return new TypeAnnotationWalker(annotations);
}

private void createFields(IBinaryField[] iFields, long sourceLevel, char[][][] missingTypeNames) {
	if (!isPrototype()) throw new IllegalStateException();
	this.fields = Binding.NO_FIELDS;
	if (iFields != null) {
		int size = iFields.length;
		if (size > 0) {
			this.fields = new FieldBinding[size];
			boolean use15specifics = sourceLevel >= ClassFileConstants.JDK1_5;
			boolean hasRestrictedAccess = hasRestrictedAccess();
			int firstAnnotatedFieldIndex = -1;
			for (int i = 0; i < size; i++) {
				IBinaryField binaryField = iFields[i];
				char[] fieldSignature = use15specifics ? binaryField.getGenericSignature() : null;
				ITypeAnnotationWalker walker = getTypeAnnotationWalker(binaryField.getTypeAnnotations()).toField();
				TypeBinding type = fieldSignature == null
					? this.environment.getTypeFromSignature(binaryField.getTypeName(), 0, -1, false, this, missingTypeNames, walker)
					: this.environment.getTypeFromTypeSignature(new SignatureWrapper(fieldSignature), Binding.NO_TYPE_VARIABLES, this, missingTypeNames, walker);
				FieldBinding field =
					new FieldBinding(
						binaryField.getName(),
						type,
						binaryField.getModifiers() | ExtraCompilerModifiers.AccUnresolved,
						this,
						binaryField.getConstant());
				if (firstAnnotatedFieldIndex < 0
						&& this.environment.globalOptions.storeAnnotations
						&& binaryField.getAnnotations() != null) {
					firstAnnotatedFieldIndex = i;
				}
				field.id = i; // ordinal
				if (use15specifics)
					field.tagBits |= binaryField.getTagBits();
				if (hasRestrictedAccess)
					field.modifiers |= ExtraCompilerModifiers.AccRestrictedAccess;
				if (fieldSignature != null)
					field.modifiers |= ExtraCompilerModifiers.AccGenericSignature;
				this.fields[i] = field;
			}
			// second pass for reifying annotations, since may refer to fields being constructed (147875)
			if (firstAnnotatedFieldIndex >= 0) {
				for (int i = firstAnnotatedFieldIndex; i <size; i++) {
					IBinaryField binaryField = iFields[i];
					this.fields[i].setAnnotations(createAnnotations(binaryField.getAnnotations(), this.environment, missingTypeNames));
				}
			}
		}
	}
}

private MethodBinding createMethod(IBinaryMethod method, IBinaryType binaryType, long sourceLevel, char[][][] missingTypeNames) {
	if (!isPrototype()) throw new IllegalStateException();
	int methodModifiers = method.getModifiers() | ExtraCompilerModifiers.AccUnresolved;
	if (sourceLevel < ClassFileConstants.JDK1_5)
		methodModifiers &= ~ClassFileConstants.AccVarargs; // vararg methods are not recognized until 1.5
	if (isInterface() && (methodModifiers & ClassFileConstants.AccAbstract) == 0) {
		// see https://bugs.eclipse.org/388954 superseded by https://bugs.eclipse.org/390889
		if ((methodModifiers & ClassFileConstants.AccStatic) == 0) {
			// i.e. even at 1.7- we record AccDefaultMethod when reading a 1.8+ interface to avoid errors caused by default methods added to a library
			methodModifiers |= ExtraCompilerModifiers.AccDefaultMethod;
		}
	}
	ReferenceBinding[] exceptions = Binding.NO_EXCEPTIONS;
	TypeBinding[] parameters = Binding.NO_PARAMETERS;
	TypeVariableBinding[] typeVars = Binding.NO_TYPE_VARIABLES;
	AnnotationBinding[][] paramAnnotations = null;
	TypeBinding returnType = null;

	char[][] argumentNames = method.getArgumentNames();

	final boolean use15specifics = sourceLevel >= ClassFileConstants.JDK1_5;
	/* https://bugs.eclipse.org/bugs/show_bug.cgi?id=324850, Since a 1.4 project can have a 1.5
	   type as a super type and the 1.5 type could be generic, we must internalize usages of type
	   variables properly in order to be able to apply substitutions and thus be able to detect
	   overriding in the presence of generics. Seeing the erased form is not good enough.
	 */
	ITypeAnnotationWalker walker = getTypeAnnotationWalker(method.getTypeAnnotations());
	char[] methodSignature = method.getGenericSignature(); // always use generic signature, even in 1.4
	if (methodSignature == null) { // no generics
		char[] methodDescriptor = method.getMethodDescriptor();   // of the form (I[Ljava/jang/String;)V
		if (walker == ITypeAnnotationWalker.EMPTY_ANNOTATION_WALKER && binaryType instanceof ClassFileReader) {// TODO: avoid cast? add method to IBinaryType?
			walker = ((ClassFileReader)binaryType).getAnnotationsForMethod(method, methodDescriptor, this.environment);
		}
		int numOfParams = 0;
		char nextChar;
		int index = 0; // first character is always '(' so skip it
		while ((nextChar = methodDescriptor[++index]) != Util.C_PARAM_END) {
			if (nextChar != Util.C_ARRAY) {
				numOfParams++;
				if (nextChar == Util.C_RESOLVED)
					while ((nextChar = methodDescriptor[++index]) != Util.C_NAME_END){/*empty*/}
			}
		}

		// Ignore synthetic argument for member types or enum types.
		int startIndex = 0;
		if (method.isConstructor()) {
			if (isMemberType() && !isStatic()) {
				// enclosing type
				startIndex++;
			}
			if (isEnum()) {
				// synthetic arguments (String, int)
				startIndex += 2;
			}
		}
		int size = numOfParams - startIndex;
		if (size > 0) {
			parameters = new TypeBinding[size];
			if (this.environment.globalOptions.storeAnnotations)
				paramAnnotations = new AnnotationBinding[size][];
			index = 1;
			short visibleIdx = 0;
			int end = 0;   // first character is always '(' so skip it
			for (int i = 0; i < numOfParams; i++) {
				while ((nextChar = methodDescriptor[++end]) == Util.C_ARRAY){/*empty*/}
				if (nextChar == Util.C_RESOLVED)
					while ((nextChar = methodDescriptor[++end]) != Util.C_NAME_END){/*empty*/}

				if (i >= startIndex) {   // skip the synthetic arg if necessary
					parameters[i - startIndex] = this.environment.getTypeFromSignature(methodDescriptor, index, end, false, this, missingTypeNames, walker.toMethodParameter(visibleIdx++));
					// 'paramAnnotations' line up with 'parameters'
					// int parameter to method.getParameterAnnotations() include the synthetic arg
					if (paramAnnotations != null)
						paramAnnotations[i - startIndex] = createAnnotations(method.getParameterAnnotations(i - startIndex), this.environment, missingTypeNames);
				}
				index = end + 1;
			}
		}

		char[][] exceptionTypes = method.getExceptionTypeNames();
		if (exceptionTypes != null) {
			size = exceptionTypes.length;
			if (size > 0) {
				exceptions = new ReferenceBinding[size];
				for (int i = 0; i < size; i++)
					exceptions[i] = this.environment.getTypeFromConstantPoolName(exceptionTypes[i], 0, -1, false, missingTypeNames, walker.toThrows(i));
			}
		}

		if (!method.isConstructor())
			returnType = this.environment.getTypeFromSignature(methodDescriptor, index + 1, -1, false, this, missingTypeNames, walker.toMethodReturn());   // index is currently pointing at the ')'
		
		final int argumentNamesLength = argumentNames == null ? 0 : argumentNames.length;
		if (startIndex > 0 && argumentNamesLength > 0) {
			// We'll have to slice the starting arguments off
			if (startIndex >= argumentNamesLength) {
				argumentNames = Binding.NO_PARAMETER_NAMES; // We know nothing about the argument names
			} else {
				char[][] slicedArgumentNames = new char[argumentNamesLength - startIndex][];
				System.arraycopy(argumentNames, startIndex, slicedArgumentNames, 0, argumentNamesLength - startIndex);
				argumentNames = slicedArgumentNames;
			}
		}

	} else {
		if (walker == ITypeAnnotationWalker.EMPTY_ANNOTATION_WALKER && binaryType instanceof ClassFileReader) {// TODO: avoid cast? add method to IBinaryType?
			walker = ((ClassFileReader)binaryType).getAnnotationsForMethod(method, methodSignature, this.environment);
		}
		methodModifiers |= ExtraCompilerModifiers.AccGenericSignature;
		// MethodTypeSignature = ParameterPart(optional) '(' TypeSignatures ')' return_typeSignature ['^' TypeSignature (optional)]
		SignatureWrapper wrapper = new SignatureWrapper(methodSignature, use15specifics);
		if (wrapper.signature[wrapper.start] == Util.C_GENERIC_START) {
			// <A::Ljava/lang/annotation/Annotation;>(Ljava/lang/Class<TA;>;)TA;
			// ParameterPart = '<' ParameterSignature(s) '>'
			wrapper.start++; // skip '<'
			typeVars = createTypeVariables(wrapper, false, missingTypeNames, walker, false/*class*/);
			wrapper.start++; // skip '>'
		}

		if (wrapper.signature[wrapper.start] == Util.C_PARAM_START) {
			wrapper.start++; // skip '('
			if (wrapper.signature[wrapper.start] == Util.C_PARAM_END) {
				wrapper.start++; // skip ')'
			} else {
				java.util.ArrayList types = new java.util.ArrayList(2);
				short rank = 0;
				while (wrapper.signature[wrapper.start] != Util.C_PARAM_END)
					types.add(this.environment.getTypeFromTypeSignature(wrapper, typeVars, this, missingTypeNames, walker.toMethodParameter(rank++)));
				wrapper.start++; // skip ')'
				int numParam = types.size();
				parameters = new TypeBinding[numParam];
				types.toArray(parameters);
				if (this.environment.globalOptions.storeAnnotations) {
					paramAnnotations = new AnnotationBinding[numParam][];
					for (int i = 0; i < numParam; i++)
						paramAnnotations[i] = createAnnotations(method.getParameterAnnotations(i), this.environment, missingTypeNames);
				}
			}
		}

		// always retrieve return type (for constructors, its V for void - will be ignored)
		returnType = this.environment.getTypeFromTypeSignature(wrapper, typeVars, this, missingTypeNames, walker.toMethodReturn());

		if (!wrapper.atEnd() && wrapper.signature[wrapper.start] == Util.C_EXCEPTION_START) {
			// attempt to find each exception if it exists in the cache (otherwise - resolve it when requested)
			java.util.ArrayList types = new java.util.ArrayList(2);
			int excRank = 0;
			do {
				wrapper.start++; // skip '^'
				types.add(this.environment.getTypeFromTypeSignature(wrapper, typeVars, this, missingTypeNames,
					walker.toThrows(excRank++)));
			} while (!wrapper.atEnd() && wrapper.signature[wrapper.start] == Util.C_EXCEPTION_START);
			exceptions = new ReferenceBinding[types.size()];
			types.toArray(exceptions);
		} else { // get the exceptions the old way
			char[][] exceptionTypes = method.getExceptionTypeNames();
			if (exceptionTypes != null) {
				int size = exceptionTypes.length;
				if (size > 0) {
					exceptions = new ReferenceBinding[size];
					for (int i = 0; i < size; i++)
						exceptions[i] = this.environment.getTypeFromConstantPoolName(exceptionTypes[i], 0, -1, false, missingTypeNames, walker.toThrows(i));
				}
			}
		}
	}

	MethodBinding result = method.isConstructor()
		? new MethodBinding(methodModifiers, parameters, exceptions, this)
		: new MethodBinding(methodModifiers, method.getSelector(), returnType, parameters, exceptions, this);
	
	IBinaryAnnotation[] receiverAnnotations = walker.toReceiver().getAnnotationsAtCursor(0);
	if (receiverAnnotations != null && receiverAnnotations.length > 0) {
		result.receiver = this.environment.createAnnotatedType(this, createAnnotations(receiverAnnotations, this.environment, missingTypeNames));
	}

	if (this.environment.globalOptions.storeAnnotations) {
		IBinaryAnnotation[] annotations = method.getAnnotations();
	    if (annotations == null || annotations.length == 0)
	    	if (method.isConstructor())
	    		annotations = walker.toMethodReturn().getAnnotationsAtCursor(0); // FIXME: When both exist, order could become an issue.
		result.setAnnotations(
			createAnnotations(annotations, this.environment, missingTypeNames),
			paramAnnotations,
			isAnnotationType() ? convertMemberValue(method.getDefaultValue(), this.environment, missingTypeNames, true) : null,
			this.environment);
	}

	if (argumentNames != null) result.parameterNames = argumentNames;
	
	if (use15specifics)
		result.tagBits |= method.getTagBits();
	result.typeVariables = typeVars;
	// fixup the declaring element of all type variables
	for (int i = 0, length = typeVars.length; i < length; i++)
		this.environment.typeSystem.fixTypeVariableDeclaringElement(typeVars[i], result);

	return result;
}

/**
 * Create method bindings for binary type, filtering out <clinit> and synthetics
 * As some iMethods may be ignored in this process we return the matching array of those
 * iMethods for which MethodBindings have been created; indices match those in this.methods.
 */
private IBinaryMethod[] createMethods(IBinaryMethod[] iMethods, IBinaryType binaryType, long sourceLevel, char[][][] missingTypeNames) {
	if (!isPrototype()) throw new IllegalStateException();
	int total = 0, initialTotal = 0, iClinit = -1;
	int[] toSkip = null;
	if (iMethods != null) {
		total = initialTotal = iMethods.length;
		boolean keepBridgeMethods = sourceLevel < ClassFileConstants.JDK1_5; // https://bugs.eclipse.org/bugs/show_bug.cgi?id=330347
		for (int i = total; --i >= 0;) {
			IBinaryMethod method = iMethods[i];
			if ((method.getModifiers() & ClassFileConstants.AccSynthetic) != 0) {
				if (keepBridgeMethods && (method.getModifiers() & ClassFileConstants.AccBridge) != 0)
					continue; // want to see bridge methods as real methods
				// discard synthetics methods
				if (toSkip == null) toSkip = new int[iMethods.length];
				toSkip[i] = -1;
				total--;
			} else if (iClinit == -1) {
				char[] methodName = method.getSelector();
				if (methodName.length == 8 && methodName[0] == Util.C_GENERIC_START) {
					// discard <clinit>
					iClinit = i;
					total--;
				}
			}
		}
	}
	if (total == 0) {
		this.methods = Binding.NO_METHODS;
		return NO_BINARY_METHODS;
	}

	boolean hasRestrictedAccess = hasRestrictedAccess();
	this.methods = new MethodBinding[total];
	if (total == initialTotal) {
		for (int i = 0; i < initialTotal; i++) {
			MethodBinding method = createMethod(iMethods[i], binaryType, sourceLevel, missingTypeNames);
			if (hasRestrictedAccess)
				method.modifiers |= ExtraCompilerModifiers.AccRestrictedAccess;
			this.methods[i] = method;
		}
		return iMethods;
	} else {
		IBinaryMethod[] mappedBinaryMethods = new IBinaryMethod[total];
		for (int i = 0, index = 0; i < initialTotal; i++) {
			if (iClinit != i && (toSkip == null || toSkip[i] != -1)) {
				MethodBinding method = createMethod(iMethods[i], binaryType, sourceLevel, missingTypeNames);
				if (hasRestrictedAccess)
					method.modifiers |= ExtraCompilerModifiers.AccRestrictedAccess;
				mappedBinaryMethods[index] = iMethods[i];
				this.methods[index++] = method;
			}
		}
		return mappedBinaryMethods;
	}
}

private TypeVariableBinding[] createTypeVariables(SignatureWrapper wrapper, boolean assignVariables, char[][][] missingTypeNames,
													ITypeAnnotationWalker walker, boolean isClassTypeParameter)
{
	if (!isPrototype()) throw new IllegalStateException();
	// detect all type variables first
	char[] typeSignature = wrapper.signature;
	int depth = 0, length = typeSignature.length;
	int rank = 0;
	ArrayList variables = new ArrayList(1);
	depth = 0;
	boolean pendingVariable = true;
	createVariables: {
		for (int i = 1; i < length; i++) {
			switch(typeSignature[i]) {
				case Util.C_GENERIC_START :
					depth++;
					break;
				case Util.C_GENERIC_END :
					if (--depth < 0)
						break createVariables;
					break;
				case Util.C_NAME_END :
					if ((depth == 0) && (i +1 < length) && (typeSignature[i+1] != Util.C_COLON))
						pendingVariable = true;
					break;
				default:
					if (pendingVariable) {
						pendingVariable = false;
						int colon = CharOperation.indexOf(Util.C_COLON, typeSignature, i);
						char[] variableName = CharOperation.subarray(typeSignature, i, colon);
						TypeVariableBinding typeVariable = new TypeVariableBinding(variableName, this, rank, this.environment);
						AnnotationBinding [] annotations = BinaryTypeBinding.createAnnotations(walker.toTypeParameter(isClassTypeParameter, rank++).getAnnotationsAtCursor(0), 
																										this.environment, missingTypeNames);
						if (annotations != null && annotations != Binding.NO_ANNOTATIONS)
							typeVariable.setTypeAnnotations(annotations, this.environment.globalOptions.isAnnotationBasedNullAnalysisEnabled);
						variables.add(typeVariable);
					}
			}
		}
	}
	// initialize type variable bounds - may refer to forward variables
	TypeVariableBinding[] result;
	variables.toArray(result = new TypeVariableBinding[rank]);
	// when creating the type variables for a type, the type must remember them before initializing each variable
	// see https://bugs.eclipse.org/bugs/show_bug.cgi?id=163680
	if (assignVariables)
		this.typeVariables = result;
	for (int i = 0; i < rank; i++) {
		initializeTypeVariable(result[i], result, wrapper, missingTypeNames, walker.toTypeParameterBounds(isClassTypeParameter, i));
	}
	return result;
}

/* Answer the receiver's enclosing type... null if the receiver is a top level type.
*
* NOTE: enclosingType of a binary type is resolved when needed
*/
public ReferenceBinding enclosingType() {  // should not delegate to prototype.
	if ((this.tagBits & TagBits.HasUnresolvedEnclosingType) == 0)
		return this.enclosingType;

	// finish resolving the type
	this.enclosingType = (ReferenceBinding) resolveType(this.enclosingType, this.environment, false /* no raw conversion */);
	this.tagBits &= ~TagBits.HasUnresolvedEnclosingType;
	return this.enclosingType;
}
// NOTE: the type of each field of a binary type is resolved when needed
public FieldBinding[] fields() {
	
	if (!isPrototype()) {
		return this.fields = this.prototype.fields();
	}

	if ((this.tagBits & TagBits.AreFieldsComplete) != 0)
		return this.fields;

	// lazily sort fields
	if ((this.tagBits & TagBits.AreFieldsSorted) == 0) {
		int length = this.fields.length;
		if (length > 1)
			ReferenceBinding.sortFields(this.fields, 0, length);
		this.tagBits |= TagBits.AreFieldsSorted;
	}
	for (int i = this.fields.length; --i >= 0;)
		resolveTypeFor(this.fields[i]);
	this.tagBits |= TagBits.AreFieldsComplete;
	return this.fields;
}

private MethodBinding findMethod(char[] methodDescriptor, char[][][] missingTypeNames) {
	if (!isPrototype()) throw new IllegalStateException();
	int index = -1;
	while (methodDescriptor[++index] != Util.C_PARAM_START) {
		// empty
	}
	char[] selector = new char[index];
	System.arraycopy(methodDescriptor, 0, selector, 0, index);
	TypeBinding[] parameters = Binding.NO_PARAMETERS;
	int numOfParams = 0;
	char nextChar;
	int paramStart = index;
	while ((nextChar = methodDescriptor[++index]) != Util.C_PARAM_END) {
		if (nextChar != Util.C_ARRAY) {
			numOfParams++;
			if (nextChar == Util.C_RESOLVED)
				while ((nextChar = methodDescriptor[++index]) != Util.C_NAME_END){/*empty*/}
		}
	}
	if (numOfParams > 0) {
		parameters = new TypeBinding[numOfParams];
		index = paramStart + 1;
		int end = paramStart; // first character is always '(' so skip it
		for (int i = 0; i < numOfParams; i++) {
			while ((nextChar = methodDescriptor[++end]) == Util.C_ARRAY){/*empty*/}
			if (nextChar == Util.C_RESOLVED)
				while ((nextChar = methodDescriptor[++end]) != Util.C_NAME_END){/*empty*/}

			// not interested in type annotations, type will be used for comparison only, and erasure() is used if needed
			TypeBinding param = this.environment.getTypeFromSignature(methodDescriptor, index, end, false, this, missingTypeNames, ITypeAnnotationWalker.EMPTY_ANNOTATION_WALKER);
			if (param instanceof UnresolvedReferenceBinding) {
				param = resolveType(param, this.environment, true /* raw conversion */);
			}
			parameters[i] = param;
			index = end + 1;
		}
	}

	int parameterLength = parameters.length;
	MethodBinding[] methods2 = this.enclosingType.getMethods(selector, parameterLength);
	// find matching method using parameters
	loop: for (int i = 0, max = methods2.length; i < max; i++) {
		MethodBinding currentMethod = methods2[i];
		TypeBinding[] parameters2 = currentMethod.parameters;
		int currentMethodParameterLength = parameters2.length;
		if (parameterLength == currentMethodParameterLength) {
			for (int j = 0; j < currentMethodParameterLength; j++) {
				if (TypeBinding.notEquals(parameters[j], parameters2[j]) && TypeBinding.notEquals(parameters[j].erasure(), parameters2[j].erasure())) {
					continue loop;
				}
			}
			return currentMethod;
		}
	}
	return null;
}

/**
 * @see org.eclipse.jdt.internal.compiler.lookup.TypeBinding#genericTypeSignature()
 */
public char[] genericTypeSignature() {
	if (!isPrototype())
		return this.prototype.computeGenericTypeSignature(this.typeVariables);
	return computeGenericTypeSignature(this.typeVariables);
}

//NOTE: the return type, arg & exception types of each method of a binary type are resolved when needed
public MethodBinding getExactConstructor(TypeBinding[] argumentTypes) {

	if (!isPrototype())
		return this.prototype.getExactConstructor(argumentTypes);

	// lazily sort methods
	if ((this.tagBits & TagBits.AreMethodsSorted) == 0) {
		int length = this.methods.length;
		if (length > 1)
			ReferenceBinding.sortMethods(this.methods, 0, length);
		this.tagBits |= TagBits.AreMethodsSorted;
	}
	int argCount = argumentTypes.length;
	long range;
	if ((range = ReferenceBinding.binarySearch(TypeConstants.INIT, this.methods)) >= 0) {
		nextMethod: for (int imethod = (int)range, end = (int)(range >> 32); imethod <= end; imethod++) {
			MethodBinding method = this.methods[imethod];
			if (method.parameters.length == argCount) {
				resolveTypesFor(method);
				TypeBinding[] toMatch = method.parameters;
				for (int iarg = 0; iarg < argCount; iarg++)
					if (TypeBinding.notEquals(toMatch[iarg], argumentTypes[iarg]))
						continue nextMethod;
				return method;
			}
		}
	}
	return null;
}

//NOTE: the return type, arg & exception types of each method of a binary type are resolved when needed
//searches up the hierarchy as long as no potential (but not exact) match was found.
public MethodBinding getExactMethod(char[] selector, TypeBinding[] argumentTypes, CompilationUnitScope refScope) {
	// sender from refScope calls recordTypeReference(this)

	if (!isPrototype())
		return this.prototype.getExactMethod(selector, argumentTypes, refScope);

	// lazily sort methods
	if ((this.tagBits & TagBits.AreMethodsSorted) == 0) {
		int length = this.methods.length;
		if (length > 1)
			ReferenceBinding.sortMethods(this.methods, 0, length);
		this.tagBits |= TagBits.AreMethodsSorted;
	}

	int argCount = argumentTypes.length;
	boolean foundNothing = true;

	long range;
	if ((range = ReferenceBinding.binarySearch(selector, this.methods)) >= 0) {
		nextMethod: for (int imethod = (int)range, end = (int)(range >> 32); imethod <= end; imethod++) {
			MethodBinding method = this.methods[imethod];
			foundNothing = false; // inner type lookups must know that a method with this name exists
			if (method.parameters.length == argCount) {
				resolveTypesFor(method);
				TypeBinding[] toMatch = method.parameters;
				for (int iarg = 0; iarg < argCount; iarg++)
					if (TypeBinding.notEquals(toMatch[iarg], argumentTypes[iarg]))
						continue nextMethod;
				return method;
			}
		}
	}
	if (foundNothing) {
		if (isInterface()) {
			 if (superInterfaces().length == 1) { // ensure superinterfaces are resolved before checking
				if (refScope != null)
					refScope.recordTypeReference(this.superInterfaces[0]);
				return this.superInterfaces[0].getExactMethod(selector, argumentTypes, refScope);
			 }
		} else if (superclass() != null) { // ensure superclass is resolved before checking
			if (refScope != null)
				refScope.recordTypeReference(this.superclass);
			return this.superclass.getExactMethod(selector, argumentTypes, refScope);
		}
	}
	return null;
}
//NOTE: the type of a field of a binary type is resolved when needed
public FieldBinding getField(char[] fieldName, boolean needResolve) {
	
	if (!isPrototype())
		return this.prototype.getField(fieldName, needResolve);

	// lazily sort fields
	if ((this.tagBits & TagBits.AreFieldsSorted) == 0) {
		int length = this.fields.length;
		if (length > 1)
			ReferenceBinding.sortFields(this.fields, 0, length);
		this.tagBits |= TagBits.AreFieldsSorted;
	}
	FieldBinding field = ReferenceBinding.binarySearch(fieldName, this.fields);
	return needResolve && field != null ? resolveTypeFor(field) : field;
}
/**
 *  Rewrite of default memberTypes() to avoid resolving eagerly all member types when one is requested
 */
public ReferenceBinding getMemberType(char[] typeName) {

	if (!isPrototype()) {
		ReferenceBinding memberType = this.prototype.getMemberType(typeName);
		return memberType == null ? null : this.environment.createMemberType(memberType, this);
	}

	for (int i = this.memberTypes.length; --i >= 0;) {
	    ReferenceBinding memberType = this.memberTypes[i];
	    if (memberType instanceof UnresolvedReferenceBinding) {
			char[] name = memberType.sourceName; // source name is qualified with enclosing type name
			int prefixLength = this.compoundName[this.compoundName.length - 1].length + 1; // enclosing$
			if (name.length == (prefixLength + typeName.length)) // enclosing $ typeName
				if (CharOperation.fragmentEquals(typeName, name, prefixLength, true)) // only check trailing portion
					return this.memberTypes[i] = (ReferenceBinding) resolveType(memberType, this.environment, false /* no raw conversion for now */);
	    } else if (CharOperation.equals(typeName, memberType.sourceName)) {
	        return memberType;
	    }
	}
	return null;
}
// NOTE: the return type, arg & exception types of each method of a binary type are resolved when needed
public MethodBinding[] getMethods(char[] selector) {
	
	if (!isPrototype())
		return this.prototype.getMethods(selector);

	if ((this.tagBits & TagBits.AreMethodsComplete) != 0) {
		long range;
		if ((range = ReferenceBinding.binarySearch(selector, this.methods)) >= 0) {
			int start = (int) range, end = (int) (range >> 32);
			int length = end - start + 1;
			if ((this.tagBits & TagBits.AreMethodsComplete) != 0) {
				// simply clone method subset
				MethodBinding[] result;
				System.arraycopy(this.methods, start, result = new MethodBinding[length], 0, length);
				return result;
			}
		}
		return Binding.NO_METHODS;
	}
	// lazily sort methods
	if ((this.tagBits & TagBits.AreMethodsSorted) == 0) {
		int length = this.methods.length;
		if (length > 1)
			ReferenceBinding.sortMethods(this.methods, 0, length);
		this.tagBits |= TagBits.AreMethodsSorted;
	}
	long range;
	if ((range = ReferenceBinding.binarySearch(selector, this.methods)) >= 0) {
		int start = (int) range, end = (int) (range >> 32);
		int length = end - start + 1;
		MethodBinding[] result = new MethodBinding[length];
		// iterate methods to resolve them
		for (int i = start, index = 0; i <= end; i++, index++)
			result[index] = resolveTypesFor(this.methods[i]);
		return result;
	}
	return Binding.NO_METHODS;
}
// Answer methods named selector, which take no more than the suggestedParameterLength.
// The suggested parameter length is optional and may not be guaranteed by every type.
public MethodBinding[] getMethods(char[] selector, int suggestedParameterLength) {
	
	if (!isPrototype())
		return this.prototype.getMethods(selector, suggestedParameterLength);

	if ((this.tagBits & TagBits.AreMethodsComplete) != 0)
		return getMethods(selector);
	// lazily sort methods
	if ((this.tagBits & TagBits.AreMethodsSorted) == 0) {
		int length = this.methods.length;
		if (length > 1)
			ReferenceBinding.sortMethods(this.methods, 0, length);
		this.tagBits |= TagBits.AreMethodsSorted;
	}
	long range;
	if ((range = ReferenceBinding.binarySearch(selector, this.methods)) >= 0) {
		int start = (int) range, end = (int) (range >> 32);
		int length = end - start + 1;
		int count = 0;
		for (int i = start; i <= end; i++) {
			int len = this.methods[i].parameters.length;
			if (len <= suggestedParameterLength || (this.methods[i].isVarargs() && len == suggestedParameterLength + 1))
				count++;
		}
		if (count == 0) {
			MethodBinding[] result = new MethodBinding[length];
			// iterate methods to resolve them
			for (int i = start, index = 0; i <= end; i++)
				result[index++] = resolveTypesFor(this.methods[i]);
			return result;
		} else {
			MethodBinding[] result = new MethodBinding[count];
			// iterate methods to resolve them
			for (int i = start, index = 0; i <= end; i++) {
				int len = this.methods[i].parameters.length;
				if (len <= suggestedParameterLength || (this.methods[i].isVarargs() && len == suggestedParameterLength + 1))
					result[index++] = resolveTypesFor(this.methods[i]);
			}
			return result;
		}
	}
	return Binding.NO_METHODS;
}
public boolean hasMemberTypes() {
	if (!isPrototype())
		return this.prototype.hasMemberTypes();
    return this.memberTypes.length > 0;
}
// NOTE: member types of binary types are resolved when needed
public TypeVariableBinding getTypeVariable(char[] variableName) {
	if (!isPrototype())
		return this.prototype.getTypeVariable(variableName);

	TypeVariableBinding variable = super.getTypeVariable(variableName);
	variable.resolve();
	return variable;
}
public boolean hasTypeBit(int bit) {
	
	if (!isPrototype())
		return this.prototype.hasTypeBit(bit);
	
	// ensure hierarchy is resolved, which will propagate bits down to us
	boolean wasToleratingMissingTypeProcessingAnnotations = this.environment.mayTolerateMissingType;
	this.environment.mayTolerateMissingType = true;
	try {
		superclass();
		superInterfaces();
	} finally {
		this.environment.mayTolerateMissingType = wasToleratingMissingTypeProcessingAnnotations;
	}
	return (this.typeBits & bit) != 0;
}
private void initializeTypeVariable(TypeVariableBinding variable, TypeVariableBinding[] existingVariables, SignatureWrapper wrapper, char[][][] missingTypeNames, ITypeAnnotationWalker walker) {
	if (!isPrototype()) throw new IllegalStateException();
	// ParameterSignature = Identifier ':' TypeSignature
	//   or Identifier ':' TypeSignature(optional) InterfaceBound(s)
	// InterfaceBound = ':' TypeSignature
	int colon = CharOperation.indexOf(Util.C_COLON, wrapper.signature, wrapper.start);
	wrapper.start = colon + 1; // skip name + ':'
	ReferenceBinding type, firstBound = null;
	short rank = 0;
	if (wrapper.signature[wrapper.start] == Util.C_COLON) {
		type = this.environment.getResolvedType(TypeConstants.JAVA_LANG_OBJECT, null);
	} else {
		TypeBinding typeFromTypeSignature = this.environment.getTypeFromTypeSignature(wrapper, existingVariables, this, missingTypeNames, walker.toTypeBound(rank++));
		if (typeFromTypeSignature instanceof ReferenceBinding) {
			type = (ReferenceBinding) typeFromTypeSignature;
		} else {
			// this should only happen if the signature is corrupted (332423)
			type = this.environment.getResolvedType(TypeConstants.JAVA_LANG_OBJECT, null);
		}
		firstBound = type;
	}

	// variable is visible to its bounds
	variable.modifiers |= ExtraCompilerModifiers.AccUnresolved;
	variable.setSuperClass(type);

	ReferenceBinding[] bounds = null;
	if (wrapper.signature[wrapper.start] == Util.C_COLON) {
		java.util.ArrayList types = new java.util.ArrayList(2);
		do {
			wrapper.start++; // skip ':'
			types.add(this.environment.getTypeFromTypeSignature(wrapper, existingVariables, this, missingTypeNames, walker.toTypeBound(rank++)));
		} while (wrapper.signature[wrapper.start] == Util.C_COLON);
		bounds = new ReferenceBinding[types.size()];
		types.toArray(bounds);
	}

	variable.setSuperInterfaces(bounds == null ? Binding.NO_SUPERINTERFACES : bounds);
	if (firstBound == null) {
		firstBound = variable.superInterfaces.length == 0 ? null : variable.superInterfaces[0];
	}
	variable.setFirstBound(firstBound);
}
/**
 * Returns true if a type is identical to another one,
 * or for generic types, true if compared to its raw type.
 */
public boolean isEquivalentTo(TypeBinding otherType) {
	
	if (TypeBinding.equalsEquals(this, otherType)) return true;
	if (otherType == null) return false;
	switch(otherType.kind()) {
		case Binding.WILDCARD_TYPE :
		case Binding.INTERSECTION_TYPE :
			return ((WildcardBinding) otherType).boundCheck(this);
		case Binding.PARAMETERIZED_TYPE:
		/* With the hybrid 1.4/1.5+ projects modes, while establishing type equivalence, we need to
	       be prepared for a type such as Map appearing in one of three forms: As (a) a ParameterizedTypeBinding 
	       e.g Map<String, String>, (b) as RawTypeBinding Map#RAW and finally (c) as a BinaryTypeBinding 
	       When the usage of a type lacks type parameters, whether we land up with the raw form or not depends
	       on whether the underlying type was "seen to be" a generic type in the particular build environment or
	       not. See https://bugs.eclipse.org/bugs/show_bug.cgi?id=186565 && https://bugs.eclipse.org/bugs/show_bug.cgi?id=328827 
		*/ 
		case Binding.RAW_TYPE :
			return TypeBinding.equalsEquals(otherType.erasure(), this);
	}
	return false;
}
public boolean isGenericType() {
	
	if (!isPrototype())
		return this.prototype.isGenericType();
	
    return this.typeVariables != Binding.NO_TYPE_VARIABLES;
}
public boolean isHierarchyConnected() {
	
	if (!isPrototype())
		return this.prototype.isHierarchyConnected();
	
	return (this.tagBits & (TagBits.HasUnresolvedSuperclass | TagBits.HasUnresolvedSuperinterfaces)) == 0;
}
public boolean isRepeatableAnnotationType() {
	if (!isPrototype()) throw new IllegalStateException();
	return this.containerAnnotationType != null;
}
public int kind() {
	
	if (!isPrototype())
		return this.prototype.kind();
	
	if (this.typeVariables != Binding.NO_TYPE_VARIABLES)
		return Binding.GENERIC_TYPE;
	return Binding.TYPE;
}
// NOTE: member types of binary types are resolved when needed
public ReferenceBinding[] memberTypes() {
 	if (!isPrototype()) {
		if ((this.tagBits & TagBits.HasUnresolvedMemberTypes) == 0)
			return this.memberTypes;
		ReferenceBinding [] members = this.prototype.memberTypes();
		int memberTypesLength = members == null ? 0 : members.length;
		if (memberTypesLength > 0) {
			this.memberTypes = new ReferenceBinding[memberTypesLength];
			for (int i = 0; i < memberTypesLength; i++)
				this.memberTypes[i] = this.environment.createMemberType(members[i], this);
		}
		this.tagBits &= ~TagBits.HasUnresolvedMemberTypes;
		return this.memberTypes;	
	}
	
	if ((this.tagBits & TagBits.HasUnresolvedMemberTypes) == 0)
		return this.memberTypes;

	for (int i = this.memberTypes.length; --i >= 0;)
		this.memberTypes[i] = (ReferenceBinding) resolveType(this.memberTypes[i], this.environment, false /* no raw conversion for now */);
	this.tagBits &= ~TagBits.HasUnresolvedMemberTypes;
	return this.memberTypes;
}
// NOTE: the return type, arg & exception types of each method of a binary type are resolved when needed
public MethodBinding[] methods() {
	
	if (!isPrototype()) {
		return this.methods = this.prototype.methods();
	}
	
	if ((this.tagBits & TagBits.AreMethodsComplete) != 0)
		return this.methods;

	// lazily sort methods
	if ((this.tagBits & TagBits.AreMethodsSorted) == 0) {
		int length = this.methods.length;
		if (length > 1)
			ReferenceBinding.sortMethods(this.methods, 0, length);
		this.tagBits |= TagBits.AreMethodsSorted;
	}
	for (int i = this.methods.length; --i >= 0;)
		resolveTypesFor(this.methods[i]);
	this.tagBits |= TagBits.AreMethodsComplete;
	return this.methods;
}

public TypeBinding prototype() {
	return this.prototype;
}

private boolean isPrototype() {
	return this == this.prototype; //$IDENTITY-COMPARISON$
}

public ReferenceBinding containerAnnotationType() {
	if (!isPrototype()) throw new IllegalStateException();
	if (this.containerAnnotationType instanceof UnresolvedReferenceBinding) {
		this.containerAnnotationType = (ReferenceBinding) BinaryTypeBinding.resolveType(this.containerAnnotationType, this.environment, false);
	}
	return this.containerAnnotationType;
}

private FieldBinding resolveTypeFor(FieldBinding field) {
	
	if (!isPrototype())
		return this.prototype.resolveTypeFor(field);
	
	if ((field.modifiers & ExtraCompilerModifiers.AccUnresolved) == 0)
		return field;

	TypeBinding resolvedType = resolveType(field.type, this.environment, true /* raw conversion */);
	field.type = resolvedType;
	if ((resolvedType.tagBits & TagBits.HasMissingType) != 0) {
		field.tagBits |= TagBits.HasMissingType;
	}
	field.modifiers &= ~ExtraCompilerModifiers.AccUnresolved;
	return field;
}
MethodBinding resolveTypesFor(MethodBinding method) {
	
	if (!isPrototype())
		return this.prototype.resolveTypesFor(method);
	
	if ((method.modifiers & ExtraCompilerModifiers.AccUnresolved) == 0)
		return method;

	if (!method.isConstructor()) {
		TypeBinding resolvedType = resolveType(method.returnType, this.environment, true /* raw conversion */);
		method.returnType = resolvedType;
		if ((resolvedType.tagBits & TagBits.HasMissingType) != 0) {
			method.tagBits |= TagBits.HasMissingType;
		}
	}
	for (int i = method.parameters.length; --i >= 0;) {
		TypeBinding resolvedType = resolveType(method.parameters[i], this.environment, true /* raw conversion */);
		method.parameters[i] = resolvedType;
		if ((resolvedType.tagBits & TagBits.HasMissingType) != 0) {
			method.tagBits |= TagBits.HasMissingType;
		}
	}
	for (int i = method.thrownExceptions.length; --i >= 0;) {
		ReferenceBinding resolvedType = (ReferenceBinding) resolveType(method.thrownExceptions[i], this.environment, true /* raw conversion */);
		method.thrownExceptions[i] = resolvedType;
		if ((resolvedType.tagBits & TagBits.HasMissingType) != 0) {
			method.tagBits |= TagBits.HasMissingType;
		}
	}
	for (int i = method.typeVariables.length; --i >= 0;) {
		method.typeVariables[i].resolve();
	}
	method.modifiers &= ~ExtraCompilerModifiers.AccUnresolved;
	return method;
}
AnnotationBinding[] retrieveAnnotations(Binding binding) {
	
	if (!isPrototype())
		return this.prototype.retrieveAnnotations(binding);
	
	return AnnotationBinding.addStandardAnnotations(super.retrieveAnnotations(binding), binding.getAnnotationTagBits(), this.environment);
}

public void setContainerAnnotationType(ReferenceBinding value) {
	if (!isPrototype()) throw new IllegalStateException();
	this.containerAnnotationType = value;
}

public void tagAsHavingDefectiveContainerType() {
	if (!isPrototype()) throw new IllegalStateException();
	if (this.containerAnnotationType != null && this.containerAnnotationType.isValidBinding())
		this.containerAnnotationType = new ProblemReferenceBinding(this.containerAnnotationType.compoundName, this.containerAnnotationType, ProblemReasons.DefectiveContainerAnnotationType);
}

SimpleLookupTable storedAnnotations(boolean forceInitialize) {
	
	if (!isPrototype())
		return this.prototype.storedAnnotations(forceInitialize);
	
	if (forceInitialize && this.storedAnnotations == null) {
		if (!this.environment.globalOptions.storeAnnotations)
			return null; // not supported during this compile
		this.storedAnnotations = new SimpleLookupTable(3);
	}
	return this.storedAnnotations;
}

//pre: null annotation analysis is enabled
private void scanFieldForNullAnnotation(IBinaryField field, FieldBinding fieldBinding, boolean isEnum) {
	if (!isPrototype()) throw new IllegalStateException();

	if (isEnum && (field.getModifiers() & ClassFileConstants.AccEnum) != 0) {
		fieldBinding.tagBits |= TagBits.AnnotationNonNull;
		return; // we know it's nonnull, no need to look for null *annotations* on enum constants.
	}

	if (this.environment.globalOptions.sourceLevel >= ClassFileConstants.JDK1_8) {
		TypeBinding fieldType = fieldBinding.type;
		if (fieldType != null
				&& !fieldType.isBaseType()
				&& (fieldType.tagBits & TagBits.AnnotationNullMASK) == 0
				&& hasNonNullDefaultFor(DefaultLocationField, true)) {
			fieldBinding.type = this.environment.createAnnotatedType(fieldType, new AnnotationBinding[]{this.environment.getNonNullAnnotation()});
		}
		return; // not using fieldBinding.tagBits when we have type annotations.
	}

	// global option is checked by caller
	char[][] nullableAnnotationName = this.environment.getNullableAnnotationName();
	char[][] nonNullAnnotationName = this.environment.getNonNullAnnotationName();
	if (nullableAnnotationName == null || nonNullAnnotationName == null)
		return; // not well-configured to use null annotations

	if (fieldBinding.type == null || fieldBinding.type.isBaseType())
		return; // null annotations are only applied to reference types

	boolean explicitNullness = false;
	IBinaryAnnotation[] annotations = field.getAnnotations();
	if (annotations != null) {
		for (int i = 0; i < annotations.length; i++) {
			char[] annotationTypeName = annotations[i].getTypeName();
			if (annotationTypeName[0] != Util.C_RESOLVED)
				continue;
			char[][] typeName = CharOperation.splitOn('/', annotationTypeName, 1, annotationTypeName.length-1); // cut of leading 'L' and trailing ';'
			if (CharOperation.equals(typeName, nonNullAnnotationName)) {
				fieldBinding.tagBits |= TagBits.AnnotationNonNull;
				explicitNullness = true;
				break;
			}
			if (CharOperation.equals(typeName, nullableAnnotationName)) {
				fieldBinding.tagBits |= TagBits.AnnotationNullable;
				explicitNullness = true;
				break;
			}
		}
	}
	if (!explicitNullness && (this.tagBits & TagBits.AnnotationNonNullByDefault) != 0) {
		fieldBinding.tagBits |= TagBits.AnnotationNonNull;
	}
}

private void scanMethodForNullAnnotation(IBinaryMethod method, MethodBinding methodBinding) {
	if (!isPrototype()) throw new IllegalStateException();
	if (!this.environment.globalOptions.isAnnotationBasedNullAnalysisEnabled)
		return;
	boolean useTypeAnnotations = this.environment.globalOptions.sourceLevel >= ClassFileConstants.JDK1_8;
	// in 1.8 we only need @NonNullByDefault, see below and exit further down.
	char[][] nullableAnnotationName = this.environment.getNullableAnnotationName();
	char[][] nonNullAnnotationName = this.environment.getNonNullAnnotationName();
	char[][] nonNullByDefaultAnnotationName = this.environment.getNonNullByDefaultAnnotationName();
	if (nullableAnnotationName == null || nonNullAnnotationName == null || nonNullByDefaultAnnotationName == null)
		return; // not well-configured to use null annotations

	// return:
	IBinaryAnnotation[] annotations = method.getAnnotations();
	boolean explicitNullness = false;
	if (annotations != null) {
		for (int i = 0; i < annotations.length; i++) {
			char[] annotationTypeName = annotations[i].getTypeName();
			if (annotationTypeName[0] != Util.C_RESOLVED)
				continue;
			char[][] typeName = CharOperation.splitOn('/', annotationTypeName, 1, annotationTypeName.length-1); // cut of leading 'L' and trailing ';'
			if (CharOperation.equals(typeName, nonNullByDefaultAnnotationName)) {
				methodBinding.tagBits |= TagBits.AnnotationNonNullByDefault;
				if (useTypeAnnotations)
					methodBinding.defaultNullness = getNonNullByDefaultValue(annotations[i]);
			}
			if (!useTypeAnnotations && !explicitNullness) {
				if (CharOperation.equals(typeName, nonNullAnnotationName)) {
					methodBinding.tagBits |= TagBits.AnnotationNonNull;
					explicitNullness = true;
				} else if (CharOperation.equals(typeName, nullableAnnotationName)) {
					methodBinding.tagBits |= TagBits.AnnotationNullable;
					explicitNullness = true;
				}
			}
		}
	}

	if (useTypeAnnotations)
		return;

	// parameters:
	TypeBinding[] parameters = methodBinding.parameters;
	int numVisibleParams = parameters.length;
	int numParamAnnotations = method.getAnnotatedParametersCount();
	if (numParamAnnotations > 0) {
		for (int j = 0; j < numVisibleParams; j++) {
			if (numParamAnnotations > 0) {
				int startIndex = numParamAnnotations - numVisibleParams;
				IBinaryAnnotation[] paramAnnotations = method.getParameterAnnotations(j+startIndex);
				if (paramAnnotations != null) {
					for (int i = 0; i < paramAnnotations.length; i++) {
						char[] annotationTypeName = paramAnnotations[i].getTypeName();
						if (annotationTypeName[0] != Util.C_RESOLVED)
							continue;
						char[][] typeName = CharOperation.splitOn('/', annotationTypeName, 1, annotationTypeName.length-1); // cut of leading 'L' and trailing ';'
						if (CharOperation.equals(typeName, nonNullAnnotationName)) {
							if (methodBinding.parameterNonNullness == null)
								methodBinding.parameterNonNullness = new Boolean[numVisibleParams];
							methodBinding.parameterNonNullness[j] = Boolean.TRUE;
							break;
						} else if (CharOperation.equals(typeName, nullableAnnotationName)) {
							if (methodBinding.parameterNonNullness == null)
								methodBinding.parameterNonNullness = new Boolean[numVisibleParams];
							methodBinding.parameterNonNullness[j] = Boolean.FALSE;
							break;
						}
					}
				}
			}
		}
	}
}
// pre: null annotation analysis is enabled
private void scanTypeForNullDefaultAnnotation(IBinaryType binaryType, PackageBinding packageBinding, BinaryTypeBinding binaryBinding) {
	if (!isPrototype()) throw new IllegalStateException();
	char[][] nonNullByDefaultAnnotationName = this.environment.getNonNullByDefaultAnnotationName();
	if (nonNullByDefaultAnnotationName == null)
		return; // not well-configured to use null annotations

	IBinaryAnnotation[] annotations = binaryType.getAnnotations();
	boolean isPackageInfo = CharOperation.equals(binaryBinding.sourceName(), TypeConstants.PACKAGE_INFO_NAME);
	boolean useTypeAnnotations = this.environment.globalOptions.sourceLevel >= ClassFileConstants.JDK1_8;
	if (annotations != null) {
		long annotationBit = 0L;
		int nullness = NO_NULL_DEFAULT;
		int length = annotations.length;
		for (int i = 0; i < length; i++) {
			char[] annotationTypeName = annotations[i].getTypeName();
			if (annotationTypeName[0] != Util.C_RESOLVED)
				continue;
			char[][] typeName = CharOperation.splitOn('/', annotationTypeName, 1, annotationTypeName.length-1); // cut of leading 'L' and trailing ';'
			if (CharOperation.equals(typeName, nonNullByDefaultAnnotationName)) {
				IBinaryElementValuePair[] elementValuePairs = annotations[i].getElementValuePairs();
				if (!useTypeAnnotations) {
					if (elementValuePairs != null && elementValuePairs.length == 1) {
						Object value = elementValuePairs[0].getValue();
						if (value instanceof BooleanConstant
							&& !((BooleanConstant)value).booleanValue())
						{
							// parameter is 'false': this means we cancel defaults from outer scopes:
							annotationBit = TagBits.AnnotationNullUnspecifiedByDefault;
							nullness = NULL_UNSPECIFIED_BY_DEFAULT;
							break;
						}
					}
				} else {
					// using NonNullByDefault we need to inspect the details of the value() attribute:
					nullness = getNonNullByDefaultValue(annotations[i]);
					if (nullness == NULL_UNSPECIFIED_BY_DEFAULT) {
						annotationBit = TagBits.AnnotationNullUnspecifiedByDefault;
					} else if (nullness != 0) {
						annotationBit = TagBits.AnnotationNonNullByDefault;
					}	
					this.defaultNullness = nullness;
					break;
				}
				annotationBit = TagBits.AnnotationNonNullByDefault;
				nullness = NONNULL_BY_DEFAULT;
				break;
			}
		}
		if (annotationBit != 0L) {
			binaryBinding.tagBits |= annotationBit;
			if (isPackageInfo)
				packageBinding.defaultNullness = nullness;
			return;
		}
	}
	if (isPackageInfo) {
		// no default annotations found in package-info
		packageBinding.defaultNullness = Binding.NULL_UNSPECIFIED_BY_DEFAULT;
		return;
	}
	ReferenceBinding enclosingTypeBinding = binaryBinding.enclosingType;
	if (enclosingTypeBinding != null) {
		if (useTypeAnnotations) {
			binaryBinding.defaultNullness = enclosingTypeBinding.getNullDefault();
			if (binaryBinding.defaultNullness != 0) {
				return;
			}
		} else {
			if ((enclosingTypeBinding.tagBits & TagBits.AnnotationNonNullByDefault) != 0) {
				binaryBinding.tagBits |= TagBits.AnnotationNonNullByDefault;
				return;
			} else if ((enclosingTypeBinding.tagBits & TagBits.AnnotationNullUnspecifiedByDefault) != 0) {
				binaryBinding.tagBits |= TagBits.AnnotationNullUnspecifiedByDefault;
				return;
			}
		}
	}
	// no annotation found on the type or its enclosing types
	// check the package-info for default annotation if not already done before
	if (packageBinding.defaultNullness == Binding.NO_NULL_DEFAULT && !isPackageInfo) {
		// this will scan the annotations in package-info
		ReferenceBinding packageInfo = packageBinding.getType(TypeConstants.PACKAGE_INFO_NAME);
		if (packageInfo == null) {
			packageBinding.defaultNullness = Binding.NULL_UNSPECIFIED_BY_DEFAULT;
		}
	}
	// no @NonNullByDefault at type level, check containing package:
	if (useTypeAnnotations) {
		binaryBinding.defaultNullness = packageBinding.defaultNullness;
	} else {
		switch (packageBinding.defaultNullness) {
			case Binding.NONNULL_BY_DEFAULT : 
				binaryBinding.tagBits |= TagBits.AnnotationNonNullByDefault;
				break;
			case Binding.NULL_UNSPECIFIED_BY_DEFAULT :
				binaryBinding.tagBits |= TagBits.AnnotationNullUnspecifiedByDefault;
				break;
		}
	}
}

/** given an application of @NonNullByDefault convert the annotation argument (if any) into a bitvector a la {@link Binding#NullnessDefaultMASK} */
// pre: null annotation analysis is enabled
int getNonNullByDefaultValue(IBinaryAnnotation annotation) {
	char[] annotationTypeName = annotation.getTypeName();
	char[][] typeName = CharOperation.splitOn('/', annotationTypeName, 1, annotationTypeName.length-1); // cut of leading 'L' and trailing ';'
	IBinaryElementValuePair[] elementValuePairs = annotation.getElementValuePairs();
	if (elementValuePairs == null || elementValuePairs.length == 0 ) {
		// no argument: apply default default
		ReferenceBinding annotationType = this.environment.getType(typeName);
		if (annotationType == null) return 0;
		if (annotationType.isUnresolvedType())
			annotationType = ((UnresolvedReferenceBinding) annotationType).resolve(this.environment, false);
		MethodBinding[] annotationMethods = annotationType.methods();
		if (annotationMethods != null && annotationMethods.length == 1) {
			Object value = annotationMethods[0].getDefaultValue();
			return Annotation.nullTagBitsFromAnnotationValue(value);
		}
	} else if (elementValuePairs.length > 0) {
		// evaluate the contained EnumConstantSignatures:
		int nullness = 0;
		for (int i = 0; i < elementValuePairs.length; i++)
			nullness |= Annotation.nullTagBitsFromAnnotationValue(elementValuePairs[i].getValue());
		return nullness;
	} else {
		// empty argument: cancel all defaults from enclosing scopes
		return NULL_UNSPECIFIED_BY_DEFAULT;
	}
	return 0;
}

@Override
int getNullDefault() {
	return this.defaultNullness;
}

private void scanTypeForContainerAnnotation(IBinaryType binaryType, char[][][] missingTypeNames) {
	if (!isPrototype()) throw new IllegalStateException();
	IBinaryAnnotation[] annotations = binaryType.getAnnotations();
	if (annotations != null) {
		int length = annotations.length;
		for (int i = 0; i < length; i++) {
			char[] annotationTypeName = annotations[i].getTypeName();
			if (CharOperation.equals(annotationTypeName, ConstantPool.JAVA_LANG_ANNOTATION_REPEATABLE)) {
				IBinaryElementValuePair[] elementValuePairs = annotations[i].getElementValuePairs();
				if (elementValuePairs != null && elementValuePairs.length == 1) {
					Object value = elementValuePairs[0].getValue();
					if (value instanceof ClassSignature) {
						this.containerAnnotationType = (ReferenceBinding) this.environment.getTypeFromSignature(((ClassSignature)value).getTypeName(), 0, -1, false, null, missingTypeNames, ITypeAnnotationWalker.EMPTY_ANNOTATION_WALKER);
					}
				}
				break;
			}
		}
	}
}

/* Answer the receiver's superclass... null if the receiver is Object or an interface.
*
* NOTE: superclass of a binary type is resolved when needed
*/
public ReferenceBinding superclass() {
	
	if (!isPrototype()) {
		return this.superclass = this.prototype.superclass();
	}
	
	if ((this.tagBits & TagBits.HasUnresolvedSuperclass) == 0)
		return this.superclass;

	// finish resolving the type
	this.superclass = (ReferenceBinding) resolveType(this.superclass, this.environment, true /* raw conversion */);
	this.tagBits &= ~TagBits.HasUnresolvedSuperclass;
	if (this.superclass.problemId() == ProblemReasons.NotFound) {
		this.tagBits |= TagBits.HierarchyHasProblems; // propagate type inconsistency
	} else {
		// make super-type resolving recursive for propagating typeBits downwards
		boolean wasToleratingMissingTypeProcessingAnnotations = this.environment.mayTolerateMissingType;
		this.environment.mayTolerateMissingType = true; // https://bugs.eclipse.org/bugs/show_bug.cgi?id=360164
		try {
			this.superclass.superclass();
			this.superclass.superInterfaces();
		} finally {
			this.environment.mayTolerateMissingType = wasToleratingMissingTypeProcessingAnnotations;
		}
	}
	this.typeBits |= (this.superclass.typeBits & TypeIds.InheritableBits);
	if ((this.typeBits & (TypeIds.BitAutoCloseable|TypeIds.BitCloseable)) != 0) // avoid the side-effects of hasTypeBit()! 
		this.typeBits |= applyCloseableClassWhitelists();
	return this.superclass;
}
// NOTE: superInterfaces of binary types are resolved when needed
public ReferenceBinding[] superInterfaces() {
	
	if (!isPrototype()) {
		return this.superInterfaces = this.prototype.superInterfaces();
	}
	if ((this.tagBits & TagBits.HasUnresolvedSuperinterfaces) == 0)
		return this.superInterfaces;

	for (int i = this.superInterfaces.length; --i >= 0;) {
		this.superInterfaces[i] = (ReferenceBinding) resolveType(this.superInterfaces[i], this.environment, true /* raw conversion */);
		if (this.superInterfaces[i].problemId() == ProblemReasons.NotFound) {
			this.tagBits |= TagBits.HierarchyHasProblems; // propagate type inconsistency
		} else {
			// make super-type resolving recursive for propagating typeBits downwards
			boolean wasToleratingMissingTypeProcessingAnnotations = this.environment.mayTolerateMissingType;
			this.environment.mayTolerateMissingType = true; // https://bugs.eclipse.org/bugs/show_bug.cgi?id=360164
			try {
				this.superInterfaces[i].superclass();
				if (this.superInterfaces[i].isParameterizedType()) {
					ReferenceBinding superType = this.superInterfaces[i].actualType();
					if (TypeBinding.equalsEquals(superType, this)) {
						this.tagBits |= TagBits.HierarchyHasProblems;
						continue;
					}
				}
				this.superInterfaces[i].superInterfaces();
			} finally {
				this.environment.mayTolerateMissingType = wasToleratingMissingTypeProcessingAnnotations;
			}	
		}
		this.typeBits |= (this.superInterfaces[i].typeBits & TypeIds.InheritableBits);
		if ((this.typeBits & (TypeIds.BitAutoCloseable|TypeIds.BitCloseable)) != 0) // avoid the side-effects of hasTypeBit()! 
			this.typeBits |= applyCloseableInterfaceWhitelists();
	}
	this.tagBits &= ~TagBits.HasUnresolvedSuperinterfaces;
	return this.superInterfaces;
}
public TypeVariableBinding[] typeVariables() {
	
	if (!isPrototype()) {
		return this.typeVariables = this.prototype.typeVariables();
	}
 	if ((this.tagBits & TagBits.HasUnresolvedTypeVariables) == 0)
		return this.typeVariables;

 	for (int i = this.typeVariables.length; --i >= 0;)
		this.typeVariables[i].resolve();
	this.tagBits &= ~TagBits.HasUnresolvedTypeVariables;
	return this.typeVariables;
}
public String toString() {
	
	if (this.hasTypeAnnotations())
		return annotatedDebugName();
	
	StringBuffer buffer = new StringBuffer();

	if (isDeprecated()) buffer.append("deprecated "); //$NON-NLS-1$
	if (isPublic()) buffer.append("public "); //$NON-NLS-1$
	if (isProtected()) buffer.append("protected "); //$NON-NLS-1$
	if (isPrivate()) buffer.append("private "); //$NON-NLS-1$
	if (isAbstract() && isClass()) buffer.append("abstract "); //$NON-NLS-1$
	if (isStatic() && isNestedType()) buffer.append("static "); //$NON-NLS-1$
	if (isFinal()) buffer.append("final "); //$NON-NLS-1$

	if (isEnum()) buffer.append("enum "); //$NON-NLS-1$
	else if (isAnnotationType()) buffer.append("@interface "); //$NON-NLS-1$
	else if (isClass()) buffer.append("class "); //$NON-NLS-1$
	else buffer.append("interface "); //$NON-NLS-1$
	buffer.append((this.compoundName != null) ? CharOperation.toString(this.compoundName) : "UNNAMED TYPE"); //$NON-NLS-1$

	if (this.typeVariables == null) {
		buffer.append("<NULL TYPE VARIABLES>"); //$NON-NLS-1$
	} else if (this.typeVariables != Binding.NO_TYPE_VARIABLES) {
		buffer.append("<"); //$NON-NLS-1$
		for (int i = 0, length = this.typeVariables.length; i < length; i++) {
			if (i  > 0) buffer.append(", "); //$NON-NLS-1$
			if (this.typeVariables[i] == null) {
				buffer.append("NULL TYPE VARIABLE"); //$NON-NLS-1$
				continue;
			}
			char[] varChars = this.typeVariables[i].toString().toCharArray();
			buffer.append(varChars, 1, varChars.length - 2);
		}
		buffer.append(">"); //$NON-NLS-1$
	}
	buffer.append("\n\textends "); //$NON-NLS-1$
	buffer.append((this.superclass != null) ? this.superclass.debugName() : "NULL TYPE"); //$NON-NLS-1$

	if (this.superInterfaces != null) {
		if (this.superInterfaces != Binding.NO_SUPERINTERFACES) {
			buffer.append("\n\timplements : "); //$NON-NLS-1$
			for (int i = 0, length = this.superInterfaces.length; i < length; i++) {
				if (i  > 0)
					buffer.append(", "); //$NON-NLS-1$
				buffer.append((this.superInterfaces[i] != null) ? this.superInterfaces[i].debugName() : "NULL TYPE"); //$NON-NLS-1$
			}
		}
	} else {
		buffer.append("NULL SUPERINTERFACES"); //$NON-NLS-1$
	}

	if (this.enclosingType != null) {
		buffer.append("\n\tenclosing type : "); //$NON-NLS-1$
		buffer.append(this.enclosingType.debugName());
	}

	if (this.fields != null) {
		if (this.fields != Binding.NO_FIELDS) {
			buffer.append("\n/*   fields   */"); //$NON-NLS-1$
			for (int i = 0, length = this.fields.length; i < length; i++)
				buffer.append((this.fields[i] != null) ? "\n" + this.fields[i].toString() : "\nNULL FIELD"); //$NON-NLS-1$ //$NON-NLS-2$
		}
	} else {
		buffer.append("NULL FIELDS"); //$NON-NLS-1$
	}

	if (this.methods != null) {
		if (this.methods != Binding.NO_METHODS) {
			buffer.append("\n/*   methods   */"); //$NON-NLS-1$
			for (int i = 0, length = this.methods.length; i < length; i++)
				buffer.append((this.methods[i] != null) ? "\n" + this.methods[i].toString() : "\nNULL METHOD"); //$NON-NLS-1$ //$NON-NLS-2$
		}
	} else {
		buffer.append("NULL METHODS"); //$NON-NLS-1$
	}

	if (this.memberTypes != null) {
		if (this.memberTypes != Binding.NO_MEMBER_TYPES) {
			buffer.append("\n/*   members   */"); //$NON-NLS-1$
			for (int i = 0, length = this.memberTypes.length; i < length; i++)
				buffer.append((this.memberTypes[i] != null) ? "\n" + this.memberTypes[i].toString() : "\nNULL TYPE"); //$NON-NLS-1$ //$NON-NLS-2$
		}
	} else {
		buffer.append("NULL MEMBER TYPES"); //$NON-NLS-1$
	}

	buffer.append("\n\n\n"); //$NON-NLS-1$
	return buffer.toString();
}

public TypeBinding unannotated() {
	return this.prototype;
}
public TypeBinding withoutToplevelNullAnnotation() {
	if (!hasNullTypeAnnotations())
		return this;
	AnnotationBinding[] newAnnotations = this.environment.filterNullTypeAnnotations(this.typeAnnotations);
	if (newAnnotations.length > 0)
		return this.environment.createAnnotatedType(this.prototype, newAnnotations);
	return this.prototype;
}
MethodBinding[] unResolvedMethods() { // for the MethodVerifier so it doesn't resolve types
	
	if (!isPrototype())
		return this.prototype.unResolvedMethods();
	
	return this.methods;
}

public FieldBinding[] unResolvedFields() {
	
	if (!isPrototype())
		return this.prototype.unResolvedFields();
	
	return this.fields;
}
}<|MERGE_RESOLUTION|>--- conflicted
+++ resolved
@@ -29,11 +29,8 @@
  *								Bug 438458 - [1.8][null] clean up handling of null type annotations wrt type variables
  *								Bug 439516 - [1.8][null] NonNullByDefault wrongly applied to implicit type bound of binary type
  *								Bug 434602 - Possible error with inferred null annotations leading to contradictory null annotations
-<<<<<<< HEAD
  *								Bug 440477 - [null] Infrastructure for feeding external annotations into compilation
-=======
  *								Bug 441693 - [1.8][null] Bogus warning for type argument annotated with @NonNull
->>>>>>> caf8f257
  *    Jesper Steen Moller - Contributions for
  *								Bug 412150 [1.8] [compiler] Enable reflected parameter names during annotation processing
  *								Bug 412153 - [1.8][compiler] Check validity of annotations which may be repeatable
