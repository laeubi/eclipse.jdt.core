--- conflicted
+++ resolved
@@ -201,9 +201,6 @@
 	public boolean isReceiver() {
 		return false;
 	}
-<<<<<<< HEAD
-	@Override
-=======
 	public TypeBinding patchType(TypeBinding newType) {
 		// Perform upwards projection on type wrt mentioned type variables
 		TypeBinding[] mentionedTypeVariables= findCapturedTypeVariables(newType);
@@ -248,7 +245,7 @@
 		return null;
 	}
 	
->>>>>>> a286dada
+	@Override
 	public void resolve(BlockScope scope) {
 
 		// prescan NNBD
@@ -308,6 +305,7 @@
 			this.binding = new LocalVariableBinding(this, variableType != null ? variableType : scope.getJavaLangObject(), this.modifiers, false) {
 				private boolean isInitialized = false;
 				
+				@Override
 				public void markReferenced() {
 					if (! this.isInitialized) {
 						scope.problemReporter().varLocalReferencesItself(LocalDeclaration.this);
@@ -409,9 +407,6 @@
 			this.binding.tagBits &= ~TagBits.AnnotationNullMASK;
 	}
 
-<<<<<<< HEAD
-	@Override
-=======
 	/*
 	 * Checks the initializer for simple errors, and reports an error as needed. If error is found,
 	 * returns a reasonable match for further type checking.
@@ -443,7 +438,7 @@
 		return errorType;
 	}
 
->>>>>>> a286dada
+	@Override
 	public void traverse(ASTVisitor visitor, BlockScope scope) {
 
 		if (visitor.visit(this, scope)) {
