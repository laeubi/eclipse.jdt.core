--- conflicted
+++ resolved
@@ -49,39 +49,28 @@
 	}
 	
 	FlowInfo preInitInfo = null;
-	boolean shouldAnalyseResource = local != null 
+	LocalVariableBinding localToAnalyseAsResource = null;
+	if (var instanceof LocalVariableBinding 
 			&& flowInfo.reachMode() == FlowInfo.REACHABLE 
 			&& (FakedTrackingVariable.isAnyCloseable(this.expression.resolvedType)
-					|| this.expression.resolvedType == TypeBinding.NULL);
-	if (shouldAnalyseResource) {
+					|| this.expression.resolvedType == TypeBinding.NULL)) {
+		localToAnalyseAsResource = (LocalVariableBinding) var;
+
 		preInitInfo = flowInfo.unconditionalCopy();
 		// analysis of resource leaks needs additional context while analyzing the RHS:
-		FakedTrackingVariable.preConnectTrackerAcrossAssignment(this, local, this.expression);
+		FakedTrackingVariable.preConnectTrackerAcrossAssignment(this, localToAnalyseAsResource, this.expression);
 	}
 	
 	flowInfo = ((Reference) this.lhs)
 		.analyseAssignment(currentScope, flowContext, flowInfo, this, false)
 		.unconditionalInits();
-<<<<<<< HEAD
-	if (var instanceof LocalVariableBinding) {
-		LocalVariableBinding local = (LocalVariableBinding) var;
-		LocalVariableBinding previousTrackerBinding = null;
-		if (local.closeTracker != null) {
-			// Assigning to a variable already holding an AutoCloseable, has it been closed before?
-			previousTrackerBinding = local.closeTracker.binding;
-			if (!flowInfo.isDefinitelyNull(local)) // only if previous value may be non-null
-				local.closeTracker.recordErrorLocation(this, flowInfo.nullStatus(previousTrackerBinding));
-		}
-		FakedTrackingVariable.handleResourceAssignment(flowInfo, this, this.expression, local, previousTrackerBinding);
-	}
-=======
-
-	if (shouldAnalyseResource)
-		FakedTrackingVariable.handleResourceAssignment(currentScope, preInitInfo, flowInfo, this, this.expression, local);
-	else
+
+	if (localToAnalyseAsResource != null) {
+		FakedTrackingVariable.handleResourceAssignment(currentScope, preInitInfo, flowInfo, this, this.expression, localToAnalyseAsResource);
+	} else {
 		FakedTrackingVariable.cleanUpAfterAssignment(currentScope, this.lhs.bits, this.expression);
-
->>>>>>> 96ef6a13
+	}
+
 	int nullStatus = this.expression.nullStatus(flowInfo);
 	if (var != null && (var.type.tagBits & TagBits.IsBaseType) == 0) {
 		if (nullStatus == FlowInfo.NULL) {
