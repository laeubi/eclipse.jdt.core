/*******************************************************************************
 * Copyright (c) 2000, 2016 IBM Corporation and others.
 * All rights reserved. This program and the accompanying materials
 * are made available under the terms of the Eclipse Public License v1.0
 * which accompanies this distribution, and is available at
 * http://www.eclipse.org/legal/epl-v10.html
 *
 * This is an implementation of an early-draft specification developed under the Java
 * Community Process (JCP) and is made available for testing and evaluation purposes
 * only. The code is not compatible with any specification of the JCP.
 *
 * Contributors:
 *     IBM Corporation - initial API and implementation
 *     Stephan Herrmann - Contribution for
 *								Bug 458577 - IClassFile.getWorkingCopy() may lead to NPE in BecomeWorkingCopyOperation
 *								Bug 440477 - [null] Infrastructure for feeding external annotations into compilation
 *								Bug 462768 - [null] NPE when using linked folder for external annotations
 *******************************************************************************/
package org.eclipse.jdt.internal.core;

import java.io.File;
import java.io.IOException;
import java.util.HashMap;
import java.util.Map;
import java.util.zip.ZipEntry;
import java.util.zip.ZipFile;

import org.eclipse.core.resources.IContainer;
import org.eclipse.core.resources.IFile;
import org.eclipse.core.resources.IFolder;
import org.eclipse.core.resources.IProject;
import org.eclipse.core.resources.IResource;
import org.eclipse.core.resources.IWorkspaceRoot;
import org.eclipse.core.runtime.CoreException;
import org.eclipse.core.runtime.IPath;
import org.eclipse.core.runtime.IProgressMonitor;
import org.eclipse.core.runtime.IStatus;
import org.eclipse.core.runtime.Path;
import org.eclipse.core.runtime.Status;
import org.eclipse.jdt.core.*;
import org.eclipse.jdt.core.compiler.IProblem;
import org.eclipse.jdt.internal.compiler.classfmt.ClassFormatException;
import org.eclipse.jdt.internal.compiler.classfmt.ExternalAnnotationDecorator;
import org.eclipse.jdt.internal.compiler.classfmt.ExternalAnnotationProvider;
import org.eclipse.jdt.internal.compiler.env.IBinaryType;
import org.eclipse.jdt.internal.compiler.util.SuffixConstants;
import org.eclipse.jdt.internal.core.nd.java.JavaNames;
import org.eclipse.jdt.internal.core.nd.java.model.BinaryTypeDescriptor;
import org.eclipse.jdt.internal.core.nd.java.model.BinaryTypeFactory;
import org.eclipse.jdt.internal.core.nd.util.CharArrayUtils;
import org.eclipse.jdt.internal.core.util.MementoTokenizer;
import org.eclipse.jdt.internal.core.util.Util;

/**
 * @see IClassFile
 */

@SuppressWarnings({"rawtypes"})
public class ClassFile extends Openable implements IClassFile, SuffixConstants {

	protected String name;
	protected BinaryType binaryType = null;
	protected BinaryModule module = null;

	private IPath externalAnnotationBase;

/*
 * Creates a handle to a class file.
 */
protected ClassFile(PackageFragment parent, String nameWithoutExtension) {
	super(parent);
	this.name = nameWithoutExtension;
}

/*
 * @see IClassFile#becomeWorkingCopy(IProblemRequestor, WorkingCopyOwner, IProgressMonitor)
 */
public ICompilationUnit becomeWorkingCopy(IProblemRequestor problemRequestor, WorkingCopyOwner owner, IProgressMonitor monitor) throws JavaModelException {
	JavaModelManager manager = JavaModelManager.getJavaModelManager();
	CompilationUnit workingCopy = new ClassFileWorkingCopy(this, owner == null ? DefaultWorkingCopyOwner.PRIMARY : owner);
	JavaModelManager.PerWorkingCopyInfo perWorkingCopyInfo = manager.getPerWorkingCopyInfo(workingCopy, false/*don't create*/, true /*record usage*/, null/*no problem requestor needed*/);
	if (perWorkingCopyInfo == null) {
		// close cu and its children
		close();

		BecomeWorkingCopyOperation operation = new BecomeWorkingCopyOperation(workingCopy, problemRequestor);
		operation.runOperation(monitor);

		return workingCopy;
	}
	return perWorkingCopyInfo.workingCopy;
}

/**
 * Creates the children elements for this class file adding the resulting
 * new handles and info objects to the newElements table. Returns true
 * if successful, or false if an error is encountered parsing the class file.
 *
 * @see Openable
 * @see Signature
 */
@Override
protected boolean buildStructure(OpenableElementInfo info, IProgressMonitor pm, Map newElements, IResource underlyingResource) throws JavaModelException {
	IBinaryType typeInfo = getBinaryTypeInfo();
	if (typeInfo == null) {
		// The structure of a class file is unknown if a class file format errors occurred
		//during the creation of the diet class file representative of this ClassFile.
		info.setChildren(new IJavaElement[] {});
		return false;
	}
	
	// Make the type
	IType type = getType();
	info.setChildren(new IJavaElement[] {type});
	newElements.put(type, typeInfo);
	// Read children
	((ClassFileInfo) info).readBinaryChildren(this, (HashMap) newElements, typeInfo);
	BinaryModule mod = (BinaryModule) ((ClassFileInfo) info).getModule();
	if (mod != null) {
		this.module = mod;
		((PackageFragmentRootInfo) getPackageFragmentRoot().getElementInfo()).setModule(mod);
	}
	return true;
}
/**
 * @see ICodeAssist#codeComplete(int, ICompletionRequestor)
 * @deprecated
 */
@Deprecated
public void codeComplete(int offset, ICompletionRequestor requestor) throws JavaModelException {
	codeComplete(offset, requestor, DefaultWorkingCopyOwner.PRIMARY);
}
/**
 * @see ICodeAssist#codeComplete(int, ICompletionRequestor, WorkingCopyOwner)
 * @deprecated
 */
@Deprecated
public void codeComplete(int offset, ICompletionRequestor requestor, WorkingCopyOwner owner) throws JavaModelException {
	if (requestor == null) {
		throw new IllegalArgumentException("Completion requestor cannot be null"); //$NON-NLS-1$
	}
	codeComplete(offset, new org.eclipse.jdt.internal.codeassist.CompletionRequestorWrapper(requestor), owner);
}

/* (non-Javadoc)
 * @see org.eclipse.jdt.core.ICodeAssist#codeComplete(int, org.eclipse.jdt.core.CompletionRequestor)
 */
public void codeComplete(int offset, CompletionRequestor requestor) throws JavaModelException {
	codeComplete(offset, requestor, DefaultWorkingCopyOwner.PRIMARY);
}
/* (non-Javadoc)
 * @see org.eclipse.jdt.core.ICodeAssist#codeComplete(int, org.eclipse.jdt.core.CompletionRequestor, org.eclipse.core.runtime.IProgressMonitor)
 */
public void codeComplete(int offset, CompletionRequestor requestor, IProgressMonitor monitor) throws JavaModelException {
	codeComplete(offset, requestor, DefaultWorkingCopyOwner.PRIMARY, monitor);
}
/* (non-Javadoc)
 * @see org.eclipse.jdt.core.ICodeAssist#codeComplete(int, org.eclipse.jdt.core.CompletionRequestor, org.eclipse.jdt.core.WorkingCopyOwner)
 */
public void codeComplete(int offset, CompletionRequestor requestor, WorkingCopyOwner owner) throws JavaModelException {
	codeComplete(offset, requestor, owner, null);
}
/* (non-Javadoc)
 * @see org.eclipse.jdt.core.ICodeAssist#codeComplete(int, org.eclipse.jdt.core.CompletionRequestor, org.eclipse.jdt.core.WorkingCopyOwner, org.eclipse.core.runtime.IProgressMonitor)
 */
public void codeComplete(int offset, CompletionRequestor requestor, WorkingCopyOwner owner, IProgressMonitor monitor) throws JavaModelException {
	String source = getSource();
	if (source != null) {
		BinaryType type = (BinaryType) getType();
		BasicCompilationUnit cu =
			new BasicCompilationUnit(
				getSource().toCharArray(),
				null,
				type.sourceFileName((IBinaryType) type.getElementInfo()),
				getJavaProject()); // use project to retrieve corresponding .java IFile
		codeComplete(cu, cu, offset, requestor, owner, null/*extended context isn't computed*/, monitor);
	}
}

/**
 * @see ICodeAssist#codeSelect(int, int)
 */
public IJavaElement[] codeSelect(int offset, int length) throws JavaModelException {
	return codeSelect(offset, length, DefaultWorkingCopyOwner.PRIMARY);
}
/**
 * @see ICodeAssist#codeSelect(int, int, WorkingCopyOwner)
 */
public IJavaElement[] codeSelect(int offset, int length, WorkingCopyOwner owner) throws JavaModelException {
	IBuffer buffer = getBuffer();
	char[] contents;
	if (buffer != null && (contents = buffer.getCharacters()) != null) {
	    BinaryType type = (BinaryType) getType();
		BasicCompilationUnit cu = new BasicCompilationUnit(contents, null, type.sourceFileName((IBinaryType) type.getElementInfo()));
		return super.codeSelect(cu, offset, length, owner);
	} else {
		//has no associated souce
		return new IJavaElement[] {};
	}
}
/**
 * Returns a new element info for this element.
 */
@Override
protected Object createElementInfo() {
	return new ClassFileInfo();
}
@Override
public boolean equals(Object o) {
	if (!(o instanceof ClassFile)) return false;
	ClassFile other = (ClassFile) o;
	return this.name.equals(other.name) && this.parent.equals(other.parent);
}
public boolean existsUsingJarTypeCache() {
	if (getPackageFragmentRoot().isArchive()) {
		JavaModelManager manager = JavaModelManager.getJavaModelManager();
		IType type = getType();
		Object info = manager.getInfo(type);
		if (info == JavaModelCache.NON_EXISTING_JAR_TYPE_INFO)
			return false;
		else if (info != null)
			return true;
		// info is null
		JavaElementInfo parentInfo = (JavaElementInfo) manager.getInfo(getParent());
		if (parentInfo != null) {
			// if parent is open, this class file must be in its children
			IJavaElement[] children = parentInfo.getChildren();
			for (int i = 0, length = children.length; i < length; i++) {
				IJavaElement child = children[i];
				if (child instanceof ClassFile && this.name.equals(((ClassFile) child).name))
					return true;
			}
			return false;
		}
		try {
			info = getJarBinaryTypeInfo();
		} catch (CoreException e) {
			// leave info null
		} catch (IOException e) {
			// leave info null
		} catch (ClassFormatException e) {
			// leave info null
		}
		manager.putJarTypeInfo(type, info == null ? JavaModelCache.NON_EXISTING_JAR_TYPE_INFO : info);
		return info != null;
	} else
		return exists();
}

/**
 * Finds the deepest <code>IJavaElement</code> in the hierarchy of
 * <code>elt</elt>'s children (including <code>elt</code> itself)
 * which has a source range that encloses <code>position</code>
 * according to <code>mapper</code>.
 */
protected IJavaElement findElement(IJavaElement elt, int position, SourceMapper mapper) {
	SourceRange range = mapper.getSourceRange(elt);
	if (range == null || position < range.getOffset() || range.getOffset() + range.getLength() - 1 < position) {
		return null;
	}
	if (elt instanceof IParent) {
		try {
			IJavaElement[] children = ((IParent) elt).getChildren();
			for (int i = 0; i < children.length; i++) {
				IJavaElement match = findElement(children[i], position, mapper);
				if (match != null) {
					return match;
				}
			}
		} catch (JavaModelException npe) {
			// elt doesn't exist: return the element
		}
	}
	return elt;
}
/**
 * @see ITypeRoot#findPrimaryType()
 */
public IType findPrimaryType() {
	IType primaryType= getType();
	if (primaryType.exists()) {
		return primaryType;
	}
	return null;
}
@Override
public String getAttachedJavadoc(IProgressMonitor monitor) throws JavaModelException {
	return getType().getAttachedJavadoc(monitor);
}
/**
 * Returns the <code>ClassFileReader</code>specific for this IClassFile, based
 * on its underlying resource, or <code>null</code> if unable to create
 * the diet class file.
 * There are two cases to consider:<ul>
 * <li>a class file corresponding to an IFile resource</li>
 * <li>a class file corresponding to a zip entry in a JAR</li>
 * </ul>
 *
 * @exception JavaModelException when the IFile resource or JAR is not available
 * or when this class file is not present in the JAR
 */
public IBinaryType getBinaryTypeInfo() throws JavaModelException {
	try {
		IBinaryType info = getJarBinaryTypeInfo();
		if (info == null) {
			throw newNotPresentException();
		}
		return info;
	} catch (ClassFormatException cfe) {
		//the structure remains unknown
		if (JavaCore.getPlugin().isDebugging()) {
			cfe.printStackTrace(System.err);
		}
		return null;
	} catch (IOException ioe) {
		throw new JavaModelException(ioe, IJavaModelStatusConstants.IO_EXCEPTION);
	} catch (CoreException e) {
		if (e instanceof JavaModelException) {
			throw (JavaModelException)e;
		} else {
			throw new JavaModelException(e);
		}
	}
}

public byte[] getBytes() throws JavaModelException {
	JavaElement pkg = (JavaElement) getParent();
	if (pkg instanceof JarPackageFragment) {
		JarPackageFragmentRoot root = (JarPackageFragmentRoot) pkg.getParent();
		try {
			String entryName = Util.concatWith(((PackageFragment) pkg).names, getElementName(), '/');
			return getClassFileContent(root, entryName);
			// BETA_JAVA9 - The below exception is not thrown in new scheme of things. Could cause issues?
//			throw new JavaModelException(new JavaModelStatus(IJavaModelStatusConstants.ELEMENT_DOES_NOT_EXIST, this));
		} catch (IOException ioe) {
			throw new JavaModelException(ioe, IJavaModelStatusConstants.IO_EXCEPTION);
		} catch (CoreException e) {
			if (e instanceof JavaModelException) {
				throw (JavaModelException)e;
			} else {
				throw new JavaModelException(e);
			}
		}
	} else {
		IFile file = (IFile) resource();
		return Util.getResourceContentsAsByteArray(file);
	}
}
<<<<<<< HEAD
private byte[] getClassFileContent(JarPackageFragmentRoot root, String className) throws CoreException, IOException {
	byte[] contents = null;
	String rootPath = root.getPath().toOSString();
	if (org.eclipse.jdt.internal.compiler.util.Util.isJrt(rootPath)) {
			try {
				contents = org.eclipse.jdt.internal.compiler.util.JRTUtil.getClassfileContent(
						new File(rootPath),
						className,
						root.getElementName());
			} catch (ClassFormatException e) {
				e.printStackTrace();
			}
	} else {
		ZipFile zip = root.getJar();
		try {
			ZipEntry ze = zip.getEntry(className);
			if (ze != null) {
				contents = org.eclipse.jdt.internal.compiler.util.Util.getZipEntryByteContent(ze, zip);
			}
		} finally {
			JavaModelManager.getJavaModelManager().closeZipFile(zip);
		}
	}
	return contents;
}
private IBinaryType getJarBinaryTypeInfo(PackageFragment pkg, boolean fullyInitialize) throws CoreException, IOException, ClassFormatException {
	JarPackageFragmentRoot root = (JarPackageFragmentRoot) pkg.getParent();
	ZipFile annotationZip = null;
	try {
		String entryName = Util.concatWith(pkg.names, getElementName(), '/');
		byte[] contents = getClassFileContent(root, entryName);
		if (contents != null) {
			String fileName;
			String rootPath = root.getPath().toOSString();
			if (org.eclipse.jdt.internal.compiler.util.Util.isJrt(rootPath)) {
				fileName = root.getHandleIdentifier() + IDependent.JAR_FILE_ENTRY_SEPARATOR + 
						root.getElementName() + IDependent.JAR_FILE_ENTRY_SEPARATOR + entryName;
			} else {
				fileName = root.getHandleIdentifier() + IDependent.JAR_FILE_ENTRY_SEPARATOR + entryName;
			}
			ClassFileReader reader = new ClassFileReader(contents, fileName.toCharArray(), fullyInitialize);
			if (root.getKind() == IPackageFragmentRoot.K_BINARY) {
				JavaProject javaProject = (JavaProject) getAncestor(IJavaElement.JAVA_PROJECT);
				IClasspathEntry entry = javaProject.getClasspathEntryFor(getPath());
				if (entry != null) {
					IProject project = javaProject.getProject();
					IPath externalAnnotationPath = ClasspathEntry.getExternalAnnotationPath(entry, project, false); // unresolved for use in ExternalAnnotationTracker
					if (externalAnnotationPath != null) {
						setupExternalAnnotationProvider(project, externalAnnotationPath, annotationZip, reader, 
								entryName.substring(0, entryName.length() - SuffixConstants.SUFFIX_CLASS.length));
					} else if (entry.getEntryKind() == IClasspathEntry.CPE_SOURCE) {
						reader.markAsFromSource();
					}
=======

public String getName() {
	return this.name;
}

private IBinaryType getJarBinaryTypeInfo() throws CoreException, IOException, ClassFormatException {
	BinaryTypeDescriptor descriptor = BinaryTypeFactory.createDescriptor(this);

	if (descriptor == null) {
		return null;
	}

	IBinaryType result = BinaryTypeFactory.readType(descriptor, null);

	if (result == null) {
		return null;
	}

	// TODO(sxenos): setup the external annotation provider if the IBinaryType came from the index
	// TODO(sxenos): the old code always passed null as the third argument to setupExternalAnnotationProvider,
	// but this looks like a bug. I've preserved it for now but we need to figure out what was supposed to go
	// there.
	PackageFragment pkg = (PackageFragment) getParent();
	IJavaElement grandparent = pkg.getParent();
	if (grandparent instanceof JarPackageFragmentRoot) {
		JarPackageFragmentRoot root = (JarPackageFragmentRoot) grandparent;

		if (root.getKind() == IPackageFragmentRoot.K_BINARY) {
			JavaProject javaProject = (JavaProject) getAncestor(IJavaElement.JAVA_PROJECT);
			IClasspathEntry entry = javaProject.getClasspathEntryFor(getPath());
			if (entry != null) {
				String entryName = new String(CharArrayUtils.concat(
						JavaNames.fieldDescriptorToBinaryName(descriptor.fieldDescriptor), SuffixConstants.SUFFIX_CLASS));
				IProject project = javaProject.getProject();
				IPath externalAnnotationPath = ClasspathEntry.getExternalAnnotationPath(entry, project, false); // unresolved for use in ExternalAnnotationTracker
				if (externalAnnotationPath != null) {
					result = setupExternalAnnotationProvider(project, externalAnnotationPath, null, result, 
						entryName.substring(0, entryName.length() - SuffixConstants.SUFFIX_CLASS.length));
				} else if (entry.getEntryKind() == IClasspathEntry.CPE_SOURCE) {
					result = new ExternalAnnotationDecorator(result, true);
>>>>>>> 252a974d
				}
			}
		}
<<<<<<< HEAD
	} finally {
		JavaModelManager.getJavaModelManager().closeZipFile(annotationZip);
=======
>>>>>>> 252a974d
	}

	return result;
}

private IBinaryType setupExternalAnnotationProvider(IProject project, final IPath externalAnnotationPath,
		ZipFile annotationZip, IBinaryType reader, final String typeName)
{
	IBinaryType result = reader;
	// try resolve path within the workspace:
	IWorkspaceRoot root = project.getWorkspace().getRoot();
	IResource resource;
	if (externalAnnotationPath.segmentCount() == 1) {
		resource = root.getProject(externalAnnotationPath.lastSegment());
	} else {
		resource = root.getFolder(externalAnnotationPath);
		if (!resource.exists())
			resource = root.getFile(externalAnnotationPath);
	}
	String resolvedPath;
	if (resource.exists()) {
		if (resource.isVirtual()) {
			Util.log(new Status(IStatus.ERROR, JavaCore.PLUGIN_ID,
					"Virtual resource "+externalAnnotationPath+" cannot be used as annotationpath for project "+project.getName())); //$NON-NLS-1$ //$NON-NLS-2$
			return reader;
		}
		resolvedPath = resource.getLocation().toString(); // workspace lookup succeeded -> resolve it
	} else {
		resolvedPath = externalAnnotationPath.toString(); // not in workspace, use as is
	}
	try {
		if (annotationZip == null) {
			annotationZip = ExternalAnnotationDecorator.getAnnotationZipFile(resolvedPath, new ExternalAnnotationDecorator.ZipFileProducer() {
				@Override public ZipFile produce() throws IOException {
					try {
						return JavaModelManager.getJavaModelManager().getZipFile(externalAnnotationPath); // use (absolute, but) unresolved path here
					} catch (CoreException e) {
						throw new IOException("Failed to read annotation file for "+typeName+" from "+externalAnnotationPath.toString(), e); //$NON-NLS-1$ //$NON-NLS-2$
					}
				}});
		}

		ExternalAnnotationProvider annotationProvider = ExternalAnnotationDecorator
				.externalAnnotationProvider(resolvedPath, typeName, annotationZip);
		result = new ExternalAnnotationDecorator(reader, annotationProvider);
	} catch (IOException e) {
		Util.log(e);
		return result;
	}
	if (annotationZip == null) {
		// Additional change listening for individual types only when annotations are in individual files.
		// Note that we also listen for classes that don't yet have an annotation file, to detect its creation
		this.externalAnnotationBase = externalAnnotationPath; // remember so we can unregister later
		ExternalAnnotationTracker.registerClassFile(externalAnnotationPath, new Path(typeName), this);
	}
	return result;
}
void closeAndRemoveFromJarTypeCache() throws JavaModelException {
	super.close();
	// triggered when external annotations have changed we need to recreate this class file
	JavaModelManager.getJavaModelManager().removeFromJarTypeCache(this.binaryType);
}
@Override
public void close() throws JavaModelException {
	if (this.externalAnnotationBase != null) {
		String entryName = Util.concatWith(((PackageFragment) getParent()).names, this.name, '/');
		ExternalAnnotationTracker.unregisterClassFile(this.externalAnnotationBase, new Path(entryName));
	}
	super.close();
}
@Override
public IBuffer getBuffer() throws JavaModelException {
	IStatus status = validateClassFile();
	if (status.isOK()) {
		return super.getBuffer();
	} else {
		switch (status.getCode()) {
		case IJavaModelStatusConstants.ELEMENT_NOT_ON_CLASSPATH: // don't throw a JavaModelException to be able to open .class file outside the classpath (see https://bugs.eclipse.org/bugs/show_bug.cgi?id=138507 )
		case IJavaModelStatusConstants.INVALID_ELEMENT_TYPES: // don't throw a JavaModelException to be able to open .class file in proj==src case without source (see https://bugs.eclipse.org/bugs/show_bug.cgi?id=221904 )
			return null;
		default:
			throw new JavaModelException(status);
		}
	}
}
/**
 * @see IMember
 */
@Override
public IClassFile getClassFile() {
	return this;
}
/**
 * @see IMember#getTypeRoot()
 */
public ITypeRoot getTypeRoot() {
	return this;
}
/**
 * A class file has a corresponding resource unless it is contained
 * in a jar.
 *
 * @see IJavaElement
 */
@Override
public IResource getCorrespondingResource() throws JavaModelException {
	IPackageFragmentRoot root= (IPackageFragmentRoot)getParent().getParent();
	if (root.isArchive()) {
		return null;
	} else {
		return getUnderlyingResource();
	}
}
/**
 * @see IClassFile
 */
public IJavaElement getElementAt(int position) throws JavaModelException {
	IJavaElement parentElement = getParent();
	while (parentElement.getElementType() != IJavaElement.PACKAGE_FRAGMENT_ROOT) {
		parentElement = parentElement.getParent();
	}
	PackageFragmentRoot root = (PackageFragmentRoot) parentElement;
	SourceMapper mapper = root.getSourceMapper();
	if (mapper == null) {
		return null;
	} else {
		// ensure this class file's buffer is open so that source ranges are computed
		getBuffer();

		IType type = getType();
		return findElement(type, position, mapper);
	}
}
public IJavaElement getElementAtConsideringSibling(int position) throws JavaModelException {
	IPackageFragment fragment = (IPackageFragment)getParent();
	PackageFragmentRoot root = (PackageFragmentRoot) fragment.getAncestor(IJavaElement.PACKAGE_FRAGMENT_ROOT);
	SourceMapper mapper = root.getSourceMapper();
	if (mapper == null) {
		return null;
	} else {
		int index = this.name.indexOf('$');
		int prefixLength = index < 0 ? this.name.length() : index;

		IType type = null;
		int start = -1;
		int end = Integer.MAX_VALUE;
		IJavaElement[] children = fragment.getChildren();
		for (int i = 0; i < children.length; i++) {
			String childName = children[i].getElementName();

			int childIndex = childName.indexOf('$');
			int childPrefixLength = childIndex < 0 ? childName.indexOf('.') : childIndex;
			if (prefixLength == childPrefixLength && this.name.regionMatches(0, childName, 0, prefixLength)) {
				IClassFile classFile = (IClassFile) children[i];

				// ensure this class file's buffer is open so that source ranges are computed
				classFile.getBuffer();

				SourceRange range = mapper.getSourceRange(classFile.getType());
				if (range == SourceMapper.UNKNOWN_RANGE) continue;
				int newStart = range.getOffset();
				int newEnd = newStart + range.getLength() - 1;
				if(newStart > start && newEnd < end
						&& newStart <= position && newEnd >= position) {
					type = classFile.getType();
					start = newStart;
					end = newEnd;
				}
			}
		}
		if(type != null) {
			return findElement(type, position, mapper);
		}
		return null;
	}
}
@Override
public String getElementName() {
	return this.name + SuffixConstants.SUFFIX_STRING_class;
}
/**
 * @see IJavaElement
 */
public int getElementType() {
	return CLASS_FILE;
}
/*
 * @see JavaElement
 */
@Override
public IJavaElement getHandleFromMemento(String token, MementoTokenizer memento, WorkingCopyOwner owner) {
	switch (token.charAt(0)) {
		case JEM_TYPE:
			if (!memento.hasMoreTokens()) return this;
			String typeName = memento.nextToken();
			JavaElement type = new BinaryType(this, typeName);
			return type.getHandleFromMemento(memento, owner);
	}
	return null;
}
/**
 * @see JavaElement#getHandleMemento()
 */
@Override
protected char getHandleMementoDelimiter() {
	return JavaElement.JEM_CLASSFILE;
}
/*
 * @see IJavaElement
 */
public IPath getPath() {
	PackageFragmentRoot root = getPackageFragmentRoot();
	if (root.isArchive()) {
		return root.getPath();
	} else {
		return getParent().getPath().append(getElementName());
	}
}
/*
 * @see IJavaElement
 */
@Override
public IResource resource(PackageFragmentRoot root) {
	return ((IContainer) ((Openable) this.parent).resource(root)).getFile(new Path(getElementName()));
}
/**
 * @see ISourceReference
 */
public String getSource() throws JavaModelException {
	IBuffer buffer = getBuffer();
	if (buffer == null) {
		return null;
	}
	return buffer.getContents();
}
/**
 * @see ISourceReference
 */
public ISourceRange getSourceRange() throws JavaModelException {
	IBuffer buffer = getBuffer();
	if (buffer != null) {
		String contents = buffer.getContents();
		if (contents == null) return null;
		return new SourceRange(0, contents.length());
	} else {
		return null;
	}
}
/*
 * Returns the name of the toplevel type of this class file.
 */
public String getTopLevelTypeName() {
    String topLevelTypeName = getElementName();
    int firstDollar = topLevelTypeName.indexOf('$');
    if (firstDollar != -1) {
        topLevelTypeName = topLevelTypeName.substring(0, firstDollar);
    } else {
        topLevelTypeName = topLevelTypeName.substring(0, topLevelTypeName.length()-SUFFIX_CLASS.length);
    }
    return topLevelTypeName;
}
/**
 * @see IClassFile
 */
public IType getType() {
	if (this.binaryType == null) {
		this.binaryType = new BinaryType(this, getTypeName());
	}
	return this.binaryType;
}
public String getTypeName() {
	// Internal class file name doesn't contain ".class" file extension
	int lastDollar = this.name.lastIndexOf('$');
	return lastDollar > -1 ? Util.localTypeName(this.name, lastDollar, this.name.length()) : this.name;
}
/*
 * @see IClassFile
 */
public ICompilationUnit getWorkingCopy(WorkingCopyOwner owner, IProgressMonitor monitor) throws JavaModelException {
	CompilationUnit workingCopy = new ClassFileWorkingCopy(this, owner == null ? DefaultWorkingCopyOwner.PRIMARY : owner);
	JavaModelManager manager = JavaModelManager.getJavaModelManager();
	JavaModelManager.PerWorkingCopyInfo perWorkingCopyInfo =
		manager.getPerWorkingCopyInfo(workingCopy, false/*don't create*/, true/*record usage*/, null/*not used since don't create*/);
	if (perWorkingCopyInfo != null) {
		return perWorkingCopyInfo.getWorkingCopy(); // return existing handle instead of the one created above
	}
	BecomeWorkingCopyOperation op = new BecomeWorkingCopyOperation(workingCopy, null);
	op.runOperation(monitor);
	return workingCopy;
}
/**
 * @see IClassFile
 * @deprecated
 */
@Deprecated
public IJavaElement getWorkingCopy(IProgressMonitor monitor, org.eclipse.jdt.core.IBufferFactory factory) throws JavaModelException {
	return getWorkingCopy(BufferFactoryWrapper.create(factory), monitor);
}
/**
 * @see Openable
 */
@Override
protected boolean hasBuffer() {
	return true;
}
@Override
public int hashCode() {
	return Util.combineHashCodes(this.name.hashCode(), this.parent.hashCode());
}
/**
 * @see IClassFile
 */
public boolean isClass() throws JavaModelException {
	return getType().isClass();
}
/**
 * @see IClassFile
 */
public boolean isInterface() throws JavaModelException {
	return getType().isInterface();
}
/**
 * Returns true - class files are always read only.
 */
@Override
public boolean isReadOnly() {
	return true;
}
private IStatus validateClassFile() {
	IPackageFragmentRoot root = getPackageFragmentRoot();
	try {
		if (root.getKind() != IPackageFragmentRoot.K_BINARY)
			return new JavaModelStatus(IJavaModelStatusConstants.INVALID_ELEMENT_TYPES, root);
	} catch (JavaModelException e) {
		return e.getJavaModelStatus();
	}
	IJavaProject project = getJavaProject();
	return JavaConventions.validateClassFileName(getElementName(), project.getOption(JavaCore.COMPILER_SOURCE, true), project.getOption(JavaCore.COMPILER_COMPLIANCE, true));
}
/**
 * Opens and returns buffer on the source code associated with this class file.
 * Maps the source code to the children elements of this class file.
 * If no source code is associated with this class file,
 * <code>null</code> is returned.
 *
 * @see Openable
 */
@Override
protected IBuffer openBuffer(IProgressMonitor pm, Object info) throws JavaModelException {
	// Check the cache for the top-level type first
	IType outerMostEnclosingType = getOuterMostEnclosingType();
	IBuffer buffer = getBufferManager().getBuffer(outerMostEnclosingType.getClassFile());
	if (buffer == null) {
		SourceMapper mapper = getSourceMapper();
		IBinaryType typeInfo = info instanceof IBinaryType ? (IBinaryType) info : null;
		if (mapper != null) {
			buffer = mapSource(mapper, typeInfo, outerMostEnclosingType.getClassFile());
		}
	}
	return buffer;
}
/** Loads the buffer via SourceMapper, and maps it in SourceMapper */
private IBuffer mapSource(SourceMapper mapper, IBinaryType info, IClassFile bufferOwner) {
	char[] contents = mapper.findSource(getType(), info);
	if (contents != null) {
		// create buffer
		IBuffer buffer = BufferManager.createBuffer(bufferOwner);
		if (buffer == null) return null;
		BufferManager bufManager = getBufferManager();
		bufManager.addBuffer(buffer);

		// set the buffer source
		if (buffer.getCharacters() == null){
			buffer.setContents(contents);
		}

		// listen to buffer changes
		buffer.addBufferChangedListener(this);

		// do the source mapping
		mapper.mapSource(getOuterMostEnclosingType(), contents, info);

		return buffer;
	} else {
		// create buffer
		IBuffer buffer = BufferManager.createNullBuffer(bufferOwner);
		if (buffer == null) return null;
		BufferManager bufManager = getBufferManager();
		bufManager.addBuffer(buffer);

		// listen to buffer changes
		buffer.addBufferChangedListener(this);
		return buffer;
	}
}
/* package */ static String simpleName(char[] className) {
	if (className == null)
		return null;
	String simpleName = new String(unqualifiedName(className));
	int lastDollar = simpleName.lastIndexOf('$');
	if (lastDollar != -1)
		return Util.localTypeName(simpleName, lastDollar, simpleName.length());
	else
		return simpleName;
}

/** Returns the type of the top-level declaring class used to find the source code */
private IType getOuterMostEnclosingType() {
	IType type = getType();
	IType enclosingType = type.getDeclaringType();
	while (enclosingType != null) {
		type = enclosingType;
		enclosingType = type.getDeclaringType();
	}
	return type;
}

/**
 * Returns the Java Model representation of the given name
 * which is provided in diet class file format, or <code>null</code>
 * if the given name is <code>null</code>.
 *
 * <p><code>ClassFileReader</code> format is similar to "java/lang/Object",
 * and corresponding Java Model format is "java.lang.Object".
 */

public static char[] translatedName(char[] name) {
	if (name == null)
		return null;
	int nameLength = name.length;
	char[] newName= new char[nameLength];
	for (int i= 0; i < nameLength; i++) {
		if (name[i] == '/') {
			newName[i]= '.';
		} else {
			newName[i]= name[i];
		}
	}
	return newName;
}
/**
 * Returns the Java Model representation of the given names
 * which are provided in diet class file format, or <code>null</code>
 * if the given names are <code>null</code>.
 *
 * <p><code>ClassFileReader</code> format is similar to "java/lang/Object",
 * and corresponding Java Model format is "java.lang.Object".
 */

/* package */ static char[][] translatedNames(char[][] names) {
	if (names == null)
		return null;
	int length = names.length;
	char[][] newNames = new char[length][];
	for(int i = 0; i < length; i++) {
		newNames[i] = translatedName(names[i]);
	}
	return newNames;
}
/**
 * Returns the Java Model format of the unqualified class name for the
 * given className which is provided in diet class file format,
 * or <code>null</code> if the given className is <code>null</code>.
 * (This removes the package name, but not enclosing type names).
 *
 * <p><code>ClassFileReader</code> format is similar to "java/lang/Object",
 * and corresponding Java Model simple name format is "Object".
 */

/* package */ static char[] unqualifiedName(char[] className) {
	if (className == null)
		return null;
	int count = 0;
	for (int i = className.length - 1; i > -1; i--) {
		if (className[i] == '/') {
			char[] name = new char[count];
			System.arraycopy(className, i + 1, name, 0, count);
			return name;
		}
		count++;
	}
	return className;
}

/**
 * @see ICodeAssist#codeComplete(int, ICodeCompletionRequestor)
 * @deprecated - should use codeComplete(int, ICompletionRequestor) instead
 */
@Deprecated
public void codeComplete(int offset, final org.eclipse.jdt.core.ICodeCompletionRequestor requestor) throws JavaModelException {

	if (requestor == null){
		codeComplete(offset, (ICompletionRequestor)null);
		return;
	}
	codeComplete(
		offset,
		new ICompletionRequestor(){
			public void acceptAnonymousType(char[] superTypePackageName,char[] superTypeName, char[][] parameterPackageNames,char[][] parameterTypeNames,char[][] parameterNames,char[] completionName,int modifiers,int completionStart,int completionEnd, int relevance) {
				// ignore
			}
			public void acceptClass(char[] packageName, char[] className, char[] completionName, int modifiers, int completionStart, int completionEnd, int relevance) {
				requestor.acceptClass(packageName, className, completionName, modifiers, completionStart, completionEnd);
			}
			public void acceptError(IProblem error) {
				// was disabled in 1.0
			}
			public void acceptField(char[] declaringTypePackageName, char[] declaringTypeName, char[] fieldName, char[] typePackageName, char[] typeName, char[] completionName, int modifiers, int completionStart, int completionEnd, int relevance) {
				requestor.acceptField(declaringTypePackageName, declaringTypeName, fieldName, typePackageName, typeName, completionName, modifiers, completionStart, completionEnd);
			}
			public void acceptInterface(char[] packageName,char[] interfaceName,char[] completionName,int modifiers,int completionStart,int completionEnd, int relevance) {
				requestor.acceptInterface(packageName, interfaceName, completionName, modifiers, completionStart, completionEnd);
			}
			public void acceptKeyword(char[] keywordName,int completionStart,int completionEnd, int relevance){
				requestor.acceptKeyword(keywordName, completionStart, completionEnd);
			}
			public void acceptLabel(char[] labelName,int completionStart,int completionEnd, int relevance){
				requestor.acceptLabel(labelName, completionStart, completionEnd);
			}
			public void acceptLocalVariable(char[] localVarName,char[] typePackageName,char[] typeName,int modifiers,int completionStart,int completionEnd, int relevance){
				// ignore
			}
			public void acceptMethod(char[] declaringTypePackageName,char[] declaringTypeName,char[] selector,char[][] parameterPackageNames,char[][] parameterTypeNames,char[][] parameterNames,char[] returnTypePackageName,char[] returnTypeName,char[] completionName,int modifiers,int completionStart,int completionEnd, int relevance){
				// skip parameter names
				requestor.acceptMethod(declaringTypePackageName, declaringTypeName, selector, parameterPackageNames, parameterTypeNames, returnTypePackageName, returnTypeName, completionName, modifiers, completionStart, completionEnd);
			}
			public void acceptMethodDeclaration(char[] declaringTypePackageName,char[] declaringTypeName,char[] selector,char[][] parameterPackageNames,char[][] parameterTypeNames,char[][] parameterNames,char[] returnTypePackageName,char[] returnTypeName,char[] completionName,int modifiers,int completionStart,int completionEnd, int relevance){
				// ignore
			}
			public void acceptModifier(char[] modifierName,int completionStart,int completionEnd, int relevance){
				requestor.acceptModifier(modifierName, completionStart, completionEnd);
			}
			public void acceptPackage(char[] packageName,char[] completionName,int completionStart,int completionEnd, int relevance){
				requestor.acceptPackage(packageName, completionName, completionStart, completionEnd);
			}
			public void acceptType(char[] packageName,char[] typeName,char[] completionName,int completionStart,int completionEnd, int relevance){
				requestor.acceptType(packageName, typeName, completionName, completionStart, completionEnd);
			}
			public void acceptVariableName(char[] typePackageName,char[] typeName,char[] varName,char[] completionName,int completionStart,int completionEnd, int relevance){
				// ignore
			}
		});
}

@Override
protected IStatus validateExistence(IResource underlyingResource) {
	// check whether the class file can be opened
	IStatus status = validateClassFile();
	if (!status.isOK())
		return status;
	if (underlyingResource != null) {
		if (!underlyingResource.isAccessible())
			return newDoesNotExistStatus();
		PackageFragmentRoot root;
		if ((underlyingResource instanceof IFolder) && (root = getPackageFragmentRoot()).isArchive()) { // see https://bugs.eclipse.org/bugs/show_bug.cgi?id=204652
			return root.newDoesNotExistStatus();
		}
	}
	return JavaModelStatus.VERIFIED_OK;
}
public ISourceRange getNameRange() {
	return null;
}

@Override
public IModuleDescription getModule() {
	return this.module;
}
}<|MERGE_RESOLUTION|>--- conflicted
+++ resolved
@@ -346,7 +346,6 @@
 		return Util.getResourceContentsAsByteArray(file);
 	}
 }
-<<<<<<< HEAD
 private byte[] getClassFileContent(JarPackageFragmentRoot root, String className) throws CoreException, IOException {
 	byte[] contents = null;
 	String rootPath = root.getPath().toOSString();
@@ -372,35 +371,6 @@
 	}
 	return contents;
 }
-private IBinaryType getJarBinaryTypeInfo(PackageFragment pkg, boolean fullyInitialize) throws CoreException, IOException, ClassFormatException {
-	JarPackageFragmentRoot root = (JarPackageFragmentRoot) pkg.getParent();
-	ZipFile annotationZip = null;
-	try {
-		String entryName = Util.concatWith(pkg.names, getElementName(), '/');
-		byte[] contents = getClassFileContent(root, entryName);
-		if (contents != null) {
-			String fileName;
-			String rootPath = root.getPath().toOSString();
-			if (org.eclipse.jdt.internal.compiler.util.Util.isJrt(rootPath)) {
-				fileName = root.getHandleIdentifier() + IDependent.JAR_FILE_ENTRY_SEPARATOR + 
-						root.getElementName() + IDependent.JAR_FILE_ENTRY_SEPARATOR + entryName;
-			} else {
-				fileName = root.getHandleIdentifier() + IDependent.JAR_FILE_ENTRY_SEPARATOR + entryName;
-			}
-			ClassFileReader reader = new ClassFileReader(contents, fileName.toCharArray(), fullyInitialize);
-			if (root.getKind() == IPackageFragmentRoot.K_BINARY) {
-				JavaProject javaProject = (JavaProject) getAncestor(IJavaElement.JAVA_PROJECT);
-				IClasspathEntry entry = javaProject.getClasspathEntryFor(getPath());
-				if (entry != null) {
-					IProject project = javaProject.getProject();
-					IPath externalAnnotationPath = ClasspathEntry.getExternalAnnotationPath(entry, project, false); // unresolved for use in ExternalAnnotationTracker
-					if (externalAnnotationPath != null) {
-						setupExternalAnnotationProvider(project, externalAnnotationPath, annotationZip, reader, 
-								entryName.substring(0, entryName.length() - SuffixConstants.SUFFIX_CLASS.length));
-					} else if (entry.getEntryKind() == IClasspathEntry.CPE_SOURCE) {
-						reader.markAsFromSource();
-					}
-=======
 
 public String getName() {
 	return this.name;
@@ -441,15 +411,9 @@
 						entryName.substring(0, entryName.length() - SuffixConstants.SUFFIX_CLASS.length));
 				} else if (entry.getEntryKind() == IClasspathEntry.CPE_SOURCE) {
 					result = new ExternalAnnotationDecorator(result, true);
->>>>>>> 252a974d
 				}
 			}
 		}
-<<<<<<< HEAD
-	} finally {
-		JavaModelManager.getJavaModelManager().closeZipFile(annotationZip);
-=======
->>>>>>> 252a974d
 	}
 
 	return result;
