--- conflicted
+++ resolved
@@ -277,19 +277,15 @@
 /**
  * Create an ICompilationUnit info from the given compilation unit on disk.
  */
-protected ICompilationUnit createCompilationUnitFromPath(Openable handle, IFile file) {
-	final char[] elementName = handle.getElementName().toCharArray();
-<<<<<<< HEAD
-	return new ResourceCompilationUnit(file, null) {
-=======
-	return new ResourceCompilationUnit(file) {
-		@Override
->>>>>>> 252a974d
-		public char[] getFileName() {
-			return elementName;
-		}
-	};
-}
+	protected ICompilationUnit createCompilationUnitFromPath(Openable handle, IFile file) {
+		final char[] elementName = handle.getElementName().toCharArray();
+		return new ResourceCompilationUnit(file, null) {
+			@Override
+			public char[] getFileName() {
+				return elementName;
+			}
+		};
+	}
 	/**
  * Creates the type info from the given class file on disk and
  * adds it to the given list of infos.
