/*******************************************************************************
 * Copyright (c) 2000, 2018 IBM Corporation and others.
 * All rights reserved. This program and the accompanying materials
 * are made available under the terms of the Eclipse Public License v1.0
 * which accompanies this distribution, and is available at
 * http://www.eclipse.org/legal/epl-v10.html
 *
 * Contributors:
 *     IBM Corporation - initial API and implementation
 *     Terry Parker <tparker@google.com> 
 *           - Contribution for https://bugs.eclipse.org/bugs/show_bug.cgi?id=372418
 *           -  Another problem with inner classes referenced from jars or class folders: "The type ... cannot be resolved"
 *     Stephan Herrmann - Contribution for
 *								Bug 392727 - Cannot compile project when a java file contains $ in its file name
 *								Bug 440477 - [null] Infrastructure for feeding external annotations into compilation
 *******************************************************************************/
package org.eclipse.jdt.internal.core.builder;

import org.eclipse.core.resources.*;
import org.eclipse.core.runtime.*;

import org.eclipse.jdt.core.*;
import org.eclipse.jdt.core.compiler.CharOperation;
import org.eclipse.jdt.internal.compiler.classfmt.ClassFileConstants;
import org.eclipse.jdt.internal.compiler.env.*;
import org.eclipse.jdt.internal.compiler.env.IUpdatableModule.UpdateKind;
import org.eclipse.jdt.internal.compiler.impl.CompilerOptions;
import org.eclipse.jdt.internal.compiler.problem.AbortCompilation;
import org.eclipse.jdt.internal.compiler.util.SimpleLookupTable;
import org.eclipse.jdt.internal.compiler.util.SimpleSet;
import org.eclipse.jdt.internal.compiler.util.SuffixConstants;
import org.eclipse.jdt.internal.compiler.util.Util;
import org.eclipse.jdt.internal.core.*;

import java.io.*;
import java.util.*;
import java.util.function.Consumer;
import java.util.stream.Collectors;

@SuppressWarnings({"rawtypes", "unchecked"})
public class NameEnvironment implements IModuleAwareNameEnvironment, SuffixConstants {

boolean isIncrementalBuild;
ClasspathMultiDirectory[] sourceLocations;
ClasspathLocation[] binaryLocations;
Map<String,IModulePathEntry> modulePathEntries; // is null when performing a non-modular compilation
BuildNotifier notifier;

SimpleSet initialTypeNames; // assumed that each name is of the form "a/b/ClassName", or, if a module is given: "my.mod:a/b/ClassName"
SimpleLookupTable additionalUnits;
private CompilationGroup compilationGroup;
/** Tasks resulting from add-reads or add-exports classpath attributes. */
ModuleUpdater moduleUpdater;

NameEnvironment(IWorkspaceRoot root, JavaProject javaProject, SimpleLookupTable binaryLocationsPerProject, BuildNotifier notifier, CompilationGroup compilationGroup) throws CoreException {
	this.compilationGroup = compilationGroup;
	this.isIncrementalBuild = false;
	this.notifier = notifier;
	computeClasspathLocations(root, javaProject, binaryLocationsPerProject);
	setNames(null, null);
}

public NameEnvironment(IJavaProject javaProject, CompilationGroup compilationGroup) {
	this.isIncrementalBuild = false;
	this.compilationGroup = compilationGroup;
	try {
		computeClasspathLocations(javaProject.getProject().getWorkspace().getRoot(), (JavaProject) javaProject, null);
	} catch(CoreException e) {
		this.sourceLocations = new ClasspathMultiDirectory[0];
		this.binaryLocations = new ClasspathLocation[0];
	}
	setNames(null, null);
}

/* Some examples of resolved class path entries.
* Remember to search class path in the order that it was defined.
*
* 1a. typical project with no source folders:
*   /Test[CPE_SOURCE][K_SOURCE] -> D:/eclipse.test/Test
* 1b. project with source folders:
*   /Test/src1[CPE_SOURCE][K_SOURCE] -> D:/eclipse.test/Test/src1
*   /Test/src2[CPE_SOURCE][K_SOURCE] -> D:/eclipse.test/Test/src2
*  NOTE: These can be in any order & separated by prereq projects or libraries
* 1c. project external to workspace (only detectable using getLocation()):
*   /Test/src[CPE_SOURCE][K_SOURCE] -> d:/eclipse.zzz/src
*  Need to search source folder & output folder
*
* 2. zip files:
*   D:/j9/lib/jclMax/classes.zip[CPE_LIBRARY][K_BINARY][sourcePath:d:/j9/lib/jclMax/source/source.zip]
*      -> D:/j9/lib/jclMax/classes.zip
*  ALWAYS want to take the library path as is
*
* 3a. prereq project (regardless of whether it has a source or output folder):
*   /Test[CPE_PROJECT][K_SOURCE] -> D:/eclipse.test/Test
*  ALWAYS want to append the output folder & ONLY search for .class files
*/
private void computeClasspathLocations(
	IWorkspaceRoot root,
	JavaProject javaProject,
	SimpleLookupTable binaryLocationsPerProject) throws CoreException {

	/* Update cycle marker */
	IMarker cycleMarker = javaProject.getCycleMarker();
	if (cycleMarker != null) {
		int severity = JavaCore.ERROR.equals(javaProject.getOption(JavaCore.CORE_CIRCULAR_CLASSPATH, true))
			? IMarker.SEVERITY_ERROR
			: IMarker.SEVERITY_WARNING;
		if (severity != cycleMarker.getAttribute(IMarker.SEVERITY, severity))
			cycleMarker.setAttribute(IMarker.SEVERITY, severity);
	}

	IClasspathEntry[] classpathEntries = javaProject.getExpandedClasspath(this.compilationGroup == CompilationGroup.MAIN);
	ArrayList sLocations = new ArrayList(classpathEntries.length);
	ArrayList bLocations = new ArrayList(classpathEntries.length);
	ArrayList sLocationsForTest = new ArrayList(classpathEntries.length);
	Map<String, IModulePathEntry> moduleEntries = null;
	String compliance = javaProject.getOption(JavaCore.COMPILER_COMPLIANCE, true);
	if (CompilerOptions.versionToJdkLevel(compliance) >= ClassFileConstants.JDK9) {
		moduleEntries = new LinkedHashMap<>(classpathEntries.length);
		this.moduleUpdater = new ModuleUpdater(javaProject);
		if (this.compilationGroup == CompilationGroup.TEST) {
			this.moduleUpdater.addReadUnnamedForNonEmptyClasspath(javaProject, classpathEntries);
		}
	}
	IModuleDescription projectModule = javaProject.getModuleDescription();

	String patchedModuleName = ModuleEntryProcessor.pushPatchToFront(classpathEntries);
	IModule patchedModule = null;

	nextEntry : for (int i = 0, l = classpathEntries.length; i < l; i++) {
		if (i == 1) {
			if (patchedModuleName != null) {
				// TODO(SHMOD) assert that patchModule has been assigned
				patchedModuleName = null; // expire, applies to the first entry, only
			}
		}
		ClasspathEntry entry = (ClasspathEntry) classpathEntries[i];
		IPath path = entry.getPath();
		Object target = JavaModel.getTarget(path, true);
		IPath externalAnnotationPath = ClasspathEntry.getExternalAnnotationPath(entry, javaProject.getProject(), true);
		if (target == null) continue nextEntry;
		boolean isOnModulePath = isOnModulePath(entry);

		Set<String> limitModules = ModuleEntryProcessor.computeLimitModules(entry);
		if (patchedModuleName != null &&  limitModules != null && !limitModules.contains(patchedModuleName)) {
			// TODO(SHMOD) report an error
			patchedModuleName = null;
		}

		if (this.moduleUpdater != null && (this.compilationGroup == CompilationGroup.TEST || !entry.isTest()))
			this.moduleUpdater.computeModuleUpdates(entry);

		switch(entry.getEntryKind()) {
			case IClasspathEntry.CPE_SOURCE :
				if (!(target instanceof IContainer)) continue nextEntry;
				IPath outputPath = entry.getOutputLocation() != null
					? entry.getOutputLocation()
					: javaProject.getOutputLocation();
				IContainer outputFolder;
				if (outputPath.segmentCount() == 1) {
					outputFolder = javaProject.getProject();
				} else {
					outputFolder = root.getFolder(outputPath);
					if (!outputFolder.exists())
						createOutputFolder(outputFolder);
				}
<<<<<<< HEAD
				if (this.compilationGroup == CompilationGroup.TEST && !entry.isTest()) {
					ClasspathLocation bLocation = ClasspathLocation.forBinaryFolder(outputFolder, true, entry.getAccessRuleSet(), externalAnnotationPath, isOnModulePath);
					bLocations.add(bLocation);
					sLocationsForTest.add(bLocation);
					if (patchedModule != null) {
						ModuleEntryProcessor.combinePatchIntoModuleEntry(bLocation, patchedModule, moduleEntries);
					}
					bLocation.patchModuleName = patchedModuleName;
				} else {
					ClasspathLocation sourceLocation = ClasspathLocation.forSourceFolder(
								(IContainer) target, 
								outputFolder,
								entry.fullInclusionPatternChars(), 
								entry.fullExclusionPatternChars(),
								entry.ignoreOptionalProblems());
					if (patchedModule != null) {
						ModuleEntryProcessor.combinePatchIntoModuleEntry(sourceLocation, patchedModule, moduleEntries);
					}
					sLocations.add(sourceLocation);
=======
				ClasspathLocation sourceLocation = ClasspathLocation.forSourceFolder(
							(IContainer) target, 
							outputFolder,
							entry.fullInclusionPatternChars(), 
							entry.fullExclusionPatternChars(),
							entry.ignoreOptionalProblems());
				if (patchedModule != null) {
					ModuleEntryProcessor.combinePatchIntoModuleEntry(sourceLocation, patchedModule, moduleEntries);
>>>>>>> a286dada
					sourceLocation.patchModuleName = patchedModuleName;
				}
				continue nextEntry;

			case IClasspathEntry.CPE_PROJECT :
				if (!(target instanceof IProject)) continue nextEntry;
				IProject prereqProject = (IProject) target;
				if (!JavaProject.hasJavaNature(prereqProject)) continue nextEntry; // if project doesn't have java nature or is not accessible

				JavaProject prereqJavaProject = (JavaProject) JavaCore.create(prereqProject);
				IClasspathEntry[] prereqClasspathEntries = prereqJavaProject.getRawClasspath();
				ArrayList seen = new ArrayList();
				List<ClasspathLocation> projectLocations = new ArrayList<ClasspathLocation>();
				nextPrereqEntry: for (int j = 0, m = prereqClasspathEntries.length; j < m; j++) {
					IClasspathEntry prereqEntry = prereqClasspathEntries[j];
					if (prereqEntry.getEntryKind() == IClasspathEntry.CPE_SOURCE) {
						if ((this.compilationGroup == CompilationGroup.MAIN || entry.isWithoutTestCode()) && prereqEntry.isTest())
							continue nextPrereqEntry;
						Object prereqTarget = JavaModel.getTarget(prereqEntry.getPath(), true);
						if (!(prereqTarget instanceof IContainer)) continue nextPrereqEntry;
						IPath prereqOutputPath = prereqEntry.getOutputLocation() != null
							? prereqEntry.getOutputLocation()
							: prereqJavaProject.getOutputLocation();
						IContainer binaryFolder = prereqOutputPath.segmentCount() == 1
							? (IContainer) prereqProject
							: (IContainer) root.getFolder(prereqOutputPath);
						if (binaryFolder.exists() && !seen.contains(binaryFolder)) {
							seen.add(binaryFolder);
							ClasspathLocation bLocation = ClasspathLocation.forBinaryFolder(binaryFolder, true, entry.getAccessRuleSet(), externalAnnotationPath, isOnModulePath);
							bLocations.add(bLocation);
							projectLocations.add(bLocation);
							if (binaryLocationsPerProject != null) { // normal builder mode
								ClasspathLocation[] existingLocations = (ClasspathLocation[]) binaryLocationsPerProject.get(prereqProject);
								if (existingLocations == null) {
									existingLocations = new ClasspathLocation[] {bLocation};
								} else {
									int size = existingLocations.length;
									System.arraycopy(existingLocations, 0, existingLocations = new ClasspathLocation[size + 1], 0, size);
									existingLocations[size] = bLocation;
								}
								binaryLocationsPerProject.put(prereqProject, existingLocations);
							}
						}
					}
				}
				if (moduleEntries != null && isOnModulePath && projectLocations.size() > 0) {
					IModule info = null;
					try {
						IModuleDescription mod;
						if ((mod = prereqJavaProject.getModuleDescription()) != null) {
							SourceModule sourceModule = (SourceModule) mod;
							info = (IModule) sourceModule.getElementInfo();
						}
					} catch (JavaModelException jme) {
						// do nothing, probably a non module project
					}
					if (info == null)
						info = IModule.createAutomatic(prereqJavaProject.getElementName(), false, prereqJavaProject.getManifest());
					ModulePathEntry projectEntry = new ModulePathEntry(prereqJavaProject.getPath(), info,
							projectLocations.toArray(new ClasspathLocation[projectLocations.size()]));
					String moduleName = String.valueOf(info.name());
					IUpdatableModule.UpdatesByKind updates = this.moduleUpdater.getUpdates(moduleName);
					for (ClasspathLocation loc : projectLocations) {
						loc.limitModuleNames = limitModules;
						loc.updates = updates;
						loc.patchModuleName = patchedModuleName;
					}
					if (limitModules == null || limitModules.contains(moduleName)) {
						moduleEntries.put(moduleName, projectEntry);
						if (moduleName.equals(patchedModuleName))
							patchedModule = info;
					}
				}
				continue nextEntry;

			case IClasspathEntry.CPE_LIBRARY :
				if (target instanceof IResource) {
					IResource resource = (IResource) target;
					ClasspathLocation bLocation = null;
					if (resource instanceof IFile) {
						AccessRuleSet accessRuleSet =
							(JavaCore.IGNORE.equals(javaProject.getOption(JavaCore.COMPILER_PB_FORBIDDEN_REFERENCE, true))
							&& JavaCore.IGNORE.equals(javaProject.getOption(JavaCore.COMPILER_PB_DISCOURAGED_REFERENCE, true)))
								? null
								: entry.getAccessRuleSet();
						bLocation = ClasspathLocation.forLibrary((IFile) resource, accessRuleSet, externalAnnotationPath, isOnModulePath);
					} else if (resource instanceof IContainer) {
						AccessRuleSet accessRuleSet =
							(JavaCore.IGNORE.equals(javaProject.getOption(JavaCore.COMPILER_PB_FORBIDDEN_REFERENCE, true))
							&& JavaCore.IGNORE.equals(javaProject.getOption(JavaCore.COMPILER_PB_DISCOURAGED_REFERENCE, true)))
								? null
								: entry.getAccessRuleSet();
						bLocation = ClasspathLocation.forBinaryFolder((IContainer) target, false, accessRuleSet, externalAnnotationPath, isOnModulePath);	 // is library folder not output folder
					}
					bLocations.add(bLocation);
					// TODO: Ideally we need to do something like mapToModulePathEntry using the path and if it is indeed
					// a module path entry, then add the corresponding entry here, but that would need the target platform
					if (moduleEntries != null) {
						patchedModule = collectModuleEntries(bLocation, path, isOnModulePath,
											limitModules, patchedModuleName, patchedModule, moduleEntries);
					}
					if (binaryLocationsPerProject != null) { // normal builder mode
						IProject p = resource.getProject(); // can be the project being built
						ClasspathLocation[] existingLocations = (ClasspathLocation[]) binaryLocationsPerProject.get(p);
						if (existingLocations == null) {
							existingLocations = new ClasspathLocation[] {bLocation};
						} else {
							int size = existingLocations.length;
							System.arraycopy(existingLocations, 0, existingLocations = new ClasspathLocation[size + 1], 0, size);
							existingLocations[size] = bLocation;
						}
						binaryLocationsPerProject.put(p, existingLocations);
					}
				} else if (target instanceof File) {
					AccessRuleSet accessRuleSet =
						(JavaCore.IGNORE.equals(javaProject.getOption(JavaCore.COMPILER_PB_FORBIDDEN_REFERENCE, true))
							&& JavaCore.IGNORE.equals(javaProject.getOption(JavaCore.COMPILER_PB_DISCOURAGED_REFERENCE, true)))
								? null
								: entry.getAccessRuleSet();
					if (JavaCore.DISABLED.equals(javaProject.getOption(JavaCore.COMPILER_RELEASE, true))) {
						compliance = null;
					}
					ClasspathLocation bLocation = ClasspathLocation.forLibrary(path.toOSString(), accessRuleSet, externalAnnotationPath, isOnModulePath, compliance);
					bLocations.add(bLocation);
					if (moduleEntries != null) {
						Set<String> libraryLimitModules = (limitModules == null && projectModule != null) ? ClasspathJrt.NO_LIMIT_MODULES : limitModules;
						patchedModule = collectModuleEntries(bLocation, path, isOnModulePath,
											libraryLimitModules, patchedModuleName, patchedModule, moduleEntries);
					}
				}
				continue nextEntry;
		}
	}

	// now split the classpath locations... place the output folders ahead of the other .class file folders & jars
	ArrayList outputFolders = new ArrayList(1);
	this.sourceLocations = new ClasspathMultiDirectory[sLocations.size()];
	if (!sLocations.isEmpty()) {
		sLocations.toArray(this.sourceLocations);
		if (moduleEntries != null && projectModule != null) {
			try {
				AbstractModule sourceModule = (AbstractModule)projectModule;
<<<<<<< HEAD
				IModule info = (IModule) sourceModule.getElementInfo();
				final ClasspathLocation[] sourceLocations2;
				if(sLocationsForTest.size() == 0) {
					sourceLocations2 = this.sourceLocations;
				} else {
					ArrayList<ClasspathLocation> sourceLocationsForModulePathEntry=new ArrayList<>(sLocations.size()+sLocationsForTest.size());
					sourceLocationsForModulePathEntry.addAll(sLocations);
					sourceLocationsForModulePathEntry.addAll(sLocationsForTest);
					sourceLocations2= sourceLocationsForModulePathEntry
							.toArray(new ClasspathLocation[sourceLocationsForModulePathEntry.size()]);
				}
				ModulePathEntry projectEntry = new ModulePathEntry(javaProject.getPath(), info, sourceLocations2);
=======
				ModuleDescriptionInfo info = (ModuleDescriptionInfo) sourceModule.getElementInfo();
				ModulePathEntry projectEntry = new ModulePathEntry(javaProject.getPath(), info, this.sourceLocations);
>>>>>>> a286dada
				if (!moduleEntries.containsKey(sourceModule.getElementName())) { // can be registered already, if patching
					moduleEntries.put(sourceModule.getElementName(), projectEntry);
				}
			} catch (JavaModelException jme) {
				// do nothing, probably a non module project
			}
		}
		// collect the output folders, skipping duplicates
		next : for (int i = 0, l = this.sourceLocations.length; i < l; i++) {
			ClasspathMultiDirectory md = this.sourceLocations[i];
			IPath outputPath = md.binaryFolder.getFullPath();
			for (int j = 0; j < i; j++) { // compare against previously walked source folders
				if (outputPath.equals(this.sourceLocations[j].binaryFolder.getFullPath())) {
					md.hasIndependentOutputFolder = this.sourceLocations[j].hasIndependentOutputFolder;
					continue next;
				}
			}
			outputFolders.add(md);

			// also tag each source folder whose output folder is an independent folder & is not also a source folder
			for (int j = 0, m = this.sourceLocations.length; j < m; j++)
				if (outputPath.equals(this.sourceLocations[j].sourceFolder.getFullPath()))
					continue next;
			md.hasIndependentOutputFolder = true;
		}
	}

	// combine the output folders with the binary folders & jars... place the output folders before other .class file folders & jars
	this.binaryLocations = new ClasspathLocation[outputFolders.size() + bLocations.size()];
	int index = 0;
	for (int i = 0, l = outputFolders.size(); i < l; i++)
		this.binaryLocations[index++] = (ClasspathLocation) outputFolders.get(i);
	for (int i = 0, l = bLocations.size(); i < l; i++)
		this.binaryLocations[index++] = (ClasspathLocation) bLocations.get(i);
	
	if (moduleEntries != null && !moduleEntries.isEmpty())
		this.modulePathEntries = moduleEntries;
}

/** Returns the patched module if that is served by the current (binary) location. */
IModule collectModuleEntries(ClasspathLocation bLocation, IPath path, boolean isOnModulePath, Set<String> limitModules,
								String patchedModuleName, IModule patchedModule, Map<String, IModulePathEntry> moduleEntries) {
	if (bLocation instanceof IMultiModuleEntry) {
		IMultiModuleEntry binaryModulePathEntry = (IMultiModuleEntry) bLocation;
		bLocation.limitModuleNames = limitModules;
		bLocation.patchModuleName = patchedModuleName;
		IUpdatableModule.UpdatesByKind updates = null;//new IUpdatableModule.UpdatesByKind();
		IUpdatableModule.UpdatesByKind finalUpdates = new IUpdatableModule.UpdatesByKind();
		List<Consumer<IUpdatableModule>> packageUpdates = null;
		List<Consumer<IUpdatableModule>> moduleUpdates = null;
		for (String moduleName : binaryModulePathEntry.getModuleNames(limitModules)) {
			moduleEntries.put(moduleName, binaryModulePathEntry);
			updates = this.moduleUpdater.getUpdates(moduleName);
			if (updates != null) {
				List<Consumer<IUpdatableModule>> pu = updates.getList(UpdateKind.PACKAGE, false);
				if (pu != null) {
					(packageUpdates = finalUpdates.getList(UpdateKind.PACKAGE, true)).addAll(pu);
				}
				List<Consumer<IUpdatableModule>> mu = updates.getList(UpdateKind.MODULE, false);
				if (mu != null) {
					(moduleUpdates = finalUpdates.getList(UpdateKind.MODULE, true)).addAll(mu);
				}
			}
		}
		if (packageUpdates != null || moduleUpdates != null) {
			bLocation.updates = finalUpdates;
		}
		if (patchedModuleName != null) {
			IModule module = binaryModulePathEntry.getModule(patchedModuleName.toCharArray());
			if (module != null)
				return module;
			// TODO(SHMOD): report problem: patchedModuleName didn't match a module from this location
		}
	} else if (isOnModulePath) {
		IModulePathEntry binaryModulePathEntry = new ModulePathEntry(path, bLocation);
		IModule module = binaryModulePathEntry.getModule();
		if (module != null) {
			String moduleName = String.valueOf(module.name());
			bLocation.updates = this.moduleUpdater.getUpdates(moduleName);
			bLocation.limitModuleNames = limitModules;
			bLocation.patchModuleName = patchedModuleName;
			if (limitModules == null || limitModules == ClasspathJrt.NO_LIMIT_MODULES || limitModules.contains(moduleName)) {
				moduleEntries.put(moduleName, binaryModulePathEntry);
				if (patchedModuleName != null) {
					if (moduleName.equals(patchedModuleName))
						return module;
					// TODO(SHMOD): report problem: patchedModuleName didn't match a module from this location
				}
			}
		}
	}
	return patchedModule;
}

protected boolean isOnModulePath(ClasspathEntry entry) {
	return entry.isModular();
}

@Override
public void cleanup() {
	this.initialTypeNames = null;
	this.additionalUnits = null;
	for (int i = 0, l = this.sourceLocations.length; i < l; i++)
		this.sourceLocations[i].cleanup();
	for (int i = 0, l = this.binaryLocations.length; i < l; i++)
		this.binaryLocations[i].cleanup();
	// assume modulePathEntries are cleaned-up via the corresponding source/binaryLocations
}

private void createOutputFolder(IContainer outputFolder) throws CoreException {
	createParentFolder(outputFolder.getParent());
	((IFolder) outputFolder).create(IResource.FORCE | IResource.DERIVED, true, null);
}

private void createParentFolder(IContainer parent) throws CoreException {
	if (!parent.exists()) {
		createParentFolder(parent.getParent());
		((IFolder) parent).create(true, true, null);
	}
}

private NameEnvironmentAnswer findClass(String qualifiedTypeName, char[] typeName, LookupStrategy strategy, String moduleName) {
	if (this.notifier != null)
		this.notifier.checkCancelWithinCompiler();

	String moduleQualifiedName = moduleName != null ? moduleName+':'+qualifiedTypeName : qualifiedTypeName;
	if (this.initialTypeNames != null && this.initialTypeNames.includes(moduleQualifiedName)) {
		if (this.isIncrementalBuild)
			// catch the case that a type inside a source file has been renamed but other class files are looking for it
			throw new AbortCompilation(true, new AbortIncrementalBuildException(qualifiedTypeName));
		return null; // looking for a file which we know was provided at the beginning of the compilation
	}

	if (this.additionalUnits != null && this.sourceLocations.length > 0) {
		// if an additional source file is waiting to be compiled, answer it BUT not if this is a secondary type search
		// if we answer X.java & it no longer defines Y then the binary type looking for Y will think the class path is wrong
		// let the recompile loop fix up dependents when the secondary type Y has been deleted from X.java
		// Only enclosing type names are present in the additional units table, so strip off inner class specifications
		// when doing the lookup (https://bugs.eclipse.org/372418). 
		// Also take care of $ in the name of the class (https://bugs.eclipse.org/377401)
		// and prefer name with '$' if unit exists rather than failing to search for nested class (https://bugs.eclipse.org/392727)
		SourceFile unit = (SourceFile) this.additionalUnits.get(qualifiedTypeName); // doesn't have file extension
		if (unit != null)
			return new NameEnvironmentAnswer(unit, null /*no access restriction*/);
		int index = qualifiedTypeName.indexOf('$');
		if (index > 0) {
			String enclosingTypeName = qualifiedTypeName.substring(0, index);
			unit = (SourceFile) this.additionalUnits.get(enclosingTypeName); // doesn't have file extension
			if (unit != null)
				return new NameEnvironmentAnswer(unit, null /*no access restriction*/);
		}
	}

	String qBinaryFileName = qualifiedTypeName + SUFFIX_STRING_class;
	String qPackageName =  (qualifiedTypeName.length() == typeName.length) ? Util.EMPTY_STRING :
		qBinaryFileName.substring(0, qBinaryFileName.length() - typeName.length - 7);
	char[] binaryFileName = CharOperation.concat(typeName, SUFFIX_class);

	ClasspathLocation[] relevantLocations;
	if (moduleName != null && this.modulePathEntries != null) {
		IModulePathEntry modulePathEntry = this.modulePathEntries.get(moduleName);
		if (modulePathEntry instanceof ModulePathEntry) {
			relevantLocations = ((ModulePathEntry) modulePathEntry).getClasspathLocations();
		} else if (modulePathEntry instanceof ClasspathLocation) {
			return ((ClasspathLocation) modulePathEntry).findClass(typeName, qPackageName, moduleName, qBinaryFileName, false,
																	null/*module already checked*/);
		} else {
			return null;
		}
	} else {
		relevantLocations = this.binaryLocations;
	}
	NameEnvironmentAnswer suggestedAnswer = null;
	for (ClasspathLocation classpathLocation : relevantLocations) {
		if (!strategy.matches(classpathLocation, ClasspathLocation::hasModule)) {
			continue;
		}
		NameEnvironmentAnswer answer = classpathLocation.findClass(binaryFileName, qPackageName, moduleName, qBinaryFileName, false,
																	this.modulePathEntries != null ? this.modulePathEntries::containsKey : null);
		if (answer != null) {
			char[] answerMod = answer.moduleName();
			if (answerMod != null && this.modulePathEntries != null) {
				if (!this.modulePathEntries.containsKey(String.valueOf(answerMod)))
					continue; // assumed to be filtered out by --limit-modules
			}
			if (!answer.ignoreIfBetter()) {
				if (answer.isBetter(suggestedAnswer))
					return answer;
			} else if (answer.isBetter(suggestedAnswer))
				// remember suggestion and keep looking
				suggestedAnswer = answer;
		}
	}
	return suggestedAnswer;
}

@Override
public NameEnvironmentAnswer findType(char[][] compoundName, char[] moduleName) {
	if (compoundName != null)
		return findClass(
			String.valueOf(CharOperation.concatWith(compoundName, '/')),
			compoundName[compoundName.length - 1], 
			LookupStrategy.get(moduleName),
			LookupStrategy.getStringName(moduleName));
	return null;
}

@Override
public NameEnvironmentAnswer findType(char[] typeName, char[][] packageName, char[] moduleName) {
	return findClass(
			String.valueOf(CharOperation.concatWith(packageName, typeName, '/')),
			typeName,
			LookupStrategy.get(moduleName),
			LookupStrategy.getStringName(moduleName));
}

@Override
public char[][] getModulesDeclaringPackage(char[][] parentPackageName, char[] name, char[] moduleName) {
	String pkgName = new String(CharOperation.concatWith(parentPackageName, name, '/'));
	String modName = new String(moduleName);
	LookupStrategy strategy = LookupStrategy.get(moduleName);
	switch (strategy) {
		// include unnamed (search all locations):
		case Any:
		case Unnamed:
			char[][] names = CharOperation.NO_CHAR_CHAR;
			for (ClasspathLocation location : this.binaryLocations) {
				if (strategy.matches(location, ClasspathLocation::hasModule)) {
					char[][] declaringModules = location.getModulesDeclaringPackage(pkgName, null);
					if (declaringModules != null)
						names = CharOperation.arrayConcat(names, declaringModules);
				}
			}
			for (ClasspathLocation location : this.sourceLocations) {
				if (strategy.matches(location, ClasspathLocation::hasModule)) {
					char[][] declaringModules = location.getModulesDeclaringPackage(pkgName, null);
					if (declaringModules != null)
						names = CharOperation.arrayConcat(names, declaringModules);
				}
			}
			return names == CharOperation.NO_CHAR_CHAR ? null : names;

		// only named (rely on modulePathEntries):
		case AnyNamed:
			modName = null;
			//$FALL-THROUGH$
		default:
			if (this.modulePathEntries != null) {
				names = CharOperation.NO_CHAR_CHAR;
				for (IModulePathEntry modulePathEntry : this.modulePathEntries.values()) {
					char[][] declaringModules = modulePathEntry.getModulesDeclaringPackage(pkgName, modName);
					if (declaringModules != null)
						names = CharOperation.arrayConcat(names, declaringModules);
				}
				return names == CharOperation.NO_CHAR_CHAR ? null : names;
			}
	}
	return null;
}

@Override
public boolean hasCompilationUnit(char[][] qualifiedPackageName, char[] moduleName, boolean checkCUs) {
	String pkgName = String.valueOf(CharOperation.concatWith(qualifiedPackageName, '/'));
	LookupStrategy strategy = LookupStrategy.get(moduleName);
	String modName = LookupStrategy.getStringName(moduleName);
	switch (strategy) {
		// include unnamed (search all locations):
		case Any:
		case Unnamed:
			for (ClasspathLocation location : this.binaryLocations) {
				if (strategy.matches(location, ClasspathLocation::hasModule))
					if (location.hasCompilationUnit(pkgName, null))
						return true;
			}
			for (ClasspathLocation location : this.sourceLocations) {
				if (strategy.matches(location, ClasspathLocation::hasModule))
					if (location.hasCompilationUnit(pkgName, null))
						return true;
			}
			return false;
		// only named (rely on modulePathEntries):
		case Named:
			if (this.modulePathEntries != null) {
				IModulePathEntry modulePathEntry = this.modulePathEntries.get(modName);
				return modulePathEntry != null && modulePathEntry.hasCompilationUnit(pkgName, modName);
			}
			return false;
		case AnyNamed:
			if (this.modulePathEntries != null) {
				for (IModulePathEntry modulePathEntry : this.modulePathEntries.values())
					if (modulePathEntry.hasCompilationUnit(pkgName, modName))
						return true;
			}
			return false;
		default:
			throw new IllegalArgumentException("Unexpected LookupStrategy "+strategy); //$NON-NLS-1$
	}
}
public boolean isPackage(String qualifiedPackageName, char[] moduleName) {
	String stringModuleName = null;

	LookupStrategy strategy = LookupStrategy.get(moduleName);
	Collection<IModulePathEntry> entries = null;
	switch (strategy) {
		case Any:
		case Unnamed:
			// NOTE: the output folders are added at the beginning of the binaryLocations
			for (int i = 0, l = this.binaryLocations.length; i < l; i++) {
				if (strategy.matches(this.binaryLocations[i], ClasspathLocation::hasModule))
					if (this.binaryLocations[i].isPackage(qualifiedPackageName, null))
						return true;
			}
			for (int i = 0, l = this.sourceLocations.length; i < l; i++) {
				if (strategy.matches(this.sourceLocations[i], ClasspathLocation::hasModule))
					if (this.sourceLocations[i].isPackage(qualifiedPackageName, null))
						return true;
			}
			return false;
		case AnyNamed:
			entries = this.modulePathEntries.values();
			break;
		default:
			stringModuleName = String.valueOf(moduleName);
			IModulePathEntry entry = this.modulePathEntries.get(stringModuleName);
			if (entry == null)
				return false;
			entries = Collections.singletonList(entry);
	}
	for (IModulePathEntry modulePathEntry : entries) {
		if (modulePathEntry instanceof ModulePathEntry) {
			for (ClasspathLocation classpathLocation : ((ModulePathEntry) modulePathEntry).getClasspathLocations()) {
				if (classpathLocation.isPackage(qualifiedPackageName, stringModuleName))
					return true;
			}
		} else if (modulePathEntry instanceof ClasspathLocation) {
			return ((ClasspathLocation) modulePathEntry).isPackage(qualifiedPackageName, stringModuleName);
		}
	}
	return false;
}

void setNames(String[] typeNames, SourceFile[] additionalFiles) {
	// convert the initial typeNames to a set
	if (typeNames == null) {
		this.initialTypeNames = null;
	} else {
		this.initialTypeNames = new SimpleSet(typeNames.length);
		for (int i = 0, l = typeNames.length; i < l; i++)
			this.initialTypeNames.add(typeNames[i]);
	}
	// map the additional source files by qualified type name
	if (additionalFiles == null) {
		this.additionalUnits = null;
	} else {
		this.additionalUnits = new SimpleLookupTable(additionalFiles.length);
		for (int i = 0, l = additionalFiles.length; i < l; i++) {
			SourceFile additionalUnit = additionalFiles[i];
			if (additionalUnit != null)
				this.additionalUnits.put(additionalUnit.initialTypeName, additionalFiles[i]);
		}
	}

	for (int i = 0, l = this.sourceLocations.length; i < l; i++)
		this.sourceLocations[i].reset();
	for (int i = 0, l = this.binaryLocations.length; i < l; i++)
		this.binaryLocations[i].reset();
}

@Override
public IModule getModule(char[] name) {
	if (this.modulePathEntries != null) {
		IModulePathEntry modulePathEntry = this.modulePathEntries.get(String.valueOf(name));
		if (modulePathEntry instanceof IMultiModuleEntry)
			return modulePathEntry.getModule(name);
		else if (modulePathEntry != null)
			return modulePathEntry.getModule();
	}
	return null;
}

@Override
public char[][] getAllAutomaticModules() {
	if (this.modulePathEntries == null)
		return CharOperation.NO_CHAR_CHAR;
	Set<char[]> set = this.modulePathEntries.values().stream().filter(m -> m.isAutomaticModule()).map(e -> e.getModule().name())
			.collect(Collectors.toSet());
	return set.toArray(new char[set.size()][]);
}
@Override
public void applyModuleUpdates(IUpdatableModule compilerModule, IUpdatableModule.UpdateKind kind) {
	if (this.moduleUpdater != null)
		this.moduleUpdater.applyModuleUpdates(compilerModule, kind);
}
}<|MERGE_RESOLUTION|>--- conflicted
+++ resolved
@@ -164,7 +164,6 @@
 					if (!outputFolder.exists())
 						createOutputFolder(outputFolder);
 				}
-<<<<<<< HEAD
 				if (this.compilationGroup == CompilationGroup.TEST && !entry.isTest()) {
 					ClasspathLocation bLocation = ClasspathLocation.forBinaryFolder(outputFolder, true, entry.getAccessRuleSet(), externalAnnotationPath, isOnModulePath);
 					bLocations.add(bLocation);
@@ -184,16 +183,6 @@
 						ModuleEntryProcessor.combinePatchIntoModuleEntry(sourceLocation, patchedModule, moduleEntries);
 					}
 					sLocations.add(sourceLocation);
-=======
-				ClasspathLocation sourceLocation = ClasspathLocation.forSourceFolder(
-							(IContainer) target, 
-							outputFolder,
-							entry.fullInclusionPatternChars(), 
-							entry.fullExclusionPatternChars(),
-							entry.ignoreOptionalProblems());
-				if (patchedModule != null) {
-					ModuleEntryProcessor.combinePatchIntoModuleEntry(sourceLocation, patchedModule, moduleEntries);
->>>>>>> a286dada
 					sourceLocation.patchModuleName = patchedModuleName;
 				}
 				continue nextEntry;
@@ -336,7 +325,6 @@
 		if (moduleEntries != null && projectModule != null) {
 			try {
 				AbstractModule sourceModule = (AbstractModule)projectModule;
-<<<<<<< HEAD
 				IModule info = (IModule) sourceModule.getElementInfo();
 				final ClasspathLocation[] sourceLocations2;
 				if(sLocationsForTest.size() == 0) {
@@ -349,10 +337,6 @@
 							.toArray(new ClasspathLocation[sourceLocationsForModulePathEntry.size()]);
 				}
 				ModulePathEntry projectEntry = new ModulePathEntry(javaProject.getPath(), info, sourceLocations2);
-=======
-				ModuleDescriptionInfo info = (ModuleDescriptionInfo) sourceModule.getElementInfo();
-				ModulePathEntry projectEntry = new ModulePathEntry(javaProject.getPath(), info, this.sourceLocations);
->>>>>>> a286dada
 				if (!moduleEntries.containsKey(sourceModule.getElementName())) { // can be registered already, if patching
 					moduleEntries.put(sourceModule.getElementName(), projectEntry);
 				}
