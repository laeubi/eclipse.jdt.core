--- conflicted
+++ resolved
@@ -3069,13 +3069,8 @@
 	 * @category OptionValue
 	 */
 	public static final String VERSION_CLDC_1_1 = "cldc1.1"; //$NON-NLS-1$
-<<<<<<< HEAD
-	private static List<String> allVersions = Arrays.asList(VERSION_CLDC_1_1, VERSION_1_1, VERSION_1_2, VERSION_1_3, VERSION_1_4, VERSION_1_5,
-			VERSION_1_6, VERSION_1_7, VERSION_1_8, VERSION_9, VERSION_10, VERSION_11, VERSION_12, VERSION_13);
-=======
 	private static List<String> allVersions = Collections.unmodifiableList(Arrays.asList(VERSION_CLDC_1_1, VERSION_1_1, VERSION_1_2, VERSION_1_3, VERSION_1_4, VERSION_1_5,
-			VERSION_1_6, VERSION_1_7, VERSION_1_8, VERSION_9, VERSION_10, VERSION_11, VERSION_12));
->>>>>>> 3635add3
+			VERSION_1_6, VERSION_1_7, VERSION_1_8, VERSION_9, VERSION_10, VERSION_11, VERSION_12, VERSION_13));
 
 	/**
 	 * Returns all {@link JavaCore}{@code #VERSION_*} levels in the order of their 
