--- conflicted
+++ resolved
@@ -116,22 +116,15 @@
 			new ClasspathJar(manager.getZipFile(path), rawClasspathEntry.getAccessRuleSet(), ClasspathEntry.getExternalAnnotationPath(rawClasspathEntry, ((IJavaProject)root.getParent()).getProject(), true), this);
 		} else {
 			Object target = JavaModel.getTarget(path, true);
-<<<<<<< HEAD
-			if (target != null) 
-				cp = root.getKind() == IPackageFragmentRoot.K_SOURCE ?
-						new ClasspathSourceDirectory((IContainer)target, root.fullExclusionPatternChars(), root.fullInclusionPatternChars()) :
-							ClasspathLocation.forBinaryFolder((IContainer) target, false, ((ClasspathEntry) root.getRawClasspathEntry()).getAccessRuleSet(), this);
-=======
 			if (target != null) {
 				if (root.getKind() == IPackageFragmentRoot.K_SOURCE) {
 					cp = new ClasspathSourceDirectory((IContainer)target, root.fullExclusionPatternChars(), root.fullInclusionPatternChars());
 				} else {
 					ClasspathEntry rawClasspathEntry = (ClasspathEntry) root.getRawClasspathEntry();
-					cp = ClasspathLocation.forBinaryFolder((IContainer) target, false, rawClasspathEntry.getAccessRuleSet(),
-														ClasspathEntry.getExternalAnnotationPath(rawClasspathEntry, ((IJavaProject)root.getParent()).getProject(), true));
-				}
-			}
->>>>>>> 42f8561d
+					cp = ClasspathLocation.forBinaryFolder((IContainer) target, false, rawClasspathEntry.getAccessRuleSet(), 
+							ClasspathEntry.getExternalAnnotationPath(rawClasspathEntry, ((IJavaProject)root.getParent()).getProject(), true), this);
+				}
+			}
 		}
 	} catch (CoreException e1) {
 		// problem opening zip file or getting root kind
