/*******************************************************************************
 * Copyright (c) 2000, 2019 IBM Corporation and others.
 *
 * This program and the accompanying materials
 * are made available under the terms of the Eclipse Public License 2.0
 * which accompanies this distribution, and is available at
 * https://www.eclipse.org/legal/epl-2.0/
 *
 * This is an implementation of an early-draft specification developed under the Java
 * Community Process (JCP) and is made available for testing and evaluation purposes
 * only. The code is not compatible with any specification of the JCP.
 * 
 * SPDX-License-Identifier: EPL-2.0
 *
 * Contributors:
 *     IBM Corporation - initial API and implementation
 *******************************************************************************/
package org.eclipse.jdt.core.tests.rewrite.describing;
import java.util.Hashtable;
import java.util.List;

import junit.framework.Test;

import org.eclipse.jdt.core.ICompilationUnit;
import org.eclipse.jdt.core.IJavaProject;
import org.eclipse.jdt.core.IPackageFragment;
import org.eclipse.jdt.core.IPackageFragmentRoot;
import org.eclipse.jdt.core.JavaCore;
import org.eclipse.jdt.core.dom.AST;
import org.eclipse.jdt.core.dom.ASTNode;
import org.eclipse.jdt.core.dom.AbstractTypeDeclaration;
import org.eclipse.jdt.core.dom.ArrayCreation;
import org.eclipse.jdt.core.dom.ArrayType;
import org.eclipse.jdt.core.dom.AssertStatement;
import org.eclipse.jdt.core.dom.Assignment;
import org.eclipse.jdt.core.dom.Block;
import org.eclipse.jdt.core.dom.BooleanLiteral;
import org.eclipse.jdt.core.dom.BreakStatement;
import org.eclipse.jdt.core.dom.CatchClause;
import org.eclipse.jdt.core.dom.ChildListPropertyDescriptor;
import org.eclipse.jdt.core.dom.ClassInstanceCreation;
import org.eclipse.jdt.core.dom.CompilationUnit;
import org.eclipse.jdt.core.dom.ConstructorInvocation;
import org.eclipse.jdt.core.dom.ContinueStatement;
import org.eclipse.jdt.core.dom.DoStatement;
import org.eclipse.jdt.core.dom.Expression;
import org.eclipse.jdt.core.dom.ExpressionStatement;
import org.eclipse.jdt.core.dom.Dimension;
import org.eclipse.jdt.core.dom.ForStatement;
import org.eclipse.jdt.core.dom.IfStatement;
import org.eclipse.jdt.core.dom.InfixExpression;
import org.eclipse.jdt.core.dom.LabeledStatement;
import org.eclipse.jdt.core.dom.MarkerAnnotation;
import org.eclipse.jdt.core.dom.MemberValuePair;
import org.eclipse.jdt.core.dom.MethodDeclaration;
import org.eclipse.jdt.core.dom.MethodInvocation;
import org.eclipse.jdt.core.dom.Modifier;
import org.eclipse.jdt.core.dom.Name;
import org.eclipse.jdt.core.dom.NormalAnnotation;
import org.eclipse.jdt.core.dom.ParenthesizedExpression;
import org.eclipse.jdt.core.dom.PrefixExpression;
import org.eclipse.jdt.core.dom.PrimitiveType;
import org.eclipse.jdt.core.dom.ReturnStatement;
import org.eclipse.jdt.core.dom.SimpleName;
import org.eclipse.jdt.core.dom.SimplePropertyDescriptor;
import org.eclipse.jdt.core.dom.SimpleType;
import org.eclipse.jdt.core.dom.SingleMemberAnnotation;
import org.eclipse.jdt.core.dom.SingleVariableDeclaration;
import org.eclipse.jdt.core.dom.Statement;
import org.eclipse.jdt.core.dom.StringLiteral;
import org.eclipse.jdt.core.dom.SwitchCase;
import org.eclipse.jdt.core.dom.SwitchStatement;
import org.eclipse.jdt.core.dom.SynchronizedStatement;
import org.eclipse.jdt.core.dom.ThrowStatement;
import org.eclipse.jdt.core.dom.TryStatement;
import org.eclipse.jdt.core.dom.Type;
import org.eclipse.jdt.core.dom.TypeDeclaration;
import org.eclipse.jdt.core.dom.TypeDeclarationStatement;
import org.eclipse.jdt.core.dom.TypeLiteral;
import org.eclipse.jdt.core.dom.UnionType;
import org.eclipse.jdt.core.dom.VariableDeclarationExpression;
import org.eclipse.jdt.core.dom.VariableDeclarationFragment;
import org.eclipse.jdt.core.dom.VariableDeclarationStatement;
import org.eclipse.jdt.core.dom.WhileStatement;
import org.eclipse.jdt.core.dom.rewrite.ASTRewrite;
import org.eclipse.jdt.core.dom.rewrite.ListRewrite;
import org.eclipse.jdt.core.formatter.CodeFormatter;
import org.eclipse.jdt.core.formatter.DefaultCodeFormatterConstants;
import org.eclipse.jdt.internal.compiler.impl.CompilerOptions;
import org.eclipse.jdt.internal.core.dom.rewrite.ASTRewriteFormatter;
import org.eclipse.jface.text.Document;
import org.eclipse.text.edits.TextEdit;

@SuppressWarnings({"rawtypes", "unchecked"})
public class ASTRewritingStatementsTest extends ASTRewritingTest {

	/** @deprecated using deprecated code */
	private static final SimplePropertyDescriptor INTERNAL_VDS_MODIFIERS_PROPERTY = VariableDeclarationStatement.MODIFIERS_PROPERTY;

	public ASTRewritingStatementsTest(String name) {
		super(name);
	}
	public ASTRewritingStatementsTest(String name, int apiLevel) {
		super(name, apiLevel);
	}

	public static Test suite() {
		return createSuite(ASTRewritingStatementsTest.class);
	}

 	@SuppressWarnings("deprecation")
	@Override
	protected void setUp() throws Exception {
		super.setUp();
		if (this.apiLevel == AST.JLS12 ) {
			this.project1.setOption(JavaCore.COMPILER_PB_ENABLE_PREVIEW_FEATURES, JavaCore.ENABLED);
			this.project1.setOption(JavaCore.COMPILER_PB_REPORT_PREVIEW_FEATURES, JavaCore.IGNORE);
		}
	}
	 	
	/** @deprecated using deprecated code */
	private void internalSetExtraDimensions(VariableDeclarationFragment node, int dimensions) {
		if (this.apiLevel < AST.JLS8) {
			node.setExtraDimensions(dimensions);
		} else {
			while (dimensions > 0) {
				node.extraDimensions().add(node.getAST().newDimension());
			}
		}
	}
	public void testInsert1() throws Exception {
		IPackageFragment pack1= this.sourceFolder.createPackageFragment("test1", false, null);
		/* foo(): append a return statement */
		StringBuffer buf= new StringBuffer();
		buf.append("package test1;\n");
		buf.append("public class C {\n");
		buf.append("    public Object foo() {\n");
		buf.append("        if (this.equals(new Object())) {\n");
		buf.append("            toString();\n");
		buf.append("        }\n");
		buf.append("    }\n");
		buf.append("}\n");
		ICompilationUnit cu= pack1.createCompilationUnit("C.java", buf.toString(), false, null);

		CompilationUnit astRoot= createAST(cu);
		ASTRewrite rewrite= ASTRewrite.create(astRoot.getAST());
		TypeDeclaration type= findTypeDeclaration(astRoot, "C");

		MethodDeclaration methodDecl= findMethodDeclaration(type, "foo");
		Block block= methodDecl.getBody();
		assertTrue("No block" , block != null);

		ReturnStatement returnStatement= block.getAST().newReturnStatement();
		returnStatement.setExpression(block.getAST().newNullLiteral());
		rewrite.getListRewrite(block, Block.STATEMENTS_PROPERTY).insertLast(returnStatement, null);

		String preview= evaluateRewrite(cu, rewrite);

		buf= new StringBuffer();
		buf.append("package test1;\n");
		buf.append("public class C {\n");
		buf.append("    public Object foo() {\n");
		buf.append("        if (this.equals(new Object())) {\n");
		buf.append("            toString();\n");
		buf.append("        }\n");
		buf.append("        return null;\n");
		buf.append("    }\n");
		buf.append("}\n");

		assertEqualString(preview, buf.toString());

	}

	public void testInsert2() throws Exception {
		IPackageFragment pack1= this.sourceFolder.createPackageFragment("test1", false, null);

		/* insert a statement before */
		StringBuffer buf= new StringBuffer();
		buf.append("package test1;\n");
		buf.append("public class D {\n");
		buf.append("    public Object goo() {\n");
		buf.append("        Integer i= new Integer(3);\n");
		buf.append("    }\n");
		buf.append("    public void hoo(int p1, Object p2) {\n");
		buf.append("        return;\n");
		buf.append("    }\n");
		buf.append("}\n");
		ICompilationUnit cu= pack1.createCompilationUnit("D.java", buf.toString(), false, null);

		CompilationUnit astRoot= createAST(cu);
		ASTRewrite rewrite= ASTRewrite.create(astRoot.getAST());
		TypeDeclaration type= findTypeDeclaration(astRoot, "D");

		MethodDeclaration methodDeclGoo= findMethodDeclaration(type, "goo");
		List bodyStatements= methodDeclGoo.getBody().statements();

		ASTNode copy= rewrite.createCopyTarget((ASTNode) bodyStatements.get(0));

		MethodDeclaration methodDecl= findMethodDeclaration(type, "hoo");
		Block block= methodDecl.getBody();
		assertTrue("No block" , block != null);

		List statements= block.statements();
		assertTrue("No statements in block", !statements.isEmpty());
		assertTrue("No ReturnStatement", statements.get(0) instanceof ReturnStatement);

		rewrite.getListRewrite(block, Block.STATEMENTS_PROPERTY).insertFirst(copy, null);


		String preview= evaluateRewrite(cu, rewrite);

		buf= new StringBuffer();
		buf.append("package test1;\n");
		buf.append("public class D {\n");
		buf.append("    public Object goo() {\n");
		buf.append("        Integer i= new Integer(3);\n");
		buf.append("    }\n");
		buf.append("    public void hoo(int p1, Object p2) {\n");
		buf.append("        Integer i= new Integer(3);\n");
		buf.append("        return;\n");
		buf.append("    }\n");
		buf.append("}\n");

		assertEqualString(preview, buf.toString());

	}

	public void testInsert3() throws Exception {
		IPackageFragment pack1= this.sourceFolder.createPackageFragment("test1", false, null);

	  // add after comment
		StringBuffer buf= new StringBuffer();
		buf.append("package test1;\n");
		buf.append("public class E {\n");
		buf.append("    public Object goo() {\n");
		buf.append("        i++; //comment\n");
		buf.append("        i++; //comment\n");
		buf.append("        return new Integer(3);\n");
		buf.append("    }\n");
		buf.append("}\n");
		ICompilationUnit cu= pack1.createCompilationUnit("E.java", buf.toString(), false, null);

		CompilationUnit astRoot= createAST(cu);
		ASTRewrite rewrite= ASTRewrite.create(astRoot.getAST());
		TypeDeclaration type= findTypeDeclaration(astRoot, "E");
		AST ast= astRoot.getAST();

		MethodDeclaration methodDecl= findMethodDeclaration(type, "goo");
		Block block= methodDecl.getBody();
		assertTrue("No block" , block != null);

		MethodInvocation invocation1= ast.newMethodInvocation();
		invocation1.setName(ast.newSimpleName("foo"));
		ExpressionStatement statement1= ast.newExpressionStatement(invocation1);

		MethodInvocation invocation2= ast.newMethodInvocation();
		invocation2.setName(ast.newSimpleName("foo"));
		ExpressionStatement statement2= ast.newExpressionStatement(invocation2);

		List statements= methodDecl.getBody().statements();
		ASTNode second= (ASTNode) statements.get(1);

		ListRewrite listRewrite= rewrite.getListRewrite(methodDecl.getBody(), Block.STATEMENTS_PROPERTY);
		listRewrite.remove(second, null);
		listRewrite.insertBefore(statement1, second, null);
		listRewrite.insertAfter(statement2, second, null);

		String preview= evaluateRewrite(cu, rewrite);

		buf= new StringBuffer();
		buf.append("package test1;\n");
		buf.append("public class E {\n");
		buf.append("    public Object goo() {\n");
		buf.append("        i++; //comment\n");
		buf.append("        foo();\n");
		buf.append("        foo();\n");
		buf.append("        return new Integer(3);\n");
		buf.append("    }\n");
		buf.append("}\n");

		assertEqualString(preview, buf.toString());

	}

	public void testRemove1() throws Exception {
		IPackageFragment pack1= this.sourceFolder.createPackageFragment("test1", false, null);
		/* foo():  remove if... */
		StringBuffer buf= new StringBuffer();
		buf.append("package test1;\n");
		buf.append("public class C {\n");
		buf.append("    public Object foo() {\n");
		buf.append("        if (this.equals(new Object())) {\n");
		buf.append("            toString();\n");
		buf.append("        }\n");
		buf.append("    }\n");
		buf.append("}\n");
		ICompilationUnit cu= pack1.createCompilationUnit("C.java", buf.toString(), false, null);

		CompilationUnit astRoot= createAST(cu);
		ASTRewrite rewrite= ASTRewrite.create(astRoot.getAST());
		TypeDeclaration type= findTypeDeclaration(astRoot, "C");

		MethodDeclaration methodDecl= findMethodDeclaration(type, "foo");
		Block block= methodDecl.getBody();
		assertTrue("No block" , block != null);

		List statements= block.statements();
		assertTrue("No statements in block", !statements.isEmpty());

		rewrite.remove((ASTNode) statements.get(0), null);

		String preview= evaluateRewrite(cu, rewrite);

		buf= new StringBuffer();
		buf.append("package test1;\n");
		buf.append("public class C {\n");
		buf.append("    public Object foo() {\n");
		buf.append("    }\n");
		buf.append("}\n");

		assertEqualString(preview, buf.toString());

	}
	public void testRemove2() throws Exception {
		IPackageFragment pack1= this.sourceFolder.createPackageFragment("test1", false, null);

		StringBuffer buf= new StringBuffer();
		buf.append("package test1;\n");
		buf.append("public class D {\n");
		buf.append("    public Object goo() {\n");
		buf.append("        return new Integer(3);\n");
		buf.append("    }\n");
		buf.append("    public void hoo(int p1, Object p2) {\n");
		buf.append("        return;\n");
		buf.append("    }\n");
		buf.append("}\n");
		ICompilationUnit cu= pack1.createCompilationUnit("D.java", buf.toString(), false, null);

		CompilationUnit astRoot= createAST(cu);
		ASTRewrite rewrite= ASTRewrite.create(astRoot.getAST());
		TypeDeclaration type= findTypeDeclaration(astRoot, "D");

		MethodDeclaration methodDecl= findMethodDeclaration(type, "goo");
		Block block= methodDecl.getBody();
		assertTrue("No block" , block != null);

		List statements= block.statements();
		assertTrue("No statements in block", !statements.isEmpty());
		assertTrue("No ReturnStatement", statements.get(0) instanceof ReturnStatement);

		ReturnStatement returnStatement= (ReturnStatement) statements.get(0);
		Expression expr= returnStatement.getExpression();
		rewrite.remove(expr, null);

		String preview= evaluateRewrite(cu, rewrite);

		buf= new StringBuffer();
		buf.append("package test1;\n");
		buf.append("public class D {\n");
		buf.append("    public Object goo() {\n");
		buf.append("        return;\n");
		buf.append("    }\n");
		buf.append("    public void hoo(int p1, Object p2) {\n");
		buf.append("        return;\n");
		buf.append("    }\n");
		buf.append("}\n");

		assertEqualString(preview, buf.toString());

	}
	public void testRemove3() throws Exception {
		IPackageFragment pack1= this.sourceFolder.createPackageFragment("test1", false, null);

	  // delete
		StringBuffer buf= new StringBuffer();
		buf.append("package test1;\n");
		buf.append("public class E {\n");
		buf.append("    public Object goo() {\n");
		buf.append("        i++; //comment\n");
		buf.append("        i++; //comment\n");
		buf.append("        return new Integer(3);\n");
		buf.append("    }\n");
		buf.append("}\n");
		ICompilationUnit cu= pack1.createCompilationUnit("E.java", buf.toString(), false, null);

		CompilationUnit astRoot= createAST(cu);
		ASTRewrite rewrite= ASTRewrite.create(astRoot.getAST());
		TypeDeclaration type= findTypeDeclaration(astRoot, "E");

		MethodDeclaration methodDecl= findMethodDeclaration(type, "goo");
		Block block= methodDecl.getBody();
		assertTrue("No block" , block != null);

		List statements= methodDecl.getBody().statements();
		rewrite.remove((ASTNode) statements.get(0), null);
		rewrite.remove((ASTNode) statements.get(1), null);
		rewrite.remove((ASTNode) statements.get(2), null);

		String preview= evaluateRewrite(cu, rewrite);

		buf= new StringBuffer();
		buf.append("package test1;\n");
		buf.append("public class E {\n");
		buf.append("    public Object goo() {\n");
		buf.append("    }\n");
		buf.append("}\n");

		assertEqualString(preview, buf.toString());

	}
	
	// https://bugs.eclipse.org/bugs/show_bug.cgi?id=276938
	public void testRemoveStatement01() throws Exception {
		IPackageFragment pack1= this.sourceFolder.createPackageFragment("test1", false, null);
		StringBuffer buf= new StringBuffer();
		buf.append("package test1;\n");
		buf.append("public class E {\n");
		buf.append("    public void foo(int i) {\n");
		buf.append("        foo(0);\n");
		buf.append("        foo(1);\n");
		buf.append("        foo(2);\n");
		buf.append("    }\n");
		buf.append("}\n");
		ICompilationUnit cu= pack1.createCompilationUnit("E.java", buf.toString(), false, null);

		CompilationUnit astRoot= createAST(cu);
		ASTRewrite rewrite= ASTRewrite.create(astRoot.getAST());
		
		assertTrue("Parse errors", (astRoot.getFlags() & ASTNode.MALFORMED) == 0);
		TypeDeclaration type= findTypeDeclaration(astRoot, "E");
		MethodDeclaration methodDecl= findMethodDeclaration(type, "foo");
		Block block= methodDecl.getBody();
		List blockStatements= block.statements();
		assertTrue("Number of statements not 3", blockStatements.size() == 3);
		{
			ListRewrite listRewrite= rewrite.getListRewrite(block, Block.STATEMENTS_PROPERTY);
			listRewrite.remove((ASTNode)blockStatements.get(1), null);
		}

		String preview= evaluateRewrite(cu, rewrite);

		buf= new StringBuffer();
		buf.append("package test1;\n");
		buf.append("public class E {\n");
		buf.append("    public void foo(int i) {\n");
		buf.append("        foo(0);\n");
		buf.append("        foo(2);\n");
		buf.append("    }\n");
		buf.append("}\n");
		assertEqualString(preview, buf.toString());
	}
	
	// https://bugs.eclipse.org/bugs/show_bug.cgi?id=276938
	public void testRemoveStatement02() throws Exception {
		IPackageFragment pack1= this.sourceFolder.createPackageFragment("test1", false, null);
		StringBuffer buf= new StringBuffer();
		buf.append("package test1;\n");
		buf.append("public class E {\n");
		buf.append("    public void foo(int i) {\n");
		buf.append("        foo(0);\n");
		buf.append("        foo(1);foo(2);\n");
		buf.append("    }\n");
		buf.append("}\n");
		ICompilationUnit cu= pack1.createCompilationUnit("E.java", buf.toString(), false, null);

		CompilationUnit astRoot= createAST(cu);
		ASTRewrite rewrite= ASTRewrite.create(astRoot.getAST());
		
		assertTrue("Parse errors", (astRoot.getFlags() & ASTNode.MALFORMED) == 0);
		TypeDeclaration type= findTypeDeclaration(astRoot, "E");
		MethodDeclaration methodDecl= findMethodDeclaration(type, "foo");
		Block block= methodDecl.getBody();
		List blockStatements= block.statements();
		assertTrue("Number of statements not 3", blockStatements.size() == 3);
		{
			ListRewrite listRewrite= rewrite.getListRewrite(block, Block.STATEMENTS_PROPERTY);
			listRewrite.remove((ASTNode)blockStatements.get(1), null);
		}

		String preview= evaluateRewrite(cu, rewrite);

		buf= new StringBuffer();
		buf.append("package test1;\n");
		buf.append("public class E {\n");
		buf.append("    public void foo(int i) {\n");
		buf.append("        foo(0);\n");
		buf.append("        foo(2);\n");
		buf.append("    }\n");
		buf.append("}\n");
		assertEqualString(preview, buf.toString());
	}
	
	// https://bugs.eclipse.org/bugs/show_bug.cgi?id=276938
	public void testRemoveStatement03() throws Exception {
		IPackageFragment pack1= this.sourceFolder.createPackageFragment("test1", false, null);
		StringBuffer buf= new StringBuffer();
		buf.append("package test1;\n");
		buf.append("public class E {\n");
		buf.append("    public void foo(int i) {\n");
		buf.append("        foo(0);foo(1);\n");
		buf.append("        foo(2);\n");
		buf.append("    }\n");
		buf.append("}\n");
		ICompilationUnit cu= pack1.createCompilationUnit("E.java", buf.toString(), false, null);

		CompilationUnit astRoot= createAST(cu);
		ASTRewrite rewrite= ASTRewrite.create(astRoot.getAST());
		
		assertTrue("Parse errors", (astRoot.getFlags() & ASTNode.MALFORMED) == 0);
		TypeDeclaration type= findTypeDeclaration(astRoot, "E");
		MethodDeclaration methodDecl= findMethodDeclaration(type, "foo");
		Block block= methodDecl.getBody();
		List blockStatements= block.statements();
		assertTrue("Number of statements not 3", blockStatements.size() == 3);
		{
			ListRewrite listRewrite= rewrite.getListRewrite(block, Block.STATEMENTS_PROPERTY);
			listRewrite.remove((ASTNode)blockStatements.get(1), null);
		}

		String preview= evaluateRewrite(cu, rewrite);

		buf= new StringBuffer();
		buf.append("package test1;\n");
		buf.append("public class E {\n");
		buf.append("    public void foo(int i) {\n");
		buf.append("        foo(0);\n");
		buf.append("        foo(2);\n");
		buf.append("    }\n");
		buf.append("}\n");
		assertEqualString(preview, buf.toString());
	}
	
	// https://bugs.eclipse.org/bugs/show_bug.cgi?id=276938
	public void testRemoveStatement04() throws Exception {
		IPackageFragment pack1= this.sourceFolder.createPackageFragment("test1", false, null);
		StringBuffer buf= new StringBuffer();
		buf.append("package test1;\n");
		buf.append("public class E {\n");
		buf.append("    public void foo(int i) {\n");
		buf.append("        foo(0);foo(1);foo(2);\n");
		buf.append("    }\n");
		buf.append("}\n");
		ICompilationUnit cu= pack1.createCompilationUnit("E.java", buf.toString(), false, null);

		CompilationUnit astRoot= createAST(cu);
		ASTRewrite rewrite= ASTRewrite.create(astRoot.getAST());
		
		assertTrue("Parse errors", (astRoot.getFlags() & ASTNode.MALFORMED) == 0);
		TypeDeclaration type= findTypeDeclaration(astRoot, "E");
		MethodDeclaration methodDecl= findMethodDeclaration(type, "foo");
		Block block= methodDecl.getBody();
		List blockStatements= block.statements();
		assertTrue("Number of statements not 3", blockStatements.size() == 3);
		{
			ListRewrite listRewrite= rewrite.getListRewrite(block, Block.STATEMENTS_PROPERTY);
			listRewrite.remove((ASTNode)blockStatements.get(1), null);
		}

		String preview= evaluateRewrite(cu, rewrite);

		buf= new StringBuffer();
		buf.append("package test1;\n");
		buf.append("public class E {\n");
		buf.append("    public void foo(int i) {\n");
		buf.append("        foo(0);foo(2);\n");
		buf.append("    }\n");
		buf.append("}\n");
		assertEqualString(preview, buf.toString());
	}
	
	// https://bugs.eclipse.org/bugs/show_bug.cgi?id=276938
	public void testRemoveStatement05() throws Exception {
		IPackageFragment pack1= this.sourceFolder.createPackageFragment("test1", false, null);
		StringBuffer buf= new StringBuffer();
		buf.append("package test1;\n");
		buf.append("public class E {\n");
		buf.append("    public void foo(int i) {\n");
		buf.append("        foo(0);\n");
		buf.append("        foo(1);foo(2);\n");
		buf.append("        foo(3);\n");
		buf.append("    }\n");
		buf.append("}\n");
		ICompilationUnit cu= pack1.createCompilationUnit("E.java", buf.toString(), false, null);

		CompilationUnit astRoot= createAST(cu);
		ASTRewrite rewrite= ASTRewrite.create(astRoot.getAST());
		
		assertTrue("Parse errors", (astRoot.getFlags() & ASTNode.MALFORMED) == 0);
		TypeDeclaration type= findTypeDeclaration(astRoot, "E");
		MethodDeclaration methodDecl= findMethodDeclaration(type, "foo");
		Block block= methodDecl.getBody();
		List blockStatements= block.statements();
		assertTrue("Number of statements not 4", blockStatements.size() == 4);
		{
			ListRewrite listRewrite= rewrite.getListRewrite(block, Block.STATEMENTS_PROPERTY);
			listRewrite.remove((ASTNode)blockStatements.get(2), null);
		}

		String preview= evaluateRewrite(cu, rewrite);

		buf= new StringBuffer();
		buf.append("package test1;\n");
		buf.append("public class E {\n");
		buf.append("    public void foo(int i) {\n");
		buf.append("        foo(0);\n");
		buf.append("        foo(1);\n");
		buf.append("        foo(3);\n");
		buf.append("    }\n");
		buf.append("}\n");
		assertEqualString(preview, buf.toString());
	}
	
	// https://bugs.eclipse.org/bugs/show_bug.cgi?id=276938
	public void testRemoveStatement06() throws Exception {
		IPackageFragment pack1= this.sourceFolder.createPackageFragment("test1", false, null);
		StringBuffer buf= new StringBuffer();
		buf.append("package test1;\n");
		buf.append("public class E {\n");
		buf.append("    public void foo(int i) {\n");
		buf.append("        foo(0);\n");
		buf.append("        foo(1);foo(2);\n");
		buf.append("        foo(3);\n");
		buf.append("    }\n");
		buf.append("}\n");
		ICompilationUnit cu= pack1.createCompilationUnit("E.java", buf.toString(), false, null);

		CompilationUnit astRoot= createAST(cu);
		ASTRewrite rewrite= ASTRewrite.create(astRoot.getAST());
		
		assertTrue("Parse errors", (astRoot.getFlags() & ASTNode.MALFORMED) == 0);
		TypeDeclaration type= findTypeDeclaration(astRoot, "E");
		MethodDeclaration methodDecl= findMethodDeclaration(type, "foo");
		Block block= methodDecl.getBody();
		List blockStatements= block.statements();
		assertTrue("Number of statements not 4", blockStatements.size() == 4);
		{
			ListRewrite listRewrite= rewrite.getListRewrite(block, Block.STATEMENTS_PROPERTY);
			listRewrite.remove((ASTNode)blockStatements.get(1), null);
			listRewrite.remove((ASTNode)blockStatements.get(2), null);
		}

		String preview= evaluateRewrite(cu, rewrite);

		buf= new StringBuffer();
		buf.append("package test1;\n");
		buf.append("public class E {\n");
		buf.append("    public void foo(int i) {\n");
		buf.append("        foo(0);\n");
		buf.append("        foo(3);\n");
		buf.append("    }\n");
		buf.append("}\n");
		assertEqualString(preview, buf.toString());
	}
	
	// https://bugs.eclipse.org/bugs/show_bug.cgi?id=276938
	public void testRemoveStatement07() throws Exception {
		IPackageFragment pack1= this.sourceFolder.createPackageFragment("test1", false, null);
		StringBuffer buf= new StringBuffer();
		buf.append("package test1;\n");
		buf.append("public class E {\n");
		buf.append("    public void foo(int i) {\n");
		buf.append("        foo(0);\n");
		buf.append("        foo(1);foo(2);foo(3);\n");
		buf.append("        foo(4);\n");
		buf.append("    }\n");
		buf.append("}\n");
		ICompilationUnit cu= pack1.createCompilationUnit("E.java", buf.toString(), false, null);

		CompilationUnit astRoot= createAST(cu);
		ASTRewrite rewrite= ASTRewrite.create(astRoot.getAST());
		
		assertTrue("Parse errors", (astRoot.getFlags() & ASTNode.MALFORMED) == 0);
		TypeDeclaration type= findTypeDeclaration(astRoot, "E");
		MethodDeclaration methodDecl= findMethodDeclaration(type, "foo");
		Block block= methodDecl.getBody();
		List blockStatements= block.statements();
		assertTrue("Number of statements not 5", blockStatements.size() == 5);
		{
			ListRewrite listRewrite= rewrite.getListRewrite(block, Block.STATEMENTS_PROPERTY);
			listRewrite.remove((ASTNode)blockStatements.get(2), null);
			listRewrite.remove((ASTNode)blockStatements.get(3), null);
		}

		String preview= evaluateRewrite(cu, rewrite);

		buf= new StringBuffer();
		buf.append("package test1;\n");
		buf.append("public class E {\n");
		buf.append("    public void foo(int i) {\n");
		buf.append("        foo(0);\n");
		buf.append("        foo(1);\n");
		buf.append("        foo(4);\n");
		buf.append("    }\n");
		buf.append("}\n");
		assertEqualString(preview, buf.toString());
	}
	
	// https://bugs.eclipse.org/bugs/show_bug.cgi?id=276938
	public void testRemoveStatement08() throws Exception {
		IPackageFragment pack1= this.sourceFolder.createPackageFragment("test1", false, null);
		StringBuffer buf= new StringBuffer();
		buf.append("package test1;\n");
		buf.append("public class E {\n");
		buf.append("    public void foo(int i) {\n");
		buf.append("        foo(0);\n");
		buf.append("        foo(1);foo(2);foo(3);\n");
		buf.append("        foo(4);\n");
		buf.append("    }\n");
		buf.append("}\n");
		ICompilationUnit cu= pack1.createCompilationUnit("E.java", buf.toString(), false, null);

		CompilationUnit astRoot= createAST(cu);
		ASTRewrite rewrite= ASTRewrite.create(astRoot.getAST());
		
		assertTrue("Parse errors", (astRoot.getFlags() & ASTNode.MALFORMED) == 0);
		TypeDeclaration type= findTypeDeclaration(astRoot, "E");
		MethodDeclaration methodDecl= findMethodDeclaration(type, "foo");
		Block block= methodDecl.getBody();
		List blockStatements= block.statements();
		assertTrue("Number of statements not 5", blockStatements.size() == 5);
		{
			ListRewrite listRewrite= rewrite.getListRewrite(block, Block.STATEMENTS_PROPERTY);
			listRewrite.remove((ASTNode)blockStatements.get(2), null);
		}

		String preview= evaluateRewrite(cu, rewrite);

		buf= new StringBuffer();
		buf.append("package test1;\n");
		buf.append("public class E {\n");
		buf.append("    public void foo(int i) {\n");
		buf.append("        foo(0);\n");
		buf.append("        foo(1);foo(3);\n");
		buf.append("        foo(4);\n");
		buf.append("    }\n");
		buf.append("}\n");
		assertEqualString(preview, buf.toString());
	}
	
	// https://bugs.eclipse.org/bugs/show_bug.cgi?id=276938
	public void testRemoveStatement09() throws Exception {
		IPackageFragment pack1= this.sourceFolder.createPackageFragment("test1", false, null);
		StringBuffer buf= new StringBuffer();
		buf.append("package test1;\n");
		buf.append("public class E {\n");
		buf.append("    public void foo(int i) {\n");
		buf.append("        foo(0);\n");
		buf.append("        foo(1);foo(2);foo(3);\n");
		buf.append("        foo(4);\n");
		buf.append("    }\n");
		buf.append("}\n");
		ICompilationUnit cu= pack1.createCompilationUnit("E.java", buf.toString(), false, null);

		CompilationUnit astRoot= createAST(cu);
		ASTRewrite rewrite= ASTRewrite.create(astRoot.getAST());
		
		assertTrue("Parse errors", (astRoot.getFlags() & ASTNode.MALFORMED) == 0);
		TypeDeclaration type= findTypeDeclaration(astRoot, "E");
		MethodDeclaration methodDecl= findMethodDeclaration(type, "foo");
		Block block= methodDecl.getBody();
		List blockStatements= block.statements();
		assertTrue("Number of statements not 5", blockStatements.size() == 5);
		{
			ListRewrite listRewrite= rewrite.getListRewrite(block, Block.STATEMENTS_PROPERTY);
			listRewrite.remove((ASTNode)blockStatements.get(1), null);
			listRewrite.remove((ASTNode)blockStatements.get(2), null);
		}

		String preview= evaluateRewrite(cu, rewrite);

		buf= new StringBuffer();
		buf.append("package test1;\n");
		buf.append("public class E {\n");
		buf.append("    public void foo(int i) {\n");
		buf.append("        foo(0);\n");
		buf.append("        foo(3);\n");
		buf.append("        foo(4);\n");
		buf.append("    }\n");
		buf.append("}\n");
		assertEqualString(preview, buf.toString());
	}
	
	// https://bugs.eclipse.org/bugs/show_bug.cgi?id=276938
	public void testRemoveStatement10() throws Exception {
		IPackageFragment pack1= this.sourceFolder.createPackageFragment("test1", false, null);
		StringBuffer buf= new StringBuffer();
		buf.append("package test1;\n");
		buf.append("public class E {\n");
		buf.append("    public void foo(int i) {\n");
		buf.append("        foo(0);\n");
		buf.append("        foo(1);foo(2);\n");
		buf.append("        foo(3);\n");
		buf.append("    }\n");
		buf.append("}\n");
		ICompilationUnit cu= pack1.createCompilationUnit("E.java", buf.toString(), false, null);

		CompilationUnit astRoot= createAST(cu);
		ASTRewrite rewrite= ASTRewrite.create(astRoot.getAST());
		
		AST ast = astRoot.getAST();
		
		assertTrue("Parse errors", (astRoot.getFlags() & ASTNode.MALFORMED) == 0);
		TypeDeclaration type= findTypeDeclaration(astRoot, "E");
		MethodDeclaration methodDecl= findMethodDeclaration(type, "foo");
		Block block= methodDecl.getBody();
		List blockStatements= block.statements();
		assertTrue("Number of statements not 4", blockStatements.size() == 4);
		{
			ASTNode statement = (ASTNode)blockStatements.get(2);
			
			ListRewrite listRewrite= rewrite.getListRewrite(block, Block.STATEMENTS_PROPERTY);
			listRewrite.insertBefore(ast.newBreakStatement(), statement, null);
			listRewrite.remove(statement, null);
		}

		String preview= evaluateRewrite(cu, rewrite);

		buf= new StringBuffer();
		buf.append("package test1;\n");
		buf.append("public class E {\n");
		buf.append("    public void foo(int i) {\n");
		buf.append("        foo(0);\n");
		buf.append("        foo(1);break;\n");
		buf.append("        foo(3);\n");
		buf.append("    }\n");
		buf.append("}\n");
		assertEqualString(preview, buf.toString());
	}
	
	// https://bugs.eclipse.org/bugs/show_bug.cgi?id=276938
	public void testRemoveStatement11() throws Exception {
		IPackageFragment pack1= this.sourceFolder.createPackageFragment("test1", false, null);
		StringBuffer buf= new StringBuffer();
		buf.append("package test1;\n");
		buf.append("public class E {\n");
		buf.append("    public void foo(int i) {\n");
		buf.append("        foo(0);\n");
		buf.append("        foo(1);foo(2);\n");
		buf.append("        foo(3);\n");
		buf.append("    }\n");
		buf.append("}\n");
		ICompilationUnit cu= pack1.createCompilationUnit("E.java", buf.toString(), false, null);

		CompilationUnit astRoot= createAST(cu);
		ASTRewrite rewrite= ASTRewrite.create(astRoot.getAST());
		
		AST ast = astRoot.getAST();
		
		assertTrue("Parse errors", (astRoot.getFlags() & ASTNode.MALFORMED) == 0);
		TypeDeclaration type= findTypeDeclaration(astRoot, "E");
		MethodDeclaration methodDecl= findMethodDeclaration(type, "foo");
		Block block= methodDecl.getBody();
		List blockStatements= block.statements();
		assertTrue("Number of statements not 4", blockStatements.size() == 4);
		{
			ASTNode statement = (ASTNode)blockStatements.get(2);
			
			ListRewrite listRewrite= rewrite.getListRewrite(block, Block.STATEMENTS_PROPERTY);
			listRewrite.insertAfter(ast.newBreakStatement(), statement, null);
			listRewrite.remove(statement, null);
		}

		String preview= evaluateRewrite(cu, rewrite);

		buf= new StringBuffer();
		buf.append("package test1;\n");
		buf.append("public class E {\n");
		buf.append("    public void foo(int i) {\n");
		buf.append("        foo(0);\n");
		buf.append("        foo(1);\n");
		buf.append("        break;\n");
		buf.append("        foo(3);\n");
		buf.append("    }\n");
		buf.append("}\n");
		assertEqualString(preview, buf.toString());
	}
	
	// https://bugs.eclipse.org/bugs/show_bug.cgi?id=276938
	public void testRemoveStatement12() throws Exception {
		IPackageFragment pack1= this.sourceFolder.createPackageFragment("test1", false, null);
		StringBuffer buf= new StringBuffer();
		buf.append("package test1;\n");
		buf.append("public class E {\n");
		buf.append("    public void foo(int i) {\n");
		buf.append("        foo(0);\n");
		buf.append("        foo(1);foo(2);\n");
		buf.append("        foo(3);\n");
		buf.append("    }\n");
		buf.append("}\n");
		ICompilationUnit cu= pack1.createCompilationUnit("E.java", buf.toString(), false, null);

		CompilationUnit astRoot= createAST(cu);
		ASTRewrite rewrite= ASTRewrite.create(astRoot.getAST());
		
		AST ast = astRoot.getAST();
		
		assertTrue("Parse errors", (astRoot.getFlags() & ASTNode.MALFORMED) == 0);
		TypeDeclaration type= findTypeDeclaration(astRoot, "E");
		MethodDeclaration methodDecl= findMethodDeclaration(type, "foo");
		Block block= methodDecl.getBody();
		List blockStatements= block.statements();
		assertTrue("Number of statements not 4", blockStatements.size() == 4);
		{
			ListRewrite listRewrite= rewrite.getListRewrite(block, Block.STATEMENTS_PROPERTY);
			listRewrite.insertBefore(ast.newBreakStatement(), (ASTNode)blockStatements.get(3), null);
			listRewrite.remove((ASTNode)blockStatements.get(2), null);
		}

		String preview= evaluateRewrite(cu, rewrite);

		buf= new StringBuffer();
		buf.append("package test1;\n");
		buf.append("public class E {\n");
		buf.append("    public void foo(int i) {\n");
		buf.append("        foo(0);\n");
		buf.append("        foo(1);\n");
		buf.append("        break;\n");
		buf.append("        foo(3);\n");
		buf.append("    }\n");
		buf.append("}\n");
		assertEqualString(preview, buf.toString());
	}

	public void testReplace1() throws Exception {
		IPackageFragment pack1= this.sourceFolder.createPackageFragment("test1", false, null);
		/* foo(): if.. -> return; */
		StringBuffer buf= new StringBuffer();
		buf.append("package test1;\n");
		buf.append("public class C {\n");
		buf.append("    public Object foo() {\n");
		buf.append("        if (this.equals(new Object())) {\n");
		buf.append("            toString();\n");
		buf.append("        }\n");
		buf.append("    }\n");
		buf.append("}\n");
		ICompilationUnit cu= pack1.createCompilationUnit("C.java", buf.toString(), false, null);

		CompilationUnit astRoot= createAST(cu);
		ASTRewrite rewrite= ASTRewrite.create(astRoot.getAST());
		TypeDeclaration type= findTypeDeclaration(astRoot, "C");

		MethodDeclaration methodDecl= findMethodDeclaration(type, "foo");
		Block block= methodDecl.getBody();
		assertTrue("No block" , block != null);

		List statements= block.statements();
		assertTrue("No statements in block", !statements.isEmpty());

		ReturnStatement returnStatement= block.getAST().newReturnStatement();
		rewrite.replace((ASTNode) statements.get(0), returnStatement, null);

		String preview= evaluateRewrite(cu, rewrite);

		buf= new StringBuffer();
		buf.append("package test1;\n");
		buf.append("public class C {\n");
		buf.append("    public Object foo() {\n");
		buf.append("        return;\n");
		buf.append("    }\n");
		buf.append("}\n");

		assertEqualString(preview, buf.toString());

	}

	public void testReplace2() throws Exception {
		IPackageFragment pack1= this.sourceFolder.createPackageFragment("test1", false, null);

		/* goo(): new Integer(3) -> 'null' */
		StringBuffer buf= new StringBuffer();
		buf.append("package test1;\n");
		buf.append("public class D {\n");
		buf.append("    public Object goo() {\n");
		buf.append("        return new Integer(3);\n");
		buf.append("    }\n");
		buf.append("    public void hoo(int p1, Object p2) {\n");
		buf.append("        return;\n");
		buf.append("    }\n");
		buf.append("}\n");
		ICompilationUnit cu= pack1.createCompilationUnit("D.java", buf.toString(), false, null);

		CompilationUnit astRoot= createAST(cu);
		ASTRewrite rewrite= ASTRewrite.create(astRoot.getAST());
		TypeDeclaration type= findTypeDeclaration(astRoot, "D");

		MethodDeclaration methodDecl= findMethodDeclaration(type, "goo");
		Block block= methodDecl.getBody();
		assertTrue("No block" , block != null);

		List statements= block.statements();
		assertTrue("No statements in block", !statements.isEmpty());
		assertTrue("No ReturnStatement", statements.get(0) instanceof ReturnStatement);

		ReturnStatement returnStatement= (ReturnStatement) statements.get(0);
		Expression expr= returnStatement.getExpression();
		Expression modified= block.getAST().newNullLiteral();

		rewrite.replace(expr, modified, null);

		String preview= evaluateRewrite(cu, rewrite);

		buf= new StringBuffer();
		buf.append("package test1;\n");
		buf.append("public class D {\n");
		buf.append("    public Object goo() {\n");
		buf.append("        return null;\n");
		buf.append("    }\n");
		buf.append("    public void hoo(int p1, Object p2) {\n");
		buf.append("        return;\n");
		buf.append("    }\n");
		buf.append("}\n");

		assertEqualString(preview, buf.toString());

	}


	public void testBreakStatement() throws Exception {
		IPackageFragment pack1= this.sourceFolder.createPackageFragment("test1", false, null);
		StringBuffer buf= new StringBuffer();
		buf.append("package test1;\n");
		buf.append("public class E {\n");
		buf.append("    public void foo() {\n");
		buf.append("        break;\n");
		buf.append("        break label;\n");
		buf.append("        break label;\n");
		buf.append("    }\n");
		buf.append("}\n");
		ICompilationUnit cu= pack1.createCompilationUnit("E.java", buf.toString(), false, null);

		CompilationUnit astRoot= createAST(cu);
		ASTRewrite rewrite= ASTRewrite.create(astRoot.getAST());

		AST ast= astRoot.getAST();

		assertTrue("Parse errors", (astRoot.getFlags() & ASTNode.MALFORMED) == 0);
		TypeDeclaration type= findTypeDeclaration(astRoot, "E");
		MethodDeclaration methodDecl= findMethodDeclaration(type, "foo");
		Block block= methodDecl.getBody();
		List statements= block.statements();
		assertTrue("Number of statements not 3", statements.size() == 3);
		{ // insert label
			BreakStatement statement= (BreakStatement) statements.get(0);
			assertTrue("Has label", statement.getLabel() == null);

			SimpleName newLabel= ast.newSimpleName("label2");
			rewrite.set(statement, BreakStatement.LABEL_PROPERTY, newLabel, null);
		}
		{ // replace label
			BreakStatement statement= (BreakStatement) statements.get(1);

			SimpleName label= statement.getLabel();
			assertTrue("Has no label", label != null);

			SimpleName newLabel= ast.newSimpleName("label2");

			rewrite.replace(label, newLabel, null);
		}
		{ // remove label
			BreakStatement statement= (BreakStatement) statements.get(2);

			SimpleName label= statement.getLabel();
			assertTrue("Has no label", label != null);

			rewrite.remove(label, null);
		}

		String preview= evaluateRewrite(cu, rewrite);

		buf= new StringBuffer();
		buf.append("package test1;\n");
		buf.append("public class E {\n");
		buf.append("    public void foo() {\n");
		buf.append("        break label2;\n");
		buf.append("        break label2;\n");
		buf.append("        break;\n");
		buf.append("    }\n");
		buf.append("}\n");
		assertEqualString(preview, buf.toString());

	}

	public void testConstructorInvocation() throws Exception {
		IPackageFragment pack1= this.sourceFolder.createPackageFragment("test1", false, null);
		StringBuffer buf= new StringBuffer();
		buf.append("package test1;\n");
		buf.append("public class E {\n");
		buf.append("    public E(String e, String f) {\n");
		buf.append("        this();\n");
		buf.append("    }\n");
		buf.append("    public E() {\n");
		buf.append("        this(\"Hello\", true);\n");
		buf.append("    }\n");
		buf.append("}\n");
		ICompilationUnit cu= pack1.createCompilationUnit("E.java", buf.toString(), false, null);

		CompilationUnit astRoot= createAST(cu);
		ASTRewrite rewrite= ASTRewrite.create(astRoot.getAST());

		AST ast= astRoot.getAST();

		assertTrue("Parse errors", (astRoot.getFlags() & ASTNode.MALFORMED) == 0);
		TypeDeclaration type= findTypeDeclaration(astRoot, "E");
		MethodDeclaration[] declarations= type.getMethods();
		assertTrue("Number of statements not 2", declarations.length == 2);

		{ // add parameters
			Block block= declarations[0].getBody();
			List statements= block.statements();
			assertTrue("Number of statements not 1", statements.size() == 1);

			ConstructorInvocation invocation= (ConstructorInvocation) statements.get(0);

			StringLiteral stringLiteral1= ast.newStringLiteral();
			stringLiteral1.setLiteralValue("Hello");

			StringLiteral stringLiteral2= ast.newStringLiteral();
			stringLiteral2.setLiteralValue("World");

			ListRewrite listRewrite= rewrite.getListRewrite(invocation, ConstructorInvocation.ARGUMENTS_PROPERTY);
			listRewrite.insertLast(stringLiteral1, null);
			listRewrite.insertLast(stringLiteral2, null);

		}
		{ //remove parameters
			Block block= declarations[1].getBody();
			List statements= block.statements();
			assertTrue("Number of statements not 1", statements.size() == 1);
			ConstructorInvocation invocation= (ConstructorInvocation) statements.get(0);

			List arguments= invocation.arguments();

			rewrite.remove((ASTNode) arguments.get(0), null);
			rewrite.remove((ASTNode) arguments.get(1), null);
		}
		String preview= evaluateRewrite(cu, rewrite);

		buf= new StringBuffer();
		buf.append("package test1;\n");
		buf.append("public class E {\n");
		buf.append("    public E(String e, String f) {\n");
		buf.append("        this(\"Hello\", \"World\");\n");
		buf.append("    }\n");
		buf.append("    public E() {\n");
		buf.append("        this();\n");
		buf.append("    }\n");
		buf.append("}\n");
		assertEqualString(preview, buf.toString());

	}

	public void testConstructorInvocation2_since_3() throws Exception {
		IPackageFragment pack1= this.sourceFolder.createPackageFragment("test1", false, null);
		StringBuffer buf= new StringBuffer();
		buf.append("package test1;\n");
		buf.append("public class E {\n");
		buf.append("    public <A, B>E(String e, String f) {\n");
		buf.append("        this();\n");
		buf.append("    }\n");
		buf.append("    public E() {\n");
		buf.append("        <String, String>this(\"Hello\", true);\n");
		buf.append("    }\n");
		buf.append("}\n");
		ICompilationUnit cu= pack1.createCompilationUnit("E.java", buf.toString(), false, null);

		CompilationUnit astRoot= createAST(cu);
		ASTRewrite rewrite= ASTRewrite.create(astRoot.getAST());

		AST ast= astRoot.getAST();

		assertTrue("Parse errors", (astRoot.getFlags() & ASTNode.MALFORMED) == 0);
		TypeDeclaration type= findTypeDeclaration(astRoot, "E");
		MethodDeclaration[] declarations= type.getMethods();
		assertTrue("Number of declarations not 2", declarations.length == 2);

		{ // add type argument
			Block block= declarations[0].getBody();
			List statements= block.statements();
			assertTrue("Number of statements not 1", statements.size() == 1);

			Type newTypeArg= ast.newSimpleType(ast.newSimpleName("A"));
			ConstructorInvocation invocation= (ConstructorInvocation) statements.get(0);
			ListRewrite listRewrite= rewrite.getListRewrite(invocation, ConstructorInvocation.TYPE_ARGUMENTS_PROPERTY);
			listRewrite.insertLast(newTypeArg, null);
		}
		{ //remove type argument
			Block block= declarations[1].getBody();
			List statements= block.statements();
			assertTrue("Number of statements not 1", statements.size() == 1);
			ConstructorInvocation invocation= (ConstructorInvocation) statements.get(0);

			List typeArguments= invocation.typeArguments();

			rewrite.remove((ASTNode) typeArguments.get(0), null);
			rewrite.remove((ASTNode) typeArguments.get(1), null);
		}
		String preview= evaluateRewrite(cu, rewrite);

		buf= new StringBuffer();
		buf.append("package test1;\n");
		buf.append("public class E {\n");
		buf.append("    public <A, B>E(String e, String f) {\n");
		buf.append("        <A>this();\n");
		buf.append("    }\n");
		buf.append("    public E() {\n");
		buf.append("        this(\"Hello\", true);\n");
		buf.append("    }\n");
		buf.append("}\n");
		assertEqualString(preview, buf.toString());

	}


	public void testContinueStatement() throws Exception {
		IPackageFragment pack1= this.sourceFolder.createPackageFragment("test1", false, null);
		StringBuffer buf= new StringBuffer();
		buf.append("package test1;\n");
		buf.append("public class E {\n");
		buf.append("    public void foo() {\n");
		buf.append("        continue;\n");
		buf.append("        continue label;\n");
		buf.append("        continue label;\n");
		buf.append("    }\n");
		buf.append("}\n");
		ICompilationUnit cu= pack1.createCompilationUnit("E.java", buf.toString(), false, null);

		CompilationUnit astRoot= createAST(cu);
		ASTRewrite rewrite= ASTRewrite.create(astRoot.getAST());

		AST ast= astRoot.getAST();

		assertTrue("Parse errors", (astRoot.getFlags() & ASTNode.MALFORMED) == 0);
		TypeDeclaration type= findTypeDeclaration(astRoot, "E");
		MethodDeclaration methodDecl= findMethodDeclaration(type, "foo");
		Block block= methodDecl.getBody();
		List statements= block.statements();
		assertTrue("Number of statements not 3", statements.size() == 3);
		{ // insert label
			ContinueStatement statement= (ContinueStatement) statements.get(0);
			assertTrue("Has label", statement.getLabel() == null);

			SimpleName newLabel= ast.newSimpleName("label2");

			rewrite.set(statement, ContinueStatement.LABEL_PROPERTY, newLabel, null);
		}
		{ // replace label
			ContinueStatement statement= (ContinueStatement) statements.get(1);

			SimpleName label= statement.getLabel();
			assertTrue("Has no label", label != null);

			SimpleName newLabel= ast.newSimpleName("label2");

			rewrite.replace(label, newLabel, null);
		}
		{ // remove label
			ContinueStatement statement= (ContinueStatement) statements.get(2);

			SimpleName label= statement.getLabel();
			assertTrue("Has no label", label != null);

			rewrite.remove(label, null);
		}

		String preview= evaluateRewrite(cu, rewrite);

		buf= new StringBuffer();
		buf.append("package test1;\n");
		buf.append("public class E {\n");
		buf.append("    public void foo() {\n");
		buf.append("        continue label2;\n");
		buf.append("        continue label2;\n");
		buf.append("        continue;\n");
		buf.append("    }\n");
		buf.append("}\n");
		assertEqualString(preview, buf.toString());

	}

	public void testDoStatement() throws Exception {
		IPackageFragment pack1= this.sourceFolder.createPackageFragment("test1", false, null);
		StringBuffer buf= new StringBuffer();
		buf.append("package test1;\n");
		buf.append("public class E {\n");
		buf.append("    public void foo() {\n");
		buf.append("        do {\n");
		buf.append("            System.beep();\n");
		buf.append("        } while (i == j);\n");
		buf.append("    }\n");
		buf.append("}\n");
		ICompilationUnit cu= pack1.createCompilationUnit("E.java", buf.toString(), false, null);

		CompilationUnit astRoot= createAST(cu);
		ASTRewrite rewrite= ASTRewrite.create(astRoot.getAST());

		AST ast= astRoot.getAST();

		assertTrue("Parse errors", (astRoot.getFlags() & ASTNode.MALFORMED) == 0);
		TypeDeclaration type= findTypeDeclaration(astRoot, "E");
		MethodDeclaration methodDecl= findMethodDeclaration(type, "foo");
		Block block= methodDecl.getBody();
		List statements= block.statements();
		assertTrue("Number of statements not 1", statements.size() == 1);

		{ // replace body and expression
			DoStatement doStatement= (DoStatement) statements.get(0);

			Block newBody= ast.newBlock();

			MethodInvocation invocation= ast.newMethodInvocation();
			invocation.setName(ast.newSimpleName("hoo"));
			invocation.arguments().add(ast.newNumberLiteral("11"));

			newBody.statements().add(ast.newExpressionStatement(invocation));

			rewrite.replace(doStatement.getBody(), newBody, null);

			BooleanLiteral literal= ast.newBooleanLiteral(true);
			rewrite.replace(doStatement.getExpression(), literal, null);
		}

		String preview= evaluateRewrite(cu, rewrite);

		buf= new StringBuffer();
		buf.append("package test1;\n");
		buf.append("public class E {\n");
		buf.append("    public void foo() {\n");
		buf.append("        do {\n");
		buf.append("            hoo(11);\n");
		buf.append("        } while (true);\n");
		buf.append("    }\n");
		buf.append("}\n");
		assertEqualString(preview, buf.toString());

	}

	public void testDoStatement1() throws Exception {
		IPackageFragment pack1= this.sourceFolder.createPackageFragment("test1", false, null);
		StringBuffer buf= new StringBuffer();
		buf.append("package test1;\n");
		buf.append("public class E {\n");
		buf.append("    public void foo() {\n");
		buf.append("        do {\n");
		buf.append("            foo();\n");
		buf.append("        } while (true);\n");
		buf.append("        do\n");
		buf.append("            foo();\n");
		buf.append("        while (true);\n");
		buf.append("        do {\n");
		buf.append("            foo();\n");
		buf.append("        } while (true);\n");
		buf.append("        do\n");
		buf.append("            foo();\n");
		buf.append("        while (true);\n");
		buf.append("    }\n");
		buf.append("}\n");
		ICompilationUnit cu= pack1.createCompilationUnit("E.java", buf.toString(), false, null);

		CompilationUnit astRoot= createAST(cu);
		ASTRewrite rewrite= ASTRewrite.create(astRoot.getAST());
		AST ast= astRoot.getAST();

		TypeDeclaration type= findTypeDeclaration(astRoot, "E");
		MethodDeclaration methodDecl= findMethodDeclaration(type, "foo");
		Block block= methodDecl.getBody();
		assertTrue("Parse errors", (block.getFlags() & ASTNode.MALFORMED) == 0);

		List statements= block.statements();
		assertTrue("Number of statements not 4", statements.size() == 4);

		{ // replace body block with statement
			DoStatement doStatement= (DoStatement) statements.get(0);


			TryStatement newTry= ast.newTryStatement();
			newTry.getBody().statements().add(ast.newReturnStatement());
			CatchClause newCatchClause= ast.newCatchClause();
			SingleVariableDeclaration varDecl= ast.newSingleVariableDeclaration();
			varDecl.setType(ast.newSimpleType(ast.newSimpleName("Exception")));
			varDecl.setName(ast.newSimpleName("e"));
			newCatchClause.setException(varDecl);
			newTry.catchClauses().add(newCatchClause);

			rewrite.replace(doStatement.getBody(), newTry, null);
		}
		{ // replace body statement with block
			DoStatement doStatement= (DoStatement) statements.get(1);

			Block newBody= ast.newBlock();

			MethodInvocation invocation= ast.newMethodInvocation();
			invocation.setName(ast.newSimpleName("hoo"));
			invocation.arguments().add(ast.newNumberLiteral("11"));

			newBody.statements().add(ast.newExpressionStatement(invocation));

			rewrite.replace(doStatement.getBody(), newBody, null);

		}
		{ // replace body block with block
			DoStatement doStatement= (DoStatement) statements.get(2);

			Block newBody= ast.newBlock();

			MethodInvocation invocation= ast.newMethodInvocation();
			invocation.setName(ast.newSimpleName("hoo"));
			invocation.arguments().add(ast.newNumberLiteral("11"));

			newBody.statements().add(ast.newExpressionStatement(invocation));

			rewrite.replace(doStatement.getBody(), newBody, null);

		}
		{ // replace body statement with body
			DoStatement doStatement= (DoStatement) statements.get(3);


			TryStatement newTry= ast.newTryStatement();
			newTry.getBody().statements().add(ast.newReturnStatement());
			CatchClause newCatchClause= ast.newCatchClause();
			SingleVariableDeclaration varDecl= ast.newSingleVariableDeclaration();
			varDecl.setType(ast.newSimpleType(ast.newSimpleName("Exception")));
			varDecl.setName(ast.newSimpleName("e"));
			newCatchClause.setException(varDecl);
			newTry.catchClauses().add(newCatchClause);

			rewrite.replace(doStatement.getBody(), newTry, null);
		}


		String preview= evaluateRewrite(cu, rewrite);

		buf= new StringBuffer();
		buf.append("package test1;\n");
		buf.append("public class E {\n");
		buf.append("    public void foo() {\n");
		buf.append("        do\n");
		buf.append("            try {\n");
		buf.append("                return;\n");
		buf.append("            } catch (Exception e) {\n");
		buf.append("            }\n");
		buf.append("        while (true);\n");
		buf.append("        do {\n");
		buf.append("            hoo(11);\n");
		buf.append("        } while (true);\n");
		buf.append("        do {\n");
		buf.append("            hoo(11);\n");
		buf.append("        } while (true);\n");
		buf.append("        do\n");
		buf.append("            try {\n");
		buf.append("                return;\n");
		buf.append("            } catch (Exception e) {\n");
		buf.append("            }\n");
		buf.append("        while (true);\n");
		buf.append("    }\n");
		buf.append("}\n");
		assertEqualString(preview, buf.toString());

	}
	public void testDoStatement2_since_4() throws Exception {
		createProject("P_17", JavaCore.VERSION_1_7);
		IPackageFragmentRoot currentSourceFolder = getPackageFragmentRoot("P_17", "src");

		try {
			IPackageFragment pack1= currentSourceFolder.createPackageFragment("test1", false, null);
			StringBuffer buf= new StringBuffer();
			buf.append("package test1;\n");
			buf.append("public class E {\n");
			buf.append("    public void foo() {\n");
			buf.append("        do {\n");
			buf.append("            foo();\n");
			buf.append("        } while (true);\n");
			buf.append("    }\n");
			buf.append("}\n");
			ICompilationUnit cu= pack1.createCompilationUnit("E.java", buf.toString(), false, null);
	
			CompilationUnit astRoot= createAST(cu, true);
			ASTRewrite rewrite= ASTRewrite.create(astRoot.getAST());
			AST ast= astRoot.getAST();
	
			TypeDeclaration type= findTypeDeclaration(astRoot, "E");
			MethodDeclaration methodDecl= findMethodDeclaration(type, "foo");
			Block block= methodDecl.getBody();
			assertTrue("Parse errors", (block.getFlags() & ASTNode.MALFORMED) == 0);
	
			List statements= block.statements();
			assertTrue("Number of statements not 1", statements.size() == 1);
	
			{ // replace body statement with body
				DoStatement doStatement= (DoStatement) statements.get(0);
	
	
				TryStatement newTry= ast.newTryStatement();
				newTry.getBody().statements().add(ast.newReturnStatement());
				CatchClause newCatchClause= ast.newCatchClause();
				SingleVariableDeclaration varDecl= ast.newSingleVariableDeclaration();
				varDecl.setType(ast.newSimpleType(ast.newSimpleName("Exception")));
				varDecl.setName(ast.newSimpleName("e"));
				newCatchClause.setException(varDecl);
				newTry.catchClauses().add(newCatchClause);
				VariableDeclarationFragment fragment = ast.newVariableDeclarationFragment();
				fragment.setName(ast.newSimpleName("reader2"));
				fragment.setInitializer(ast.newNullLiteral());
				VariableDeclarationExpression resource = ast.newVariableDeclarationExpression(fragment);
				resource.setType(ast.newSimpleType(ast.newSimpleName("Reader")));

				rewrite.getListRewrite(newTry, getResourcesProperty()).insertLast(resource, null);
	
				rewrite.replace(doStatement.getBody(), newTry, null);
			}
	
	
			String preview= evaluateRewrite(cu, rewrite);
	
			buf= new StringBuffer();
			buf.append("package test1;\n");
			buf.append("public class E {\n");
			buf.append("    public void foo() {\n");
			buf.append("        do\n");
			buf.append("            try (Reader reader2 = null) {\n");
			buf.append("                return;\n");
			buf.append("            } catch (Exception e) {\n");
			buf.append("            }\n");
			buf.append("        while (true);\n");
			buf.append("    }\n");
			buf.append("}\n");
			assertEqualString(preview, buf.toString());
		} finally {
			deleteProject("P_17");
		}
	}

	public void testExpressionStatement() throws Exception {
		IPackageFragment pack1= this.sourceFolder.createPackageFragment("test1", false, null);
		StringBuffer buf= new StringBuffer();
		buf.append("package test1;\n");
		buf.append("public class E {\n");
		buf.append("    public void foo() {\n");
		buf.append("        i= 0;\n");
		buf.append("    }\n");
		buf.append("}\n");
		ICompilationUnit cu= pack1.createCompilationUnit("E.java", buf.toString(), false, null);

		CompilationUnit astRoot= createAST(cu);
		ASTRewrite rewrite= ASTRewrite.create(astRoot.getAST());

		AST ast= astRoot.getAST();

		TypeDeclaration type= findTypeDeclaration(astRoot, "E");
		MethodDeclaration methodDecl= findMethodDeclaration(type, "foo");
		Block block= methodDecl.getBody();
		assertTrue("Parse errors", (block.getFlags() & ASTNode.MALFORMED) == 0);

		List statements= block.statements();
		assertTrue("Number of statements not 1", statements.size() == 1);
		{ // replace expression
			ExpressionStatement stmt= (ExpressionStatement) statements.get(0);

			Assignment assignment= (Assignment) stmt.getExpression();
			Expression placeholder= (Expression) rewrite.createCopyTarget(assignment);

			Assignment newExpression= ast.newAssignment();
			newExpression.setLeftHandSide(ast.newSimpleName("x"));
			newExpression.setRightHandSide(placeholder);
			newExpression.setOperator(Assignment.Operator.ASSIGN);

			rewrite.replace(stmt.getExpression(), newExpression, null);
		}

		String preview= evaluateRewrite(cu, rewrite);

		buf= new StringBuffer();
		buf.append("package test1;\n");
		buf.append("public class E {\n");
		buf.append("    public void foo() {\n");
		buf.append("        x = i= 0;\n");
		buf.append("    }\n");
		buf.append("}\n");
		assertEqualString(preview, buf.toString());


	}

	public void testForStatement() throws Exception {
		IPackageFragment pack1= this.sourceFolder.createPackageFragment("test1", false, null);
		StringBuffer buf= new StringBuffer();
		buf.append("package test1;\n");
		buf.append("public class E {\n");
		buf.append("    public void foo() {\n");
		buf.append("        for (int i= 0; i < len; i++) {\n");
		buf.append("        }\n");
		buf.append("        for (i= 0, j= 0; i < len; i++, j++) {\n");
		buf.append("        }\n");
		buf.append("        for (;;) {\n");
		buf.append("        }\n");
		buf.append("        for (;;) {\n");
		buf.append("        }\n");
		buf.append("        for (i= 0; i < len; i++) {\n");
		buf.append("        }\n");
		buf.append("    }\n");
		buf.append("}\n");
		ICompilationUnit cu= pack1.createCompilationUnit("E.java", buf.toString(), false, null);

		CompilationUnit astRoot= createAST(cu);
		ASTRewrite rewrite= ASTRewrite.create(astRoot.getAST());
		AST ast= astRoot.getAST();

		TypeDeclaration type= findTypeDeclaration(astRoot, "E");
		MethodDeclaration methodDecl= findMethodDeclaration(type, "foo");
		Block block= methodDecl.getBody();
		assertTrue("Parse errors", (block.getFlags() & ASTNode.MALFORMED) == 0);

		List statements= block.statements();
		assertTrue("Number of statements not 5", statements.size() == 5);

		{ // replace initializer, change expression, add updater, replace cody
			ForStatement forStatement= (ForStatement) statements.get(0);

			List initializers= forStatement.initializers();
			assertTrue("Number of initializers not 1", initializers.size() == 1);

			Assignment assignment= ast.newAssignment();
			assignment.setLeftHandSide(ast.newSimpleName("i"));
			assignment.setOperator(Assignment.Operator.ASSIGN);
			assignment.setRightHandSide(ast.newNumberLiteral("3"));

			rewrite.replace((ASTNode) initializers.get(0), assignment, null);

			Assignment assignment2= ast.newAssignment();
			assignment2.setLeftHandSide(ast.newSimpleName("j"));
			assignment2.setOperator(Assignment.Operator.ASSIGN);
			assignment2.setRightHandSide(ast.newNumberLiteral("4"));

			rewrite.getListRewrite(forStatement, ForStatement.INITIALIZERS_PROPERTY).insertLast(assignment2, null);

			BooleanLiteral literal= ast.newBooleanLiteral(true);
			rewrite.replace(forStatement.getExpression(), literal, null);

			// add updater
			PrefixExpression prefixExpression= ast.newPrefixExpression();
			prefixExpression.setOperand(ast.newSimpleName("j"));
			prefixExpression.setOperator(PrefixExpression.Operator.INCREMENT);

			rewrite.getListRewrite(forStatement, ForStatement.UPDATERS_PROPERTY).insertLast(prefixExpression, null);

			// replace body
			Block newBody= ast.newBlock();

			MethodInvocation invocation= ast.newMethodInvocation();
			invocation.setName(ast.newSimpleName("hoo"));
			invocation.arguments().add(ast.newNumberLiteral("11"));

			newBody.statements().add(ast.newExpressionStatement(invocation));

			rewrite.replace(forStatement.getBody(), newBody, null);
		}
		{ // remove initializers, expression and updaters
			ForStatement forStatement= (ForStatement) statements.get(1);

			List initializers= forStatement.initializers();
			assertTrue("Number of initializers not 2", initializers.size() == 2);

			rewrite.remove((ASTNode) initializers.get(0), null);
			rewrite.remove((ASTNode) initializers.get(1), null);

			rewrite.remove(forStatement.getExpression(), null);

			List updaters= forStatement.updaters();
			assertTrue("Number of initializers not 2", updaters.size() == 2);

			rewrite.remove((ASTNode) updaters.get(0), null);
			rewrite.remove((ASTNode) updaters.get(1), null);
		}
		{ // insert updater
			ForStatement forStatement= (ForStatement) statements.get(2);

			PrefixExpression prefixExpression= ast.newPrefixExpression();
			prefixExpression.setOperand(ast.newSimpleName("j"));
			prefixExpression.setOperator(PrefixExpression.Operator.INCREMENT);

			rewrite.getListRewrite(forStatement, ForStatement.UPDATERS_PROPERTY).insertLast(prefixExpression, null);
		}

		{ // insert updater & initializer
			ForStatement forStatement= (ForStatement) statements.get(3);

			Assignment assignment= ast.newAssignment();
			assignment.setLeftHandSide(ast.newSimpleName("j"));
			assignment.setOperator(Assignment.Operator.ASSIGN);
			assignment.setRightHandSide(ast.newNumberLiteral("3"));

			rewrite.getListRewrite(forStatement, ForStatement.INITIALIZERS_PROPERTY).insertLast(assignment, null);

			PrefixExpression prefixExpression= ast.newPrefixExpression();
			prefixExpression.setOperand(ast.newSimpleName("j"));
			prefixExpression.setOperator(PrefixExpression.Operator.INCREMENT);

			rewrite.getListRewrite(forStatement, ForStatement.UPDATERS_PROPERTY).insertLast(prefixExpression, null);
		}

		{ // replace initializer: turn assignement to var decl
			ForStatement forStatement= (ForStatement) statements.get(4);

			Assignment assignment= (Assignment) forStatement.initializers().get(0);
			SimpleName leftHandSide= (SimpleName) assignment.getLeftHandSide();

			VariableDeclarationFragment varFragment= ast.newVariableDeclarationFragment();
			VariableDeclarationExpression varDecl= ast.newVariableDeclarationExpression(varFragment);
			varFragment.setName(ast.newSimpleName(leftHandSide.getIdentifier()));

			Expression placeholder= (Expression) rewrite.createCopyTarget(assignment.getRightHandSide());
			varFragment.setInitializer(placeholder);
			varDecl.setType(ast.newPrimitiveType(PrimitiveType.INT));


			rewrite.replace(assignment, varDecl, null);
		}


		String preview= evaluateRewrite(cu, rewrite);

		buf= new StringBuffer();
		buf.append("package test1;\n");
		buf.append("public class E {\n");
		buf.append("    public void foo() {\n");
		buf.append("        for (i = 3, j = 4; true; i++, ++j) {\n");
		buf.append("            hoo(11);\n");
		buf.append("        }\n");
		buf.append("        for (;;) {\n");
		buf.append("        }\n");
		buf.append("        for (;;++j) {\n");
		buf.append("        }\n");
		buf.append("        for (j = 3;;++j) {\n");
		buf.append("        }\n");
		buf.append("        for (int i = 0; i < len; i++) {\n");
		buf.append("        }\n");
		buf.append("    }\n");
		buf.append("}\n");
		assertEqualString(preview, buf.toString());

	}

	public void testForStatement1() throws Exception {
		IPackageFragment pack1= this.sourceFolder.createPackageFragment("test1", false, null);
		StringBuffer buf= new StringBuffer();
		buf.append("package test1;\n");
		buf.append("public class E {\n");
		buf.append("    public void foo() {\n");
		buf.append("        for (;;) {\n");
		buf.append("            foo();\n");
		buf.append("        }\n");
		buf.append("        for (;;)\n");
		buf.append("            foo();\n");
		buf.append("        for (;;) {\n");
		buf.append("            foo();\n");
		buf.append("        }\n");
		buf.append("        for (;;)\n");
		buf.append("            foo();\n");
		buf.append("    }\n");
		buf.append("}\n");
		ICompilationUnit cu= pack1.createCompilationUnit("E.java", buf.toString(), false, null);

		CompilationUnit astRoot= createAST(cu);
		ASTRewrite rewrite= ASTRewrite.create(astRoot.getAST());
		AST ast= astRoot.getAST();

		TypeDeclaration type= findTypeDeclaration(astRoot, "E");
		MethodDeclaration methodDecl= findMethodDeclaration(type, "foo");
		Block block= methodDecl.getBody();
		assertTrue("Parse errors", (block.getFlags() & ASTNode.MALFORMED) == 0);

		List statements= block.statements();
		assertTrue("Number of statements not 4", statements.size() == 4);

		{ // replace body block with statement
			ForStatement forStatement= (ForStatement) statements.get(0);


			TryStatement newTry= ast.newTryStatement();
			newTry.getBody().statements().add(ast.newReturnStatement());
			CatchClause newCatchClause= ast.newCatchClause();
			SingleVariableDeclaration varDecl= ast.newSingleVariableDeclaration();
			varDecl.setType(ast.newSimpleType(ast.newSimpleName("Exception")));
			varDecl.setName(ast.newSimpleName("e"));
			newCatchClause.setException(varDecl);
			newTry.catchClauses().add(newCatchClause);

			rewrite.replace(forStatement.getBody(), newTry, null);
		}
		{ // replace body statement with block
			ForStatement forStatement= (ForStatement) statements.get(1);

			Block newBody= ast.newBlock();

			MethodInvocation invocation= ast.newMethodInvocation();
			invocation.setName(ast.newSimpleName("hoo"));
			invocation.arguments().add(ast.newNumberLiteral("11"));

			newBody.statements().add(ast.newExpressionStatement(invocation));

			rewrite.replace(forStatement.getBody(), newBody, null);

		}
		{ // replace body block with block
			ForStatement forStatement= (ForStatement) statements.get(2);

			Block newBody= ast.newBlock();

			MethodInvocation invocation= ast.newMethodInvocation();
			invocation.setName(ast.newSimpleName("hoo"));
			invocation.arguments().add(ast.newNumberLiteral("11"));

			newBody.statements().add(ast.newExpressionStatement(invocation));

			rewrite.replace(forStatement.getBody(), newBody, null);

		}
		{ // replace body statement with body
			ForStatement forStatement= (ForStatement) statements.get(3);


			TryStatement newTry= ast.newTryStatement();
			newTry.getBody().statements().add(ast.newReturnStatement());
			CatchClause newCatchClause= ast.newCatchClause();
			SingleVariableDeclaration varDecl= ast.newSingleVariableDeclaration();
			varDecl.setType(ast.newSimpleType(ast.newSimpleName("Exception")));
			varDecl.setName(ast.newSimpleName("e"));
			newCatchClause.setException(varDecl);
			newTry.catchClauses().add(newCatchClause);

			rewrite.replace(forStatement.getBody(), newTry, null);
		}


		String preview= evaluateRewrite(cu, rewrite);

		buf= new StringBuffer();
		buf.append("package test1;\n");
		buf.append("public class E {\n");
		buf.append("    public void foo() {\n");
		buf.append("        for (;;)\n");
		buf.append("            try {\n");
		buf.append("                return;\n");
		buf.append("            } catch (Exception e) {\n");
		buf.append("            }\n");
		buf.append("        for (;;) {\n");
		buf.append("            hoo(11);\n");
		buf.append("        }\n");
		buf.append("        for (;;) {\n");
		buf.append("            hoo(11);\n");
		buf.append("        }\n");
		buf.append("        for (;;)\n");
		buf.append("            try {\n");
		buf.append("                return;\n");
		buf.append("            } catch (Exception e) {\n");
		buf.append("            }\n");
		buf.append("    }\n");
		buf.append("}\n");
		assertEqualString(preview, buf.toString());

	}

	public void testForStatement2() throws Exception {
		IPackageFragment pack1= this.sourceFolder.createPackageFragment("test1", false, null);
		StringBuffer buf= new StringBuffer();
		buf.append("package test1;\n");
		buf.append("public class E {\n");
		buf.append("    public void foo() {\n");
		buf.append("        for (;;) {\n");
		buf.append("        }\n");
		buf.append("    }\n");
		buf.append("}\n");
		ICompilationUnit cu= pack1.createCompilationUnit("E.java", buf.toString(), false, null);

		CompilationUnit astRoot= createAST(cu);
		ASTRewrite rewrite= ASTRewrite.create(astRoot.getAST());
		AST ast= astRoot.getAST();

		TypeDeclaration type= findTypeDeclaration(astRoot, "E");
		MethodDeclaration methodDecl= findMethodDeclaration(type, "foo");
		Block block= methodDecl.getBody();
		assertTrue("Parse errors", (block.getFlags() & ASTNode.MALFORMED) == 0);

		List statements= block.statements();
		assertTrue("Number of statements not 1", statements.size() == 1);

		{ // replace for statement
			ForStatement forStatement= (ForStatement) statements.get(0);

			ForStatement newForStatement= ast.newForStatement();
			List initializers= newForStatement.initializers();

			Assignment init1= ast.newAssignment();
			init1.setLeftHandSide(ast.newSimpleName("x"));
			init1.setRightHandSide(ast.newNumberLiteral("1"));
			initializers.add(init1);

			Assignment init2= ast.newAssignment();
			init2.setLeftHandSide(ast.newSimpleName("y"));
			init2.setRightHandSide(ast.newNumberLiteral("10"));
			initializers.add(init2);

			InfixExpression expression= ast.newInfixExpression();
			expression.setOperator(InfixExpression.Operator.LESS);
			expression.setRightOperand(ast.newSimpleName("y"));
			expression.setLeftOperand(ast.newSimpleName("x"));
			newForStatement.setExpression(expression);

			List updaters= newForStatement.updaters();
			PrefixExpression upd1= ast.newPrefixExpression();
			upd1.setOperator(PrefixExpression.Operator.INCREMENT);
			upd1.setOperand(ast.newSimpleName("x"));
			updaters.add(upd1);

			PrefixExpression upd2= ast.newPrefixExpression();
			upd2.setOperator(PrefixExpression.Operator.DECREMENT);
			upd2.setOperand(ast.newSimpleName("y"));
			updaters.add(upd2);

			newForStatement.setBody(ast.newBlock());
			rewrite.replace(forStatement, newForStatement, null);
		}

		String preview= evaluateRewrite(cu, rewrite);

		buf= new StringBuffer();
		buf.append("package test1;\n");
		buf.append("public class E {\n");
		buf.append("    public void foo() {\n");
		buf.append("        for (x = 1, y = 10; x < y; ++x, --y) {\n");
		buf.append("        }\n");
		buf.append("    }\n");
		buf.append("}\n");
		assertEqualString(preview, buf.toString());
	}


	public void testIfStatement() throws Exception {
		IPackageFragment pack1= this.sourceFolder.createPackageFragment("test1", false, null);
		StringBuffer buf= new StringBuffer();
		buf.append("package test1;\n");
		buf.append("public class E {\n");
		buf.append("    public void foo() {\n");
		buf.append("        if (i == 0) {\n");
		buf.append("            System.beep();\n");
		buf.append("        } else {\n");
		buf.append("        }\n");
		buf.append("        if (i == 0) {\n");
		buf.append("            System.beep();\n");
		buf.append("        }\n");
		buf.append("    }\n");
		buf.append("}\n");
		ICompilationUnit cu= pack1.createCompilationUnit("E.java", buf.toString(), false, null);

		CompilationUnit astRoot= createAST(cu);
		ASTRewrite rewrite= ASTRewrite.create(astRoot.getAST());

		AST ast= astRoot.getAST();

		assertTrue("Parse errors", (astRoot.getFlags() & ASTNode.MALFORMED) == 0);
		TypeDeclaration type= findTypeDeclaration(astRoot, "E");
		MethodDeclaration methodDecl= findMethodDeclaration(type, "foo");
		Block block= methodDecl.getBody();
		List statements= block.statements();
		assertTrue("Number of statements not 2", statements.size() == 2);

		{ // replace expression body and then body, remove else body
			IfStatement ifStatement= (IfStatement) statements.get(0);

			BooleanLiteral literal= ast.newBooleanLiteral(true);
			rewrite.replace(ifStatement.getExpression(), literal, null);

			MethodInvocation invocation= ast.newMethodInvocation();
			invocation.setName(ast.newSimpleName("hoo"));
			invocation.arguments().add(ast.newNumberLiteral("11"));
			Block newBody= ast.newBlock();
			newBody.statements().add(ast.newExpressionStatement(invocation));

			rewrite.replace(ifStatement.getThenStatement(), newBody, null);

			rewrite.remove(ifStatement.getElseStatement(), null);
		}
		{ // add else body
			IfStatement ifStatement= (IfStatement) statements.get(1);

			MethodInvocation invocation= ast.newMethodInvocation();
			invocation.setName(ast.newSimpleName("hoo"));
			invocation.arguments().add(ast.newNumberLiteral("11"));
			Block newBody= ast.newBlock();
			newBody.statements().add(ast.newExpressionStatement(invocation));

			rewrite.set(ifStatement, IfStatement.ELSE_STATEMENT_PROPERTY, newBody, null);
		}


		String preview= evaluateRewrite(cu, rewrite);

		buf= new StringBuffer();
		buf.append("package test1;\n");
		buf.append("public class E {\n");
		buf.append("    public void foo() {\n");
		buf.append("        if (true) {\n");
		buf.append("            hoo(11);\n");
		buf.append("        }\n");
		buf.append("        if (i == 0) {\n");
		buf.append("            System.beep();\n");
		buf.append("        } else {\n");
		buf.append("            hoo(11);\n");
		buf.append("        }\n");
		buf.append("    }\n");
		buf.append("}\n");
		assertEqualString(preview, buf.toString());

	}

	public void testIfStatement1() throws Exception {
		IPackageFragment pack1= this.sourceFolder.createPackageFragment("test1", false, null);
		StringBuffer buf= new StringBuffer();
		buf.append("package test1;\n");
		buf.append("public class E {\n");
		buf.append("    public void foo() {\n");
		buf.append("        if (i == 0) {\n");
		buf.append("            System.beep();\n");
		buf.append("        }\n");
		buf.append("        if (i == 0) {\n");
		buf.append("            System.beep();\n");
		buf.append("        } else {\n");
		buf.append("            hoo(11);\n");
		buf.append("        }\n");
		buf.append("        if (i == 0) {\n");
		buf.append("            System.beep();\n");
		buf.append("        } else\n");
		buf.append("            hoo(11);\n");
		buf.append("    }\n");
		buf.append("}\n");
		ICompilationUnit cu= pack1.createCompilationUnit("E.java", buf.toString(), false, null);

		CompilationUnit astRoot= createAST(cu);
		ASTRewrite rewrite= ASTRewrite.create(astRoot.getAST());

		assertTrue("Parse errors", (astRoot.getFlags() & ASTNode.MALFORMED) == 0);
		TypeDeclaration type= findTypeDeclaration(astRoot, "E");
		MethodDeclaration methodDecl= findMethodDeclaration(type, "foo");
		Block block= methodDecl.getBody();
		List statements= block.statements();
		assertTrue("Number of statements not 5", statements.size() == 3);

		{ // replace then block by statement
			IfStatement ifStatement= (IfStatement) statements.get(0);

			Block body= (Block) ifStatement.getThenStatement();
			ASTNode statement= (ASTNode) body.statements().get(0);

			ASTNode newBody= rewrite.createMoveTarget(statement);

			rewrite.replace(body, newBody, null);
		}
		{ // replace then block by statement
			IfStatement ifStatement= (IfStatement) statements.get(1);

			Block body= (Block) ifStatement.getThenStatement();
			ASTNode statement= (ASTNode) body.statements().get(0);

			ASTNode newBody= rewrite.createMoveTarget(statement);

			rewrite.replace(body, newBody, null);
		}
		{ // replace then block by statement
			IfStatement ifStatement= (IfStatement) statements.get(2);

			Block body= (Block) ifStatement.getThenStatement();
			ASTNode statement= (ASTNode) body.statements().get(0);

			ASTNode newBody= rewrite.createMoveTarget(statement);

			rewrite.replace(body, newBody, null);
		}

		String preview= evaluateRewrite(cu, rewrite);

		buf= new StringBuffer();
		buf.append("package test1;\n");
		buf.append("public class E {\n");
		buf.append("    public void foo() {\n");
		buf.append("        if (i == 0)\n");
		buf.append("            System.beep();\n");
		buf.append("        if (i == 0)\n");
		buf.append("            System.beep();\n");
		buf.append("        else {\n");
		buf.append("            hoo(11);\n");
		buf.append("        }\n");
		buf.append("        if (i == 0)\n");
		buf.append("            System.beep();\n");
		buf.append("        else\n");
		buf.append("            hoo(11);\n");
		buf.append("    }\n");
		buf.append("}\n");
		assertEqualString(preview, buf.toString());

	}

	public void testIfStatement2() throws Exception {
		IPackageFragment pack1= this.sourceFolder.createPackageFragment("test1", false, null);
		StringBuffer buf= new StringBuffer();
		buf.append("package test1;\n");
		buf.append("public class E {\n");
		buf.append("    public void foo() {\n");
		buf.append("        if (i == 0) {\n");
		buf.append("            System.beep();\n");
		buf.append("        }\n");
		buf.append("        if (i == 0) {\n");
		buf.append("            System.beep();\n");
		buf.append("        } else {\n");
		buf.append("            hoo(11);\n");
		buf.append("        }\n");
		buf.append("        if (i == 0) {\n");
		buf.append("            System.beep();\n");
		buf.append("        }\n");
		buf.append("        if (i == 0) {\n");
		buf.append("            System.beep();\n");
		buf.append("        } else\n");
		buf.append("            hoo(11);\n");
		buf.append("    }\n");
		buf.append("}\n");
		ICompilationUnit cu= pack1.createCompilationUnit("E.java", buf.toString(), false, null);

		CompilationUnit astRoot= createAST(cu);
		ASTRewrite rewrite= ASTRewrite.create(astRoot.getAST());
		AST ast= astRoot.getAST();

		assertTrue("Parse errors", (astRoot.getFlags() & ASTNode.MALFORMED) == 0);
		TypeDeclaration type= findTypeDeclaration(astRoot, "E");
		MethodDeclaration methodDecl= findMethodDeclaration(type, "foo");
		Block block= methodDecl.getBody();
		List statements= block.statements();
		assertTrue("Number of statements not 4", statements.size() == 4);

		{ // replace then block by statement, add else statement
			IfStatement ifStatement= (IfStatement) statements.get(0);

			Block body= (Block) ifStatement.getThenStatement();
			ASTNode statement= (ASTNode) body.statements().get(0);

			ASTNode newBody= rewrite.createMoveTarget(statement);

			rewrite.replace(body, newBody, null);

			Statement returnStatement= ast.newReturnStatement();
			rewrite.set(ifStatement, IfStatement.ELSE_STATEMENT_PROPERTY, returnStatement, null);

		}
		{ // replace then block by statement, remove else statement
			IfStatement ifStatement= (IfStatement) statements.get(1);

			Block body= (Block) ifStatement.getThenStatement();
			ASTNode statement= (ASTNode) body.statements().get(0);

			ASTNode newBody= rewrite.createMoveTarget(statement);

			rewrite.replace(body, newBody, null);
			rewrite.remove(ifStatement.getElseStatement(), null);
		}
		{ // replace then block by statement, add else statement
			IfStatement ifStatement= (IfStatement) statements.get(2);

			Block body= (Block) ifStatement.getThenStatement();
			ASTNode statement= (ASTNode) body.statements().get(0);

			ASTNode newBody= rewrite.createMoveTarget(statement);

			rewrite.replace(body, newBody, null);

			Block newElseBlock= ast.newBlock();
			Statement returnStatement= ast.newReturnStatement();
			newElseBlock.statements().add(returnStatement);

			rewrite.set(ifStatement, IfStatement.ELSE_STATEMENT_PROPERTY, newElseBlock, null);


		}
		{ // replace then block by statement, remove else statement
			IfStatement ifStatement= (IfStatement) statements.get(3);

			Block body= (Block) ifStatement.getThenStatement();
			ASTNode statement= (ASTNode) body.statements().get(0);

			ASTNode newBody= rewrite.createMoveTarget(statement);

			rewrite.replace(body, newBody, null);
			rewrite.remove(ifStatement.getElseStatement(), null);
		}
		String preview= evaluateRewrite(cu, rewrite);

		buf= new StringBuffer();
		buf.append("package test1;\n");
		buf.append("public class E {\n");
		buf.append("    public void foo() {\n");
		buf.append("        if (i == 0)\n");
		buf.append("            System.beep();\n");
		buf.append("        else\n");
		buf.append("            return;\n");
		buf.append("        if (i == 0)\n");
		buf.append("            System.beep();\n");
		buf.append("        if (i == 0)\n");
		buf.append("            System.beep();\n");
		buf.append("        else {\n");
		buf.append("            return;\n");
		buf.append("        }\n");
		buf.append("        if (i == 0)\n");
		buf.append("            System.beep();\n");
		buf.append("    }\n");
		buf.append("}\n");
		assertEqualString(preview, buf.toString());

	}

	public void testIfStatement3() throws Exception {
		IPackageFragment pack1= this.sourceFolder.createPackageFragment("test1", false, null);
		StringBuffer buf= new StringBuffer();
		buf.append("package test1;\n");
		buf.append("public class E {\n");
		buf.append("    public void foo() {\n");
		buf.append("        if (i == 0)\n");
		buf.append("            System.beep();\n");
		buf.append("        if (i == 0)\n");
		buf.append("            System.beep();\n");
		buf.append("        else {\n");
		buf.append("            hoo(11);\n");
		buf.append("        }\n");
		buf.append("        if (i == 0)\n");
		buf.append("            System.beep();\n");
		buf.append("        else\n");
		buf.append("            hoo(11);\n");
		buf.append("    }\n");
		buf.append("}\n");
		ICompilationUnit cu= pack1.createCompilationUnit("E.java", buf.toString(), false, null);

		CompilationUnit astRoot= createAST(cu);
		ASTRewrite rewrite= ASTRewrite.create(astRoot.getAST());
		AST ast= astRoot.getAST();

		assertTrue("Parse errors", (astRoot.getFlags() & ASTNode.MALFORMED) == 0);
		TypeDeclaration type= findTypeDeclaration(astRoot, "E");
		MethodDeclaration methodDecl= findMethodDeclaration(type, "foo");
		Block block= methodDecl.getBody();
		List statements= block.statements();
		assertTrue("Number of statements not 3", statements.size() == 3);

		{ // replace then block by statement
			IfStatement ifStatement= (IfStatement) statements.get(0);

			ASTNode statement= ifStatement.getThenStatement();

			ASTNode placeholder= rewrite.createMoveTarget(statement);
			Block newBody= ast.newBlock();
			newBody.statements().add(placeholder);

			rewrite.replace(statement, newBody, null);
		}
		{ // replace then block by statement
			IfStatement ifStatement= (IfStatement) statements.get(1);

			ASTNode statement= ifStatement.getThenStatement();

			ASTNode placeholder= rewrite.createMoveTarget(statement);
			Block newBody= ast.newBlock();
			newBody.statements().add(placeholder);

			rewrite.replace(statement, newBody, null);
		}
		{ // replace then block by statement
			IfStatement ifStatement= (IfStatement) statements.get(2);

			ASTNode statement= ifStatement.getThenStatement();

			ASTNode placeholder= rewrite.createMoveTarget(statement);
			Block newBody= ast.newBlock();
			newBody.statements().add(placeholder);

			rewrite.replace(statement, newBody, null);
		}

		String preview= evaluateRewrite(cu, rewrite);

		buf= new StringBuffer();
		buf.append("package test1;\n");
		buf.append("public class E {\n");
		buf.append("    public void foo() {\n");
		buf.append("        if (i == 0) {\n");
		buf.append("            System.beep();\n");
		buf.append("        }\n");
		buf.append("        if (i == 0) {\n");
		buf.append("            System.beep();\n");
		buf.append("        } else {\n");
		buf.append("            hoo(11);\n");
		buf.append("        }\n");
		buf.append("        if (i == 0) {\n");
		buf.append("            System.beep();\n");
		buf.append("        } else\n");
		buf.append("            hoo(11);\n");
		buf.append("    }\n");
		buf.append("}\n");
		assertEqualString(preview, buf.toString());

	}

	public void testIfStatement4() throws Exception {
		IPackageFragment pack1= this.sourceFolder.createPackageFragment("test1", false, null);
		StringBuffer buf= new StringBuffer();
		buf.append("package test1;\n");
		buf.append("public class E {\n");
		buf.append("    public void foo() {\n");
		buf.append("        if (i == 0)\n");
		buf.append("            System.beep();\n");
		buf.append("        if (i == 0)\n");
		buf.append("            System.beep();\n");
		buf.append("        else {\n");
		buf.append("            hoo(11);\n");
		buf.append("        }\n");
		buf.append("        if (i == 0)\n");
		buf.append("            System.beep();\n");
		buf.append("        if (i == 0)\n");
		buf.append("            System.beep();\n");
		buf.append("        else\n");
		buf.append("            hoo(11);\n");
		buf.append("    }\n");
		buf.append("}\n");
		ICompilationUnit cu= pack1.createCompilationUnit("E.java", buf.toString(), false, null);

		CompilationUnit astRoot= createAST(cu);
		ASTRewrite rewrite= ASTRewrite.create(astRoot.getAST());
		AST ast= astRoot.getAST();

		assertTrue("Parse errors", (astRoot.getFlags() & ASTNode.MALFORMED) == 0);
		TypeDeclaration type= findTypeDeclaration(astRoot, "E");
		MethodDeclaration methodDecl= findMethodDeclaration(type, "foo");
		Block block= methodDecl.getBody();
		List statements= block.statements();
		assertTrue("Number of statements not 4", statements.size() == 4);

		{ // replace then statement by block , add else statement
			IfStatement ifStatement= (IfStatement) statements.get(0);

			ASTNode statement= ifStatement.getThenStatement();

			ASTNode placeholder= rewrite.createMoveTarget(statement);
			Block newBody= ast.newBlock();
			newBody.statements().add(placeholder);

			rewrite.replace(statement, newBody, null);

			Statement returnStatement= ast.newReturnStatement();
			rewrite.set(ifStatement, IfStatement.ELSE_STATEMENT_PROPERTY, returnStatement, null);

		}
		{ // replace then statement by block, remove else statement
			IfStatement ifStatement= (IfStatement) statements.get(1);

			ASTNode statement= ifStatement.getThenStatement();

			ASTNode placeholder= rewrite.createMoveTarget(statement);
			Block newBody= ast.newBlock();
			newBody.statements().add(placeholder);

			rewrite.replace(statement, newBody, null);

			rewrite.remove(ifStatement.getElseStatement(), null);
		}
		{ // replace then block by statement, add else statement
			IfStatement ifStatement= (IfStatement) statements.get(2);

			ASTNode statement= ifStatement.getThenStatement();

			ASTNode placeholder= rewrite.createMoveTarget(statement);
			Block newBody= ast.newBlock();
			newBody.statements().add(placeholder);

			rewrite.replace(statement, newBody, null);

			Block newElseBlock= ast.newBlock();
			Statement returnStatement= ast.newReturnStatement();
			newElseBlock.statements().add(returnStatement);

			rewrite.set(ifStatement, IfStatement.ELSE_STATEMENT_PROPERTY, newElseBlock, null);
		}
		{ // replace then block by statement, remove else statement
			IfStatement ifStatement= (IfStatement) statements.get(3);

			ASTNode statement= ifStatement.getThenStatement();

			ASTNode placeholder= rewrite.createMoveTarget(statement);
			Block newBody= ast.newBlock();
			newBody.statements().add(placeholder);

			rewrite.replace(statement, newBody, null);

			rewrite.remove(ifStatement.getElseStatement(), null);
		}
		String preview= evaluateRewrite(cu, rewrite);

		buf= new StringBuffer();
		buf.append("package test1;\n");
		buf.append("public class E {\n");
		buf.append("    public void foo() {\n");
		buf.append("        if (i == 0) {\n");
		buf.append("            System.beep();\n");
		buf.append("        } else\n");
		buf.append("            return;\n");
		buf.append("        if (i == 0) {\n");
		buf.append("            System.beep();\n");
		buf.append("        }\n");
		buf.append("        if (i == 0) {\n");
		buf.append("            System.beep();\n");
		buf.append("        } else {\n");
		buf.append("            return;\n");
		buf.append("        }\n");
		buf.append("        if (i == 0) {\n");
		buf.append("            System.beep();\n");
		buf.append("        }\n");
		buf.append("    }\n");
		buf.append("}\n");
		assertEqualString(preview, buf.toString());

	}

	public void testIfStatement5() throws Exception {
		IPackageFragment pack1= this.sourceFolder.createPackageFragment("test1", false, null);
		StringBuffer buf= new StringBuffer();
		buf.append("package test1;\n");
		buf.append("public class E {\n");
		buf.append("    public void foo() {\n");
		buf.append("        if (i == 0)\n");
		buf.append("            System.beep();\n");
		buf.append("        if (i == 0)\n");
		buf.append("            System.beep();\n");
		buf.append("        else if (true) {\n");
		buf.append("            hoo(11);\n");
		buf.append("        }\n");
		buf.append("        if (i == 0)\n");
		buf.append("            System.beep();\n");
		buf.append("        if (i == 0)\n");
		buf.append("            System.beep();\n");
		buf.append("        else if (true)\n");
		buf.append("            hoo(11);\n");
		buf.append("    }\n");
		buf.append("}\n");
		ICompilationUnit cu= pack1.createCompilationUnit("E.java", buf.toString(), false, null);

		CompilationUnit astRoot= createAST(cu);
		ASTRewrite rewrite= ASTRewrite.create(astRoot.getAST());
		AST ast= astRoot.getAST();

		assertTrue("Parse errors", (astRoot.getFlags() & ASTNode.MALFORMED) == 0);
		TypeDeclaration type= findTypeDeclaration(astRoot, "E");
		MethodDeclaration methodDecl= findMethodDeclaration(type, "foo");
		Block block= methodDecl.getBody();
		List statements= block.statements();
		assertTrue("Number of statements not 4", statements.size() == 4);

		{ // replace then statement by block , add else statement
			IfStatement ifStatement= (IfStatement) statements.get(0);

			ASTNode statement= ifStatement.getThenStatement();

			ASTNode placeholder= rewrite.createMoveTarget(statement);
			Block newBody= ast.newBlock();
			newBody.statements().add(placeholder);

			rewrite.replace(statement, newBody, null);

			IfStatement newElseBlock= ast.newIfStatement();
			newElseBlock.setExpression(ast.newBooleanLiteral(true));

			Block newBody2= ast.newBlock();
			Statement returnStatement= ast.newReturnStatement();
			newBody2.statements().add(returnStatement);

			newElseBlock.setThenStatement(newBody2);

			rewrite.set(ifStatement, IfStatement.ELSE_STATEMENT_PROPERTY, newElseBlock, null);
		}
		{ // replace then statement by block, remove else statement
			IfStatement ifStatement= (IfStatement) statements.get(1);

			ASTNode statement= ifStatement.getThenStatement();

			ASTNode placeholder= rewrite.createMoveTarget(statement);
			Block newBody= ast.newBlock();
			newBody.statements().add(placeholder);

			rewrite.replace(statement, newBody, null);

			rewrite.remove(ifStatement.getElseStatement(), null);
		}
		{ // replace then block by statement, add else statement
			IfStatement ifStatement= (IfStatement) statements.get(2);

			ASTNode statement= ifStatement.getThenStatement();

			ASTNode placeholder= rewrite.createMoveTarget(statement);
			Block newBody= ast.newBlock();
			newBody.statements().add(placeholder);

			rewrite.replace(statement, newBody, null);

			IfStatement newElseBlock= ast.newIfStatement();
			newElseBlock.setExpression(ast.newBooleanLiteral(true));

			Statement returnStatement= ast.newReturnStatement();

			newElseBlock.setThenStatement(returnStatement);
			rewrite.set(ifStatement, IfStatement.ELSE_STATEMENT_PROPERTY, newElseBlock, null);
		}
		{ // replace then block by statement, remove else statement
			IfStatement ifStatement= (IfStatement) statements.get(3);

			ASTNode statement= ifStatement.getThenStatement();

			ASTNode placeholder= rewrite.createMoveTarget(statement);
			Block newBody= ast.newBlock();
			newBody.statements().add(placeholder);

			rewrite.replace(statement, newBody, null);

			rewrite.remove(ifStatement.getElseStatement(), null);
		}
		String preview= evaluateRewrite(cu, rewrite);

		buf= new StringBuffer();
		buf.append("package test1;\n");
		buf.append("public class E {\n");
		buf.append("    public void foo() {\n");
		buf.append("        if (i == 0) {\n");
		buf.append("            System.beep();\n");
		buf.append("        } else if (true) {\n");
		buf.append("            return;\n");
		buf.append("        }\n");
		buf.append("        if (i == 0) {\n");
		buf.append("            System.beep();\n");
		buf.append("        }\n");
		buf.append("        if (i == 0) {\n");
		buf.append("            System.beep();\n");
		buf.append("        } else if (true)\n");
		buf.append("            return;\n");
		buf.append("        if (i == 0) {\n");
		buf.append("            System.beep();\n");
		buf.append("        }\n");
		buf.append("    }\n");
		buf.append("}\n");
		assertEqualString(preview, buf.toString());

	}

	public void testIfStatement6() throws Exception {
		IPackageFragment pack1= this.sourceFolder.createPackageFragment("test1", false, null);
		StringBuffer buf= new StringBuffer();
		buf.append("package test1;\n");
		buf.append("public class E {\n");
		buf.append("    public void foo() {\n");
		buf.append("        if (i == 0)\n");
		buf.append("            System.beep();\n");
		buf.append("        if (i == 0) {\n");
		buf.append("            System.beep();\n");
		buf.append("        }\n");
		buf.append("    }\n");
		buf.append("}\n");
		ICompilationUnit cu= pack1.createCompilationUnit("E.java", buf.toString(), false, null);

		CompilationUnit astRoot= createAST(cu);
		ASTRewrite rewrite= ASTRewrite.create(astRoot.getAST());
		AST ast= astRoot.getAST();

		assertTrue("Parse errors", (astRoot.getFlags() & ASTNode.MALFORMED) == 0);
		TypeDeclaration type= findTypeDeclaration(astRoot, "E");
		MethodDeclaration methodDecl= findMethodDeclaration(type, "foo");
		Block block= methodDecl.getBody();
		List statements= block.statements();
		assertTrue("Number of statements not 2", statements.size() == 2);

		{ // replace then statement by a try statement
			IfStatement ifStatement= (IfStatement) statements.get(0);

			TryStatement newTry= ast.newTryStatement();
			newTry.getBody().statements().add(ast.newReturnStatement());
			CatchClause newCatchClause= ast.newCatchClause();
			SingleVariableDeclaration varDecl= ast.newSingleVariableDeclaration();
			varDecl.setType(ast.newSimpleType(ast.newSimpleName("Exception")));
			varDecl.setName(ast.newSimpleName("e"));
			newCatchClause.setException(varDecl);
			newTry.catchClauses().add(newCatchClause);

			rewrite.replace(ifStatement.getThenStatement(), newTry, null);
		}
		{ // replace then statement by a try statement
			IfStatement ifStatement= (IfStatement) statements.get(1);

			TryStatement newTry= ast.newTryStatement();
			newTry.getBody().statements().add(ast.newReturnStatement());
			CatchClause newCatchClause= ast.newCatchClause();
			SingleVariableDeclaration varDecl= ast.newSingleVariableDeclaration();
			varDecl.setType(ast.newSimpleType(ast.newSimpleName("Exception")));
			varDecl.setName(ast.newSimpleName("e"));
			newCatchClause.setException(varDecl);
			newTry.catchClauses().add(newCatchClause);

			rewrite.replace(ifStatement.getThenStatement(), newTry, null);
		}
		String preview= evaluateRewrite(cu, rewrite);

		buf= new StringBuffer();
		buf.append("package test1;\n");
		buf.append("public class E {\n");
		buf.append("    public void foo() {\n");
		buf.append("        if (i == 0)\n");
		buf.append("            try {\n");
		buf.append("                return;\n");
		buf.append("            } catch (Exception e) {\n");
		buf.append("            }\n");
		buf.append("        if (i == 0)\n");
		buf.append("            try {\n");
		buf.append("                return;\n");
		buf.append("            } catch (Exception e) {\n");
		buf.append("            }\n");
		buf.append("    }\n");
		buf.append("}\n");
		assertEqualString(preview, buf.toString());

	}

	public void testIfStatement_bug48988() throws Exception {
		IPackageFragment pack1= this.sourceFolder.createPackageFragment("test1", false, null);
		StringBuffer buf= new StringBuffer();
		buf.append("package test1;\n");
		buf.append("public class E {\n");
		buf.append("    void doit() {\n");
		buf.append("        int var;\n");
		buf.append("        if (true)\n");
		buf.append("            var = 17;\n");
		buf.append("        else if (var == 18)\n");
		buf.append("            if (1 < var && var < 17)\n");
		buf.append("                var = 1;\n");
		buf.append("            else\n");
		buf.append("                var++;\n");
		buf.append("        else\n");
		buf.append("            return;\n");
		buf.append("    }\n");
		buf.append("}\n");
		ICompilationUnit cu= pack1.createCompilationUnit("E.java", buf.toString(), false, null);

		CompilationUnit astRoot= createAST(cu);
		ASTRewrite rewrite= ASTRewrite.create(astRoot.getAST());
		AST ast= astRoot.getAST();

		TypeDeclaration typeDecl= findTypeDeclaration(astRoot, "E");
		MethodDeclaration methDecl= findMethodDeclaration(typeDecl, "doit");
		IfStatement outerIf= (IfStatement) methDecl.getBody().statements().get(1);
		ASTNode node= ((IfStatement) outerIf.getElseStatement()).getThenStatement();

		assertTrue(node instanceof IfStatement);

		{ // replace else statement by a block containing the old then statement
			IfStatement ifStatement= (IfStatement) node;
			ASTNode placeholder = rewrite.createMoveTarget(ifStatement);
			Block newBlock = ast.newBlock();
			newBlock.statements().add(placeholder);
			rewrite.replace(ifStatement, newBlock, null);
		}
		String preview= evaluateRewrite(cu, rewrite);

		buf= new StringBuffer();
		buf.append("package test1;\n");
		buf.append("public class E {\n");
		buf.append("    void doit() {\n");
		buf.append("        int var;\n");
		buf.append("        if (true)\n");
		buf.append("            var = 17;\n");
		buf.append("        else if (var == 18) {\n");
		buf.append("            if (1 < var && var < 17)\n");
		buf.append("                var = 1;\n");
		buf.append("            else\n");
		buf.append("                var++;\n");
		buf.append("        } else\n");
		buf.append("            return;\n");
		buf.append("    }\n");
		buf.append("}\n");
		assertEqualString(preview, buf.toString());

	}


	public void testIfStatementReplaceElse1() throws Exception {
		IPackageFragment pack1= this.sourceFolder.createPackageFragment("test1", false, null);
		StringBuffer buf= new StringBuffer();
		buf.append("package test1;\n");
		buf.append("public class E {\n");
		buf.append("    public void foo() {\n");
		buf.append("        if (i == 0)\n");
		buf.append("            System.beep();\n");
		buf.append("        else\n");
		buf.append("            hoo(11);\n");
		buf.append("        if (i == 0) {\n");
		buf.append("            System.beep();\n");
		buf.append("        } else\n");
		buf.append("            hoo(11);\n");
		buf.append("        if (i == 0)\n");
		buf.append("            System.beep();\n");
		buf.append("        else {\n");
		buf.append("            hoo(11);\n");
		buf.append("        }\n");
		buf.append("        if (i == 0) {\n");
		buf.append("            System.beep();\n");
		buf.append("        } else {\n");
		buf.append("            hoo(11);\n");
		buf.append("        }\n");
		buf.append("    }\n");
		buf.append("}\n");
		ICompilationUnit cu= pack1.createCompilationUnit("E.java", buf.toString(), false, null);

		CompilationUnit astRoot= createAST(cu);
		ASTRewrite rewrite= ASTRewrite.create(astRoot.getAST());
		AST ast= astRoot.getAST();

		assertTrue("Parse errors", (astRoot.getFlags() & ASTNode.MALFORMED) == 0);
		TypeDeclaration type= findTypeDeclaration(astRoot, "E");
		MethodDeclaration methodDecl= findMethodDeclaration(type, "foo");
		Block block= methodDecl.getBody();
		List statements= block.statements();
		assertTrue("Number of statements not 4", statements.size() == 4);

		{ // replace then statement by block , replace else statement
			IfStatement ifStatement= (IfStatement) statements.get(0);

			Block newElseBlock= ast.newBlock();
			Statement returnStatement= ast.newReturnStatement();
			newElseBlock.statements().add(returnStatement);

			rewrite.replace(ifStatement.getElseStatement(), newElseBlock, null);

		}
		{ // replace then statement by block, replace else statement
			IfStatement ifStatement= (IfStatement) statements.get(1);

			Block newElseBlock= ast.newBlock();
			Statement returnStatement= ast.newReturnStatement();
			newElseBlock.statements().add(returnStatement);

			rewrite.replace(ifStatement.getElseStatement(), newElseBlock, null);
		}
		{ // replace then block by statement, replace else statement
			IfStatement ifStatement= (IfStatement) statements.get(2);

			Statement returnStatement= ast.newReturnStatement();
			rewrite.replace(ifStatement.getElseStatement(), returnStatement, null);

		}
		{ // replace then block by statement, replace else statement
			IfStatement ifStatement= (IfStatement) statements.get(3);

			Statement returnStatement= ast.newReturnStatement();
			rewrite.replace(ifStatement.getElseStatement(), returnStatement, null);
		}
		String preview= evaluateRewrite(cu, rewrite);

		buf= new StringBuffer();
		buf.append("package test1;\n");
		buf.append("public class E {\n");
		buf.append("    public void foo() {\n");
		buf.append("        if (i == 0)\n");
		buf.append("            System.beep();\n");
		buf.append("        else {\n");
		buf.append("            return;\n");
		buf.append("        }\n");
		buf.append("        if (i == 0) {\n");
		buf.append("            System.beep();\n");
		buf.append("        } else {\n");
		buf.append("            return;\n");
		buf.append("        }\n");
		buf.append("        if (i == 0)\n");
		buf.append("            System.beep();\n");
		buf.append("        else\n");
		buf.append("            return;\n");
		buf.append("        if (i == 0) {\n");
		buf.append("            System.beep();\n");
		buf.append("        } else\n");
		buf.append("            return;\n");
		buf.append("    }\n");
		buf.append("}\n");
		assertEqualString(preview, buf.toString());

	}


	public void testIfStatementReplaceElse2() throws Exception {
		IPackageFragment pack1= this.sourceFolder.createPackageFragment("test1", false, null);
		StringBuffer buf= new StringBuffer();
		buf.append("package test1;\n");
		buf.append("public class E {\n");
		buf.append("    public void foo() {\n");
		buf.append("        if (i == 0)\n");
		buf.append("            System.beep();\n");
		buf.append("        else\n");
		buf.append("            hoo(11);\n");
		buf.append("        if (i == 0) {\n");
		buf.append("            System.beep();\n");
		buf.append("        } else\n");
		buf.append("            hoo(11);\n");
		buf.append("        if (i == 0)\n");
		buf.append("            System.beep();\n");
		buf.append("        else {\n");
		buf.append("            hoo(11);\n");
		buf.append("        }\n");
		buf.append("        if (i == 0) {\n");
		buf.append("            System.beep();\n");
		buf.append("        } else {\n");
		buf.append("            hoo(11);\n");
		buf.append("        }\n");
		buf.append("    }\n");
		buf.append("}\n");
		ICompilationUnit cu= pack1.createCompilationUnit("E.java", buf.toString(), false, null);

		CompilationUnit astRoot= createAST(cu);
		ASTRewrite rewrite= ASTRewrite.create(astRoot.getAST());
		AST ast= astRoot.getAST();

		assertTrue("Parse errors", (astRoot.getFlags() & ASTNode.MALFORMED) == 0);
		TypeDeclaration type= findTypeDeclaration(astRoot, "E");
		MethodDeclaration methodDecl= findMethodDeclaration(type, "foo");
		Block block= methodDecl.getBody();
		List statements= block.statements();
		assertTrue("Number of statements not 4", statements.size() == 4);

		{ // replace then statement by block , replace else statement
			IfStatement ifStatement= (IfStatement) statements.get(0);

			ASTNode statement= ifStatement.getThenStatement();

			Block newBody= ast.newBlock();
			ASTNode newStatement= rewrite.createMoveTarget(statement);
			newBody.statements().add(newStatement);

			rewrite.replace(statement, newBody, null);

			Block newElseBlock= ast.newBlock();
			Statement returnStatement= ast.newReturnStatement();
			newElseBlock.statements().add(returnStatement);

			rewrite.replace(ifStatement.getElseStatement(), newElseBlock, null);

		}
		{ // replace then statement by block, replace else statement
			IfStatement ifStatement= (IfStatement) statements.get(1);

			Block body= (Block) ifStatement.getThenStatement();
			ASTNode statement= (ASTNode) body.statements().get(0);

			ASTNode newBody= rewrite.createMoveTarget(statement);

			rewrite.replace(body, newBody, null);

			Block newElseBlock= ast.newBlock();
			Statement returnStatement= ast.newReturnStatement();
			newElseBlock.statements().add(returnStatement);

			rewrite.replace(ifStatement.getElseStatement(), newElseBlock, null);
		}
		{ // replace then block by statement, replace else statement
			IfStatement ifStatement= (IfStatement) statements.get(2);

			ASTNode statement= ifStatement.getThenStatement();

			Block newBody= ast.newBlock();
			ASTNode newStatement= rewrite.createMoveTarget(statement);
			newBody.statements().add(newStatement);

			rewrite.replace(statement, newBody, null);

			Statement returnStatement= ast.newReturnStatement();
			rewrite.replace(ifStatement.getElseStatement(), returnStatement, null);

		}
		{ // replace then block by statement, replace else statement
			IfStatement ifStatement= (IfStatement) statements.get(3);

			Block body= (Block) ifStatement.getThenStatement();
			ASTNode statement= (ASTNode) body.statements().get(0);

			ASTNode newBody= rewrite.createMoveTarget(statement);

			rewrite.replace(body, newBody, null);

			Statement returnStatement= ast.newReturnStatement();
			rewrite.replace(ifStatement.getElseStatement(), returnStatement, null);
		}
		String preview= evaluateRewrite(cu, rewrite);

		buf= new StringBuffer();
		buf.append("package test1;\n");
		buf.append("public class E {\n");
		buf.append("    public void foo() {\n");
		buf.append("        if (i == 0) {\n");
		buf.append("            System.beep();\n");
		buf.append("        } else {\n");
		buf.append("            return;\n");
		buf.append("        }\n");
		buf.append("        if (i == 0)\n");
		buf.append("            System.beep();\n");
		buf.append("        else {\n");
		buf.append("            return;\n");
		buf.append("        }\n");
		buf.append("        if (i == 0) {\n");
		buf.append("            System.beep();\n");
		buf.append("        } else\n");
		buf.append("            return;\n");
		buf.append("        if (i == 0)\n");
		buf.append("            System.beep();\n");
		buf.append("        else\n");
		buf.append("            return;\n");
		buf.append("    }\n");
		buf.append("}\n");
		assertEqualString(preview, buf.toString());

	}

	public void testIfStatementReplaceElse3() throws Exception {
		IPackageFragment pack1= this.sourceFolder.createPackageFragment("test1", false, null);
		StringBuffer buf= new StringBuffer();
		buf.append("package test1;\n");
		buf.append("public class E {\n");
		buf.append("    public void foo() {\n");
		buf.append("        if (i == 0)\n");
		buf.append("            System.beep();\n");
		buf.append("        else\n");
		buf.append("            hoo(11);\n");
		buf.append("        if (i == 0) {\n");
		buf.append("            System.beep();\n");
		buf.append("        } else\n");
		buf.append("            hoo(11);\n");
		buf.append("        if (i == 0)\n");
		buf.append("            System.beep();\n");
		buf.append("        else {\n");
		buf.append("            hoo(11);\n");
		buf.append("        }\n");
		buf.append("        if (i == 0) {\n");
		buf.append("            System.beep();\n");
		buf.append("        } else {\n");
		buf.append("            hoo(11);\n");
		buf.append("        }\n");
		buf.append("    }\n");
		buf.append("}\n");
		ICompilationUnit cu= pack1.createCompilationUnit("E.java", buf.toString(), false, null);

		CompilationUnit astRoot= createAST(cu);
		ASTRewrite rewrite= ASTRewrite.create(astRoot.getAST());
		AST ast= astRoot.getAST();

		assertTrue("Parse errors", (astRoot.getFlags() & ASTNode.MALFORMED) == 0);
		TypeDeclaration type= findTypeDeclaration(astRoot, "E");
		MethodDeclaration methodDecl= findMethodDeclaration(type, "foo");
		Block block= methodDecl.getBody();
		List statements= block.statements();
		assertTrue("Number of statements not 4", statements.size() == 4);

		{ // replace then statement by block , replace else with if statement (no block)
			IfStatement ifStatement= (IfStatement) statements.get(0);

			ASTNode statement= ifStatement.getThenStatement();

			Block newBody= ast.newBlock();
			ASTNode newStatement= rewrite.createMoveTarget(statement);
			newBody.statements().add(newStatement);

			rewrite.replace(statement, newBody, null);

			IfStatement newElseBlock= ast.newIfStatement();
			newElseBlock.setExpression(ast.newBooleanLiteral(true));

			Statement newBody2= (Statement) rewrite.createMoveTarget(ifStatement.getElseStatement());
			newElseBlock.setThenStatement(newBody2);

			rewrite.replace(ifStatement.getElseStatement(), newElseBlock, null);
		}
		{ // replace then statement by block, replace else with if statement (no block)
			IfStatement ifStatement= (IfStatement) statements.get(1);

			Block body= (Block) ifStatement.getThenStatement();
			ASTNode statement= (ASTNode) body.statements().get(0);

			ASTNode newBody= rewrite.createMoveTarget(statement);

			rewrite.replace(body, newBody, null);

			IfStatement newElseBlock= ast.newIfStatement();
			newElseBlock.setExpression(ast.newBooleanLiteral(true));

			Statement newBody2= (Statement) rewrite.createMoveTarget(ifStatement.getElseStatement());
			newElseBlock.setThenStatement(newBody2);

			rewrite.replace(ifStatement.getElseStatement(), newElseBlock, null);
		}
		{ // replace then block by statement, replace else with if statement (block)
			IfStatement ifStatement= (IfStatement) statements.get(2);

			ASTNode statement= ifStatement.getThenStatement();

			Block newBody= ast.newBlock();
			ASTNode newStatement= rewrite.createMoveTarget(statement);
			newBody.statements().add(newStatement);

			rewrite.replace(statement, newBody, null);

			IfStatement newElseBlock= ast.newIfStatement();
			newElseBlock.setExpression(ast.newBooleanLiteral(true));

			Statement newBody2= (Statement) rewrite.createMoveTarget(ifStatement.getElseStatement());
			newElseBlock.setThenStatement(newBody2);

			rewrite.replace(ifStatement.getElseStatement(), newElseBlock, null);

		}
		{ // replace then block by statement, replace else with if statement (block)
			IfStatement ifStatement= (IfStatement) statements.get(3);

			Block body= (Block) ifStatement.getThenStatement();
			ASTNode statement= (ASTNode) body.statements().get(0);

			ASTNode newBody= rewrite.createMoveTarget(statement);

			rewrite.replace(body, newBody, null);

			IfStatement newElseBlock= ast.newIfStatement();
			newElseBlock.setExpression(ast.newBooleanLiteral(true));

			Statement newBody2= (Statement) rewrite.createMoveTarget(ifStatement.getElseStatement());
			newElseBlock.setThenStatement(newBody2);

			rewrite.replace(ifStatement.getElseStatement(), newElseBlock, null);
		}
		String preview= evaluateRewrite(cu, rewrite);

		buf= new StringBuffer();
		buf.append("package test1;\n");
		buf.append("public class E {\n");
		buf.append("    public void foo() {\n");
		buf.append("        if (i == 0) {\n");
		buf.append("            System.beep();\n");
		buf.append("        } else if (true)\n");
		buf.append("            hoo(11);\n");
		buf.append("        if (i == 0)\n");
		buf.append("            System.beep();\n");
		buf.append("        else if (true)\n");
		buf.append("            hoo(11);\n");
		buf.append("        if (i == 0) {\n");
		buf.append("            System.beep();\n");
		buf.append("        } else if (true) {\n");
		buf.append("            hoo(11);\n");
		buf.append("        }\n");
		buf.append("        if (i == 0)\n");
		buf.append("            System.beep();\n");
		buf.append("        else if (true) {\n");
		buf.append("            hoo(11);\n");
		buf.append("        }\n");
		buf.append("    }\n");
		buf.append("}\n");
		assertEqualString(preview, buf.toString());

	}

	public void testIfStatementReplaceElse4() throws Exception {
		IPackageFragment pack1= this.sourceFolder.createPackageFragment("test1", false, null);
		StringBuffer buf= new StringBuffer();
		buf.append("package test1;\n");
		buf.append("public class E {\n");
		buf.append("    public void foo() {\n");
		buf.append("        if (i == 0)\n");
		buf.append("            System.beep();\n");
		buf.append("        else\n");
		buf.append("            hoo(11);\n");
		buf.append("        if (i == 0) {\n");
		buf.append("            System.beep();\n");
		buf.append("        } else\n");
		buf.append("            hoo(11);\n");
		buf.append("        if (i == 0)\n");
		buf.append("            System.beep();\n");
		buf.append("        else {\n");
		buf.append("            hoo(11);\n");
		buf.append("        }\n");
		buf.append("        if (i == 0) {\n");
		buf.append("            System.beep();\n");
		buf.append("        } else {\n");
		buf.append("            hoo(11);\n");
		buf.append("        }\n");
		buf.append("    }\n");
		buf.append("}\n");
		ICompilationUnit cu= pack1.createCompilationUnit("E.java", buf.toString(), false, null);

		CompilationUnit astRoot= createAST(cu);
		ASTRewrite rewrite= ASTRewrite.create(astRoot.getAST());
		AST ast= astRoot.getAST();

		assertTrue("Parse errors", (astRoot.getFlags() & ASTNode.MALFORMED) == 0);
		TypeDeclaration type= findTypeDeclaration(astRoot, "E");
		MethodDeclaration methodDecl= findMethodDeclaration(type, "foo");
		Block block= methodDecl.getBody();
		List statements= block.statements();
		assertTrue("Number of statements not 4", statements.size() == 4);

		{ // replace then statement by block , replace else with if statement (block)
			IfStatement ifStatement= (IfStatement) statements.get(0);

			ASTNode statement= ifStatement.getThenStatement();

			Block newBody= ast.newBlock();
			ASTNode newStatement= rewrite.createMoveTarget(statement);
			newBody.statements().add(newStatement);

			rewrite.replace(statement, newBody, null);

			IfStatement newElseBlock= ast.newIfStatement();
			newElseBlock.setExpression(ast.newBooleanLiteral(true));

			Block newBody2= ast.newBlock();
			Statement returnStatement= ast.newReturnStatement();
			newBody2.statements().add(returnStatement);

			newElseBlock.setThenStatement(newBody2);

			rewrite.replace(ifStatement.getElseStatement(), newElseBlock, null);
		}
		{ // replace then statement by block, replace else with if statement (block)
			IfStatement ifStatement= (IfStatement) statements.get(1);

			Block body= (Block) ifStatement.getThenStatement();
			ASTNode statement= (ASTNode) body.statements().get(0);

			ASTNode newBody= rewrite.createMoveTarget(statement);

			rewrite.replace(body, newBody, null);

			IfStatement newElseBlock= ast.newIfStatement();
			newElseBlock.setExpression(ast.newBooleanLiteral(true));

			Block newBody2= ast.newBlock();
			Statement returnStatement= ast.newReturnStatement();
			newBody2.statements().add(returnStatement);

			newElseBlock.setThenStatement(newBody2);

			rewrite.replace(ifStatement.getElseStatement(), newElseBlock, null);
		}
		{ // replace then block by statement, replace else with if statement (no block)
			IfStatement ifStatement= (IfStatement) statements.get(2);

			ASTNode statement= ifStatement.getThenStatement();

			Block newBody= ast.newBlock();
			ASTNode newStatement= rewrite.createMoveTarget(statement);
			newBody.statements().add(newStatement);

			rewrite.replace(statement, newBody, null);

			IfStatement newElseBlock= ast.newIfStatement();
			newElseBlock.setExpression(ast.newBooleanLiteral(true));

			Statement newBody2= ast.newReturnStatement();
			newElseBlock.setThenStatement(newBody2);

			rewrite.replace(ifStatement.getElseStatement(), newElseBlock, null);

		}
		{ // replace then block by statement, replace else with if statement (no block)
			IfStatement ifStatement= (IfStatement) statements.get(3);

			Block body= (Block) ifStatement.getThenStatement();
			ASTNode statement= (ASTNode) body.statements().get(0);

			ASTNode newBody= rewrite.createMoveTarget(statement);

			rewrite.replace(body, newBody, null);

			IfStatement newElseBlock= ast.newIfStatement();
			newElseBlock.setExpression(ast.newBooleanLiteral(true));

			Statement newBody2= ast.newReturnStatement();
			newElseBlock.setThenStatement(newBody2);

			rewrite.replace(ifStatement.getElseStatement(), newElseBlock, null);
		}
		String preview= evaluateRewrite(cu, rewrite);

		buf= new StringBuffer();
		buf.append("package test1;\n");
		buf.append("public class E {\n");
		buf.append("    public void foo() {\n");
		buf.append("        if (i == 0) {\n");
		buf.append("            System.beep();\n");
		buf.append("        } else if (true) {\n");
		buf.append("            return;\n");
		buf.append("        }\n");
		buf.append("        if (i == 0)\n");
		buf.append("            System.beep();\n");
		buf.append("        else if (true) {\n");
		buf.append("            return;\n");
		buf.append("        }\n");
		buf.append("        if (i == 0) {\n");
		buf.append("            System.beep();\n");
		buf.append("        } else if (true)\n");
		buf.append("            return;\n");
		buf.append("        if (i == 0)\n");
		buf.append("            System.beep();\n");
		buf.append("        else if (true)\n");
		buf.append("            return;\n");
		buf.append("    }\n");
		buf.append("}\n");
		assertEqualString(preview, buf.toString());

	}

	public void testIfStatementReplaceElse5() throws Exception {
		IPackageFragment pack1= this.sourceFolder.createPackageFragment("test1", false, null);
		StringBuffer buf= new StringBuffer();
		buf.append("package test1;\n");
		buf.append("public class E {\n");
		buf.append("    public void foo(int i) {\n");
		buf.append("        if (i == 0) {\n");
		buf.append("            System.beep();\n");
		buf.append("        } else {\n");
		buf.append("            System.beep();\n");
		buf.append("            System.beep();\n");
		buf.append("        }\n");
		buf.append("        // comment\n");
		buf.append("    }\n");
		buf.append("}\n");
		ICompilationUnit cu= pack1.createCompilationUnit("E.java", buf.toString(), false, null);

		CompilationUnit astRoot= createAST(cu);
		AST ast= astRoot.getAST();
		ASTRewrite rewrite= ASTRewrite.create(ast);

		assertTrue("Parse errors", (astRoot.getFlags() & ASTNode.MALFORMED) == 0);
		TypeDeclaration type= findTypeDeclaration(astRoot, "E");
		MethodDeclaration methodDecl= findMethodDeclaration(type, "foo");
		Block block= methodDecl.getBody();
		List statements= block.statements();
		assertTrue("Number of statements not 1", statements.size() == 1);

		{
			// replace then statement by block , replace else with if statement (block)
			IfStatement ifStatement= (IfStatement) statements.get(0);

			Statement thenStatement= ifStatement.getThenStatement();
			Statement elseStatement= ifStatement.getElseStatement();

			Statement newElseStatement= (Statement) rewrite.createMoveTarget(thenStatement);
			Statement newThenStatement= (Statement) rewrite.createMoveTarget(elseStatement);

			rewrite.set(ifStatement, IfStatement.THEN_STATEMENT_PROPERTY, newThenStatement, null);
			rewrite.set(ifStatement, IfStatement.ELSE_STATEMENT_PROPERTY, newElseStatement, null);
		}
		String preview= evaluateRewrite(cu, rewrite);

		buf= new StringBuffer();
		buf.append("package test1;\n");
		buf.append("public class E {\n");
		buf.append("    public void foo(int i) {\n");
		buf.append("        if (i == 0) {\n");
		buf.append("            System.beep();\n");
		buf.append("            System.beep();\n");
		buf.append("        }\n");
		buf.append("        // comment\n");
		buf.append("        else {\n");
		buf.append("            System.beep();\n");
		buf.append("        }\n");
		buf.append("    }\n");
		buf.append("}\n");
		assertEqualString(preview, buf.toString());

	}

	public void testLabeledStatement() throws Exception {
		IPackageFragment pack1= this.sourceFolder.createPackageFragment("test1", false, null);
		StringBuffer buf= new StringBuffer();
		buf.append("package test1;\n");
		buf.append("public class E {\n");
		buf.append("    public void foo() {\n");
		buf.append("        label: if (i == 0) {\n");
		buf.append("            System.beep();\n");
		buf.append("        }\n");
		buf.append("    }\n");
		buf.append("}\n");
		ICompilationUnit cu= pack1.createCompilationUnit("E.java", buf.toString(), false, null);

		CompilationUnit astRoot= createAST(cu);
		ASTRewrite rewrite= ASTRewrite.create(astRoot.getAST());

		AST ast= astRoot.getAST();

		assertTrue("Parse errors", (astRoot.getFlags() & ASTNode.MALFORMED) == 0);
		TypeDeclaration type= findTypeDeclaration(astRoot, "E");
		MethodDeclaration methodDecl= findMethodDeclaration(type, "foo");
		Block block= methodDecl.getBody();
		List statements= block.statements();
		assertTrue("Number of statements not 1", statements.size() == 1);

		{ // replace label and statement
			LabeledStatement labeledStatement= (LabeledStatement) statements.get(0);

			Name newLabel= ast.newSimpleName("newLabel");

			rewrite.replace(labeledStatement.getLabel(), newLabel, null);

			Assignment newExpression= ast.newAssignment();
			newExpression.setLeftHandSide(ast.newSimpleName("x"));
			newExpression.setRightHandSide(ast.newNumberLiteral("1"));
			newExpression.setOperator(Assignment.Operator.ASSIGN);

			Statement newStatement= ast.newExpressionStatement(newExpression);

			rewrite.replace(labeledStatement.getBody(), newStatement, null);
		}

		String preview= evaluateRewrite(cu, rewrite);

		buf= new StringBuffer();
		buf.append("package test1;\n");
		buf.append("public class E {\n");
		buf.append("    public void foo() {\n");
		buf.append("        newLabel: x = 1;\n");
		buf.append("    }\n");
		buf.append("}\n");
		assertEqualString(preview, buf.toString());

	}

	public void testReturnStatement() throws Exception {
		IPackageFragment pack1= this.sourceFolder.createPackageFragment("test1", false, null);
		StringBuffer buf= new StringBuffer();
		buf.append("package test1;\n");
		buf.append("public class E {\n");
		buf.append("    public void foo() {\n");
		buf.append("        return;\n");
		buf.append("        return 1;\n");
		buf.append("        return 1;\n");
		buf.append("        return 1 + 2;\n");
		buf.append("        return(1 + 2);\n");
		buf.append("        return/*com*/ 1;\n");
		buf.append("    }\n");
		buf.append("}\n");
		ICompilationUnit cu= pack1.createCompilationUnit("E.java", buf.toString(), false, null);

		CompilationUnit astRoot= createAST(cu);
		ASTRewrite rewrite= ASTRewrite.create(astRoot.getAST());

		AST ast= astRoot.getAST();

		assertTrue("Parse errors", (astRoot.getFlags() & ASTNode.MALFORMED) == 0);
		TypeDeclaration type= findTypeDeclaration(astRoot, "E");
		MethodDeclaration methodDecl= findMethodDeclaration(type, "foo");
		Block block= methodDecl.getBody();
		List statements= block.statements();
		assertTrue("Number of statements not 6", statements.size() == 6);
		{ // insert expression
			ReturnStatement statement= (ReturnStatement) statements.get(0);
			assertTrue("Has expression", statement.getExpression() == null);

			SimpleName newExpression= ast.newSimpleName("x");
			rewrite.set(statement, ReturnStatement.EXPRESSION_PROPERTY, newExpression, null);
		}
		{ // replace expression
			ReturnStatement statement= (ReturnStatement) statements.get(1);

			Expression expression= statement.getExpression();
			assertTrue("Has no label", expression != null);

			SimpleName newExpression= ast.newSimpleName("x");

			rewrite.replace(expression, newExpression, null);
		}
		{ // remove expression
			ReturnStatement statement= (ReturnStatement) statements.get(2);

			Expression expression= statement.getExpression();
			assertTrue("Has no label", expression != null);

			rewrite.remove(expression, null);
		}
		{ // modify in expression (no change)
			ReturnStatement statement= (ReturnStatement) statements.get(3);

			InfixExpression expression= (InfixExpression) statement.getExpression();
			rewrite.replace(expression.getLeftOperand(), ast.newNumberLiteral("9"), null);
		}
		{ // replace parentized expression (additional space needed)
			ReturnStatement statement= (ReturnStatement) statements.get(4);

			Expression expression= statement.getExpression();
			rewrite.replace(expression, ast.newNumberLiteral("9"), null);
		}
		{ // replace expression with comment (additional space needed)
			ReturnStatement statement= (ReturnStatement) statements.get(5);

			Expression expression= statement.getExpression();
			rewrite.replace(expression, ast.newNumberLiteral("9"), null);
		}


		String preview= evaluateRewrite(cu, rewrite);

		buf= new StringBuffer();
		buf.append("package test1;\n");
		buf.append("public class E {\n");
		buf.append("    public void foo() {\n");
		buf.append("        return x;\n");
		buf.append("        return x;\n");
		buf.append("        return;\n");
		buf.append("        return 9 + 2;\n");
		buf.append("        return 9;\n");
		buf.append("        return 9;\n");
		buf.append("    }\n");
		buf.append("}\n");
		assertEqualString(preview, buf.toString());

	}
	
	public void testReturnStatement2() throws Exception {
		IPackageFragment pack1= this.sourceFolder.createPackageFragment("test1", false, null);
		StringBuffer buf= new StringBuffer();
		buf.append("package test1;\n");
		buf.append("public class E {\n");
		buf.append("    public void foo() {\n");
		buf.append("        return\"A\";\n");
		buf.append("        return\"A\"+\"B\";\n");
		buf.append("        return(1) * 2 + 3;\n");
		buf.append("    }\n");
		buf.append("}\n");
		ICompilationUnit cu= pack1.createCompilationUnit("E.java", buf.toString(), false, null);

		CompilationUnit astRoot= createAST(cu);
		ASTRewrite rewrite= ASTRewrite.create(astRoot.getAST());

		AST ast= astRoot.getAST();

		assertTrue("Parse errors", (astRoot.getFlags() & ASTNode.MALFORMED) == 0);
		TypeDeclaration type= findTypeDeclaration(astRoot, "E");
		MethodDeclaration methodDecl= findMethodDeclaration(type, "foo");
		Block block= methodDecl.getBody();
		List statements= block.statements();
		assertTrue("Number of statements not 3", statements.size() == 3);
		{ // replace expression "A" in return"A"
			ReturnStatement statement= (ReturnStatement) statements.get(0);

			Expression expression= statement.getExpression();
			assertTrue("Has no label", expression != null);

			SimpleName newExpression= ast.newSimpleName("x");

			rewrite.replace(expression, newExpression, null);
		}
		
		{ // replace expression "A" in return"A"+"B"
			ReturnStatement statement= (ReturnStatement) statements.get(1);

			Expression expression= statement.getExpression();
			assertTrue("Has no expression", expression != null);
			assertTrue("Is not an InfixExpression", expression instanceof InfixExpression);
			Expression leftOperand = ((InfixExpression)expression).getLeftOperand();
			assertTrue("Has no leftOperand", leftOperand != null);
			
			SimpleName newExpression= ast.newSimpleName("x");

			rewrite.replace(leftOperand, newExpression, null);
		}
		
		{ // replace expression (1) in return(1) * 2 + 3
			ReturnStatement statement= (ReturnStatement) statements.get(2);

			Expression expression= statement.getExpression();
			assertTrue("Has no expression", expression != null);
			assertTrue("Is not an InfixExpression", expression instanceof InfixExpression);
			Expression leftOperand = ((InfixExpression)expression).getLeftOperand();
			assertTrue("Has no leftOperand", leftOperand != null);
			assertTrue("Is not an InfixExpression", leftOperand instanceof InfixExpression);
			Expression leftOperand2 = ((InfixExpression)leftOperand).getLeftOperand();
			assertTrue("Has no leftOperand2", leftOperand2 != null);
			
			SimpleName newExpression= ast.newSimpleName("x");

			rewrite.replace(leftOperand2, newExpression, null);
		}

		String preview= evaluateRewrite(cu, rewrite);

		buf= new StringBuffer();
		buf.append("package test1;\n");
		buf.append("public class E {\n");
		buf.append("    public void foo() {\n");
		buf.append("        return x;\n");
		buf.append("        return x+\"B\";\n");
		buf.append("        return x * 2 + 3;\n");
		buf.append("    }\n");
		buf.append("}\n");
		assertEqualString(preview, buf.toString());

	}

	public void testAssertStatement() throws Exception {
		IPackageFragment pack1= this.sourceFolder.createPackageFragment("test1", false, null);
		StringBuffer buf= new StringBuffer();
		buf.append("package test1;\n");
		buf.append("public class E {\n");
		buf.append("    public void foo() {\n");
		buf.append("        assert(true);\n");
		buf.append("        assert/* comment*/true;\n");
		buf.append("        assert(true);\n");
		buf.append("        assert(true) : \"Hello\";\n");
		buf.append("        assert(true) : \"Hello\";\n");
		buf.append("    }\n");
		buf.append("}\n");
		ICompilationUnit cu= pack1.createCompilationUnit("E.java", buf.toString(), false, null);

		CompilationUnit astRoot= createAST(cu);
		ASTRewrite rewrite= ASTRewrite.create(astRoot.getAST());

		AST ast= astRoot.getAST();

		assertTrue("Parse errors", (astRoot.getFlags() & ASTNode.MALFORMED) == 0);
		TypeDeclaration type= findTypeDeclaration(astRoot, "E");
		MethodDeclaration methodDecl= findMethodDeclaration(type, "foo");
		Block block= methodDecl.getBody();
		List statements= block.statements();
		assertTrue("Number of statements not 5", statements.size() == 5);
		{ // replace expression
			AssertStatement statement= (AssertStatement) statements.get(0);

			SimpleName newExpression= ast.newSimpleName("x");
			rewrite.set(statement, AssertStatement.EXPRESSION_PROPERTY, newExpression, null);
		}
		{ // replace expression
			AssertStatement statement= (AssertStatement) statements.get(1);

			SimpleName newExpression= ast.newSimpleName("x");
			rewrite.set(statement, AssertStatement.EXPRESSION_PROPERTY, newExpression, null);
		}
		{ // insert message
			AssertStatement statement= (AssertStatement) statements.get(2);

			SimpleName newExpression= ast.newSimpleName("x");
			rewrite.set(statement, AssertStatement.MESSAGE_PROPERTY, newExpression, null);
		}
		{ // replace message
			AssertStatement statement= (AssertStatement) statements.get(3);

			SimpleName newExpression= ast.newSimpleName("x");
			rewrite.set(statement, AssertStatement.MESSAGE_PROPERTY, newExpression, null);
		}
		{ // remove message
			AssertStatement statement= (AssertStatement) statements.get(4);

			rewrite.set(statement, AssertStatement.MESSAGE_PROPERTY, null, null);
		}

		String preview= evaluateRewrite(cu, rewrite);

		buf= new StringBuffer();
		buf.append("package test1;\n");
		buf.append("public class E {\n");
		buf.append("    public void foo() {\n");
		buf.append("        assert x;\n");
		buf.append("        assert x;\n");
		buf.append("        assert(true) : x;\n");
		buf.append("        assert(true) : x;\n");
		buf.append("        assert(true);\n");
		buf.append("    }\n");
		buf.append("}\n");
		assertEqualString(preview, buf.toString());
	}


	@SuppressWarnings("deprecation")
	public void testSwitchStatement() throws Exception {
		IPackageFragment pack1= this.sourceFolder.createPackageFragment("test1", false, null);
		StringBuffer buf= new StringBuffer();
		buf.append("package test1;\n");
		buf.append("public class E {\n");
		buf.append("    public void foo(int i) {\n");
		buf.append("        switch (i) {\n");
		buf.append("        }\n");
		buf.append("        switch (i) {\n");
		buf.append("            case 1:\n");
		buf.append("                i= 1;\n");
		buf.append("                break;\n");
		buf.append("            case 2:\n");
		buf.append("                i= 2;\n");
		buf.append("                break;\n");
		buf.append("            default:\n");
		buf.append("                i= 3;\n");
		buf.append("        }\n");
		buf.append("    }\n");
		buf.append("}\n");
		ICompilationUnit cu= pack1.createCompilationUnit("E.java", buf.toString(), false, null);

		CompilationUnit astRoot= createAST(cu);
		ASTRewrite rewrite= ASTRewrite.create(astRoot.getAST());

		AST ast= astRoot.getAST();

		assertTrue("Parse errors", (astRoot.getFlags() & ASTNode.MALFORMED) == 0);
		TypeDeclaration type= findTypeDeclaration(astRoot, "E");
		MethodDeclaration methodDecl= findMethodDeclaration(type, "foo");
		Block block= methodDecl.getBody();
		List blockStatements= block.statements();
		assertTrue("Number of statements not 2", blockStatements.size() == 2);
		{ // insert statements, replace expression
			SwitchStatement switchStatement= (SwitchStatement) blockStatements.get(0);

			ASTNode expression= switchStatement.getExpression();
			SimpleName newExpression= ast.newSimpleName("x");
			rewrite.replace(expression, newExpression, null);

			List statements= switchStatement.statements();
			assertTrue("Number of statements not 0", statements.size() == 0);

			SwitchCase caseStatement1= ast.newSwitchCase();
			if (this.apiLevel < AST.JLS13) {
				caseStatement1.setExpression(ast.newNumberLiteral("1"));
			}
			else {
				caseStatement1.expressions().add(ast.newNumberLiteral("1"));
			}

			Statement statement1= ast.newReturnStatement();

			SwitchCase caseStatement2= ast.newSwitchCase(); // default
			if (this.apiLevel < AST.JLS13) {
				caseStatement2.setExpression(null);
			}

			ListRewrite listRewrite= rewrite.getListRewrite(switchStatement, SwitchStatement.STATEMENTS_PROPERTY);
			listRewrite.insertLast(caseStatement1, null);
			listRewrite.insertLast(statement1, null);
			listRewrite.insertLast(caseStatement2, null);
		}

		{ // insert, remove, replace statements, change case statements
			SwitchStatement switchStatement= (SwitchStatement) blockStatements.get(1);

			List statements= switchStatement.statements();
			assertTrue("Number of statements not 8", statements.size() == 8);

			// remove statements

			rewrite.remove((ASTNode) statements.get(0), null);
			rewrite.remove((ASTNode) statements.get(1), null);
			rewrite.remove((ASTNode) statements.get(2), null);

			// change case statement
			SwitchCase caseStatement= (SwitchCase) statements.get(3);
			Expression newCaseExpression= ast.newNumberLiteral("10");
<<<<<<< HEAD
			if (this.apiLevel < AST.JLS13) {
=======
			if (this.apiLevel != AST.JLS12) {
>>>>>>> 6a821a33
				rewrite.replace(caseStatement.getExpression(), newCaseExpression, null);
			} else {
				List expressions = caseStatement.expressions();
				ListRewrite listRewrite= rewrite.getListRewrite(caseStatement, SwitchCase.EXPRESSIONS2_PROPERTY);
				listRewrite.replace((Expression)expressions.get(0), newCaseExpression, null);
			}

			ListRewrite listRewrite= rewrite.getListRewrite(switchStatement, SwitchStatement.STATEMENTS_PROPERTY);

			{
				// insert case statement
				SwitchCase caseStatement2= ast.newSwitchCase();
				if (this.apiLevel < AST.JLS13) {
					caseStatement2.setExpression(ast.newNumberLiteral("11"));
				}
				else {
					caseStatement2.expressions().add(ast.newNumberLiteral("11"));
				}
				listRewrite.insertFirst(caseStatement2, null);

				// insert statement
				Statement statement1= ast.newReturnStatement();
				listRewrite.insertAfter(statement1, caseStatement2, null);
			}

			{
				// insert case statement
				SwitchCase caseStatement2= ast.newSwitchCase();
				if (this.apiLevel < AST.JLS13) {
					caseStatement2.setExpression(ast.newNumberLiteral("12"));
				}
				else {
					caseStatement2.expressions().add(ast.newNumberLiteral("12"));
				}
				listRewrite.insertLast(caseStatement2, null);

				// insert statement
				Statement statement1= ast.newReturnStatement();
				listRewrite.insertAfter(statement1, caseStatement2, null);
			}


		}

		String preview= evaluateRewrite(cu, rewrite);

		buf= new StringBuffer();
		buf.append("package test1;\n");
		buf.append("public class E {\n");
		buf.append("    public void foo(int i) {\n");
		buf.append("        switch (x) {\n");
		buf.append("            case 1:\n");
		buf.append("                return;\n");
		buf.append("            default:\n");
		buf.append("        }\n");
		buf.append("        switch (i) {\n");
		buf.append("            case 11:\n");
		buf.append("                return;\n");
		buf.append("            case 10:\n");
		buf.append("                i= 2;\n");
		buf.append("                break;\n");
		buf.append("            default:\n");
		buf.append("                i= 3;\n");
		buf.append("            case 12:\n");
		buf.append("                return;\n");
		buf.append("        }\n");
		buf.append("    }\n");
		buf.append("}\n");
		assertEqualString(preview, buf.toString());

	}
	
	@SuppressWarnings("deprecation")
	public void testSwitchStatement2() throws Exception {
		String previousValue = null;
		try {
			previousValue = this.project1.getOption(DefaultCodeFormatterConstants.FORMATTER_INDENT_SWITCHSTATEMENTS_COMPARE_TO_SWITCH, false);
			
			this.project1.setOption(DefaultCodeFormatterConstants.FORMATTER_INDENT_SWITCHSTATEMENTS_COMPARE_TO_SWITCH, DefaultCodeFormatterConstants.FALSE);
			
			IPackageFragment pack1= this.sourceFolder.createPackageFragment("test1", false, null);
			StringBuffer buf= new StringBuffer();
			buf.append("package test1;\n");
			buf.append("public class E {\n");
			buf.append("    public void foo(int i) {\n");
			buf.append("        switch (i) {\n");
			buf.append("        }\n");
			buf.append("        switch (i) {\n");
			buf.append("        case 1:\n");
			buf.append("            i= 1;\n");
			buf.append("            break;\n");
			buf.append("        case 2:\n");
			buf.append("            i= 2;\n");
			buf.append("            break;\n");
			buf.append("        default:\n");
			buf.append("            i= 3;\n");
			buf.append("        }\n");
			buf.append("    }\n");
			buf.append("}\n");
			ICompilationUnit cu= pack1.createCompilationUnit("E.java", buf.toString(), false, null);
	
			CompilationUnit astRoot= createAST(cu);
			ASTRewrite rewrite= ASTRewrite.create(astRoot.getAST());
	
			AST ast= astRoot.getAST();
	
			assertTrue("Parse errors", (astRoot.getFlags() & ASTNode.MALFORMED) == 0);
			TypeDeclaration type= findTypeDeclaration(astRoot, "E");
			MethodDeclaration methodDecl= findMethodDeclaration(type, "foo");
			Block block= methodDecl.getBody();
			List blockStatements= block.statements();
			assertTrue("Number of statements not 2", blockStatements.size() == 2);
			{ // insert statements, replace expression
				SwitchStatement switchStatement= (SwitchStatement) blockStatements.get(0);
	
				ASTNode expression= switchStatement.getExpression();
				SimpleName newExpression= ast.newSimpleName("x");
				rewrite.replace(expression, newExpression, null);
	
				List statements= switchStatement.statements();
				assertTrue("Number of statements not 0", statements.size() == 0);
	
				SwitchCase caseStatement1= ast.newSwitchCase();
				if (this.apiLevel < AST.JLS13) {
					caseStatement1.setExpression(ast.newNumberLiteral("1"));
				}
				else {
					caseStatement1.expressions().add(ast.newNumberLiteral("1"));
				}
	
				Statement statement1= ast.newReturnStatement();
	
				SwitchCase caseStatement2= ast.newSwitchCase(); // default
				if (this.apiLevel < AST.JLS13) {
					caseStatement2.setExpression(null);
				}
	
				ListRewrite listRewrite= rewrite.getListRewrite(switchStatement, SwitchStatement.STATEMENTS_PROPERTY);
				listRewrite.insertLast(caseStatement1, null);
				listRewrite.insertLast(statement1, null);
				listRewrite.insertLast(caseStatement2, null);
			}
	
			{ // insert, remove, replace statements, change case statements
				SwitchStatement switchStatement= (SwitchStatement) blockStatements.get(1);
	
				List statements= switchStatement.statements();
				assertTrue("Number of statements not 8", statements.size() == 8);
	
				// remove statements
	
				rewrite.remove((ASTNode) statements.get(0), null);
				rewrite.remove((ASTNode) statements.get(1), null);
				rewrite.remove((ASTNode) statements.get(2), null);
	
				// change case statement
				SwitchCase caseStatement= (SwitchCase) statements.get(3);
				Expression newCaseExpression= ast.newNumberLiteral("10");
				if (this.apiLevel < AST.JLS13) {
					rewrite.replace(caseStatement.getExpression(), newCaseExpression, null);
				} else {
					List expressions = caseStatement.expressions();
					ListRewrite listRewrite2= rewrite.getListRewrite(caseStatement, SwitchCase.EXPRESSIONS2_PROPERTY);
					listRewrite2.replace((Expression)expressions.get(0), newCaseExpression, null);
				}
	
				ListRewrite listRewrite= rewrite.getListRewrite(switchStatement, SwitchStatement.STATEMENTS_PROPERTY);
	
				{
					// insert case statement
					SwitchCase caseStatement2= ast.newSwitchCase();
					if (this.apiLevel < AST.JLS13) {
						caseStatement2.setExpression(ast.newNumberLiteral("11"));
					}
					else {
						caseStatement2.expressions().add(ast.newNumberLiteral("11"));
						
					}
					listRewrite.insertFirst(caseStatement2, null);
	
					// insert statement
					Statement statement1= ast.newReturnStatement();
					listRewrite.insertAfter(statement1, caseStatement2, null);
				}
	
				{
					// insert case statement
					SwitchCase caseStatement2= ast.newSwitchCase();
					if (this.apiLevel < AST.JLS13) {
						caseStatement2.setExpression(ast.newNumberLiteral("12"));
					}
					else {
						caseStatement2.expressions().add(ast.newNumberLiteral("12"));
					}
					listRewrite.insertLast(caseStatement2, null);
	
					// insert statement
					Statement statement1= ast.newReturnStatement();
					listRewrite.insertAfter(statement1, caseStatement2, null);
				}
	
	
			}
	
			String preview= evaluateRewrite(cu, rewrite);
	
			buf= new StringBuffer();
			buf.append("package test1;\n");
			buf.append("public class E {\n");
			buf.append("    public void foo(int i) {\n");
			buf.append("        switch (x) {\n");
			buf.append("        case 1:\n");
			buf.append("            return;\n");
			buf.append("        default:\n");
			buf.append("        }\n");
			buf.append("        switch (i) {\n");
			buf.append("        case 11:\n");
			buf.append("            return;\n");
			buf.append("        case 10:\n");
			buf.append("            i= 2;\n");
			buf.append("            break;\n");
			buf.append("        default:\n");
			buf.append("            i= 3;\n");
			buf.append("        case 12:\n");
			buf.append("            return;\n");
			buf.append("        }\n");
			buf.append("    }\n");
			buf.append("}\n");
			assertEqualString(preview, buf.toString());
		} finally {
			if (previousValue != null) {
				this.project1.setOption(DefaultCodeFormatterConstants.FORMATTER_INDENT_SWITCHSTATEMENTS_COMPARE_TO_CASES, previousValue);
			}
		}
	}
	
	public void testSwitchStatement3() throws Exception {
		String previousValue = null;
		try {
			previousValue = this.project1.getOption(DefaultCodeFormatterConstants.FORMATTER_INDENT_SWITCHSTATEMENTS_COMPARE_TO_SWITCH, false);
			
			this.project1.setOption(DefaultCodeFormatterConstants.FORMATTER_INDENT_SWITCHSTATEMENTS_COMPARE_TO_SWITCH, DefaultCodeFormatterConstants.FALSE);
			
			IPackageFragment pack1= this.sourceFolder.createPackageFragment("test1", false, null);
			StringBuffer buf= new StringBuffer();
			buf.append("package test1;\n");
			buf.append("public class E {\n");
			buf.append("    public void foo(int i) {\n");
			buf.append("        switch (i) {\n");
			buf.append("        case 1:\n");
			buf.append("            i= 1;\n");
			buf.append("        case 2:\n");
			buf.append("            i= 2;\n");
			buf.append("            break;\n");
			buf.append("        }\n");
			buf.append("    }\n");
			buf.append("}\n");
			ICompilationUnit cu= pack1.createCompilationUnit("E.java", buf.toString(), false, null);
	
			CompilationUnit astRoot= createAST(cu);
			ASTRewrite rewrite= ASTRewrite.create(astRoot.getAST());
	
			AST ast= astRoot.getAST();
	
			assertTrue("Parse errors", (astRoot.getFlags() & ASTNode.MALFORMED) == 0);
			TypeDeclaration type= findTypeDeclaration(astRoot, "E");
			MethodDeclaration methodDecl= findMethodDeclaration(type, "foo");
			Block block= methodDecl.getBody();
			List blockStatements= block.statements();
			assertTrue("Number of statements not 2", blockStatements.size() == 1);
			{ // insert statements, replace expression
				SwitchStatement switchStatement= (SwitchStatement) blockStatements.get(0);
				
				List statements= switchStatement.statements();
				assertTrue("Number of statements not 0", statements.size() == 5);
				
				SwitchCase caseStatement = (SwitchCase)statements.get(2);
	
				BreakStatement breakStatement= ast.newBreakStatement();
				
				ListRewrite listRewrite= rewrite.getListRewrite(switchStatement, SwitchStatement.STATEMENTS_PROPERTY);
				listRewrite.insertBefore(breakStatement, caseStatement, null);
			}
	
			String preview= evaluateRewrite(cu, rewrite);
	
			buf= new StringBuffer();
			buf.append("package test1;\n");
			buf.append("public class E {\n");
			buf.append("    public void foo(int i) {\n");
			buf.append("        switch (i) {\n");
			buf.append("        case 1:\n");
			buf.append("            i= 1;\n");
			buf.append("            break;\n");
			buf.append("        case 2:\n");
			buf.append("            i= 2;\n");
			buf.append("            break;\n");
			buf.append("        }\n");
			buf.append("    }\n");
			buf.append("}\n");
			assertEqualString(preview, buf.toString());
		} finally {
			if (previousValue != null) {
				this.project1.setOption(DefaultCodeFormatterConstants.FORMATTER_INDENT_SWITCHSTATEMENTS_COMPARE_TO_CASES, previousValue);
			}
		}
	}
	
	/*
	 * https://bugs.eclipse.org/bugs/show_bug.cgi?id=246627
	 * Insert a statement before an unchanged statement (and preceded by an unchanged statement)
	 */
	public void testSwitchStatement5() throws Exception {
		String previousValue = null;
		try {
			previousValue = this.project1.getOption(DefaultCodeFormatterConstants.FORMATTER_INDENT_SWITCHSTATEMENTS_COMPARE_TO_SWITCH, false);
			
			this.project1.setOption(DefaultCodeFormatterConstants.FORMATTER_INDENT_SWITCHSTATEMENTS_COMPARE_TO_SWITCH, DefaultCodeFormatterConstants.FALSE);
			
			IPackageFragment pack1= this.sourceFolder.createPackageFragment("test1", false, null);
			StringBuffer buf= new StringBuffer();
			buf.append("package test1;\n");
			buf.append("public class E {\n");
			buf.append("    public void foo(int i) {\n");
			buf.append("        switch (i) {\n");
			buf.append("        case 1:\n");
			buf.append("            i= 1;\n");
			buf.append("        case 2:\n");
			buf.append("            break;\n");
			buf.append("        }\n");
			buf.append("    }\n");
			buf.append("}\n");
			ICompilationUnit cu= pack1.createCompilationUnit("E.java", buf.toString(), false, null);
	
			CompilationUnit astRoot= createAST(cu);
			ASTRewrite rewrite= ASTRewrite.create(astRoot.getAST());
	
			AST ast= astRoot.getAST();
	
			assertTrue("Parse errors", (astRoot.getFlags() & ASTNode.MALFORMED) == 0);
			TypeDeclaration type= findTypeDeclaration(astRoot, "E");
			MethodDeclaration methodDecl= findMethodDeclaration(type, "foo");
			Block block= methodDecl.getBody();
			List blockStatements= block.statements();
			assertTrue("Number of statements not 1", blockStatements.size() == 1);
			{ // insert statements, replace expression
				SwitchStatement switchStatement= (SwitchStatement) blockStatements.get(0);
				
				List statements= switchStatement.statements();
				assertTrue("Number of statements not 4", statements.size() == 4);
				
				SwitchCase caseStatement = (SwitchCase)statements.get(2); // case 2:
				
				ListRewrite listRewrite= rewrite.getListRewrite(switchStatement, SwitchStatement.STATEMENTS_PROPERTY);
				listRewrite.insertBefore(ast.newBreakStatement(), caseStatement, null);
			}
	
			String preview= evaluateRewrite(cu, rewrite);
	
			buf= new StringBuffer();
			buf.append("package test1;\n");
			buf.append("public class E {\n");
			buf.append("    public void foo(int i) {\n");
			buf.append("        switch (i) {\n");
			buf.append("        case 1:\n");
			buf.append("            i= 1;\n");
			buf.append("            break;\n");
			buf.append("        case 2:\n");
			buf.append("            break;\n");
			buf.append("        }\n");
			buf.append("    }\n");
			buf.append("}\n");
			assertEqualString(preview, buf.toString());
		} finally {
			if (previousValue != null) {
				this.project1.setOption(DefaultCodeFormatterConstants.FORMATTER_INDENT_SWITCHSTATEMENTS_COMPARE_TO_CASES, previousValue);
			}
		}
	}
	
	/*
	 * https://bugs.eclipse.org/bugs/show_bug.cgi?id=246627
	 * Insert a statement after an unchanged statement (and preceded by an unchanged statement)
	 */
	public void testSwitchStatement6() throws Exception {
		String previousValue = null;
		try {
			previousValue = this.project1.getOption(DefaultCodeFormatterConstants.FORMATTER_INDENT_SWITCHSTATEMENTS_COMPARE_TO_SWITCH, false);
			
			this.project1.setOption(DefaultCodeFormatterConstants.FORMATTER_INDENT_SWITCHSTATEMENTS_COMPARE_TO_SWITCH, DefaultCodeFormatterConstants.FALSE);
			
			IPackageFragment pack1= this.sourceFolder.createPackageFragment("test1", false, null);
			StringBuffer buf= new StringBuffer();
			buf.append("package test1;\n");
			buf.append("public class E {\n");
			buf.append("    public void foo(int i) {\n");
			buf.append("        switch (i) {\n");
			buf.append("        case 1:\n");
			buf.append("            i= 1;\n");
			buf.append("        case 2:\n");
			buf.append("            break;\n");
			buf.append("        }\n");
			buf.append("    }\n");
			buf.append("}\n");
			ICompilationUnit cu= pack1.createCompilationUnit("E.java", buf.toString(), false, null);
	
			CompilationUnit astRoot= createAST(cu);
			ASTRewrite rewrite= ASTRewrite.create(astRoot.getAST());
	
			AST ast= astRoot.getAST();
	
			assertTrue("Parse errors", (astRoot.getFlags() & ASTNode.MALFORMED) == 0);
			TypeDeclaration type= findTypeDeclaration(astRoot, "E");
			MethodDeclaration methodDecl= findMethodDeclaration(type, "foo");
			Block block= methodDecl.getBody();
			List blockStatements= block.statements();
			assertTrue("Number of statements not 1", blockStatements.size() == 1);
			{ // insert statements, replace expression
				SwitchStatement switchStatement= (SwitchStatement) blockStatements.get(0);
				
				List statements= switchStatement.statements();
				assertTrue("Number of statements not 4", statements.size() == 4);
				
				ExpressionStatement assignment = (ExpressionStatement)statements.get(1); // i= 1;
				
				ListRewrite listRewrite= rewrite.getListRewrite(switchStatement, SwitchStatement.STATEMENTS_PROPERTY);
				listRewrite.insertAfter(ast.newBreakStatement(), assignment, null);
			}
	
			String preview= evaluateRewrite(cu, rewrite);
	
			buf= new StringBuffer();
			buf.append("package test1;\n");
			buf.append("public class E {\n");
			buf.append("    public void foo(int i) {\n");
			buf.append("        switch (i) {\n");
			buf.append("        case 1:\n");
			buf.append("            i= 1;\n");
			buf.append("            break;\n");
			buf.append("        case 2:\n");
			buf.append("            break;\n");
			buf.append("        }\n");
			buf.append("    }\n");
			buf.append("}\n");
			assertEqualString(preview, buf.toString());
		} finally {
			if (previousValue != null) {
				this.project1.setOption(DefaultCodeFormatterConstants.FORMATTER_INDENT_SWITCHSTATEMENTS_COMPARE_TO_CASES, previousValue);
			}
		}
	}
	
	/*
	 * https://bugs.eclipse.org/bugs/show_bug.cgi?id=246627
	 * Replace a statement preceded by an unchanged statement)
	 */
	@SuppressWarnings("deprecation")
	public void testSwitchStatement7() throws Exception {
		String previousValue = null;
		try {
			previousValue = this.project1.getOption(DefaultCodeFormatterConstants.FORMATTER_INDENT_SWITCHSTATEMENTS_COMPARE_TO_SWITCH, false);
			
			this.project1.setOption(DefaultCodeFormatterConstants.FORMATTER_INDENT_SWITCHSTATEMENTS_COMPARE_TO_SWITCH, DefaultCodeFormatterConstants.FALSE);
			
			IPackageFragment pack1= this.sourceFolder.createPackageFragment("test1", false, null);
			StringBuffer buf= new StringBuffer();
			buf.append("package test1;\n");
			buf.append("public class E {\n");
			buf.append("    public void foo(int i) {\n");
			buf.append("        switch (i) {\n");
			buf.append("        case 1:\n");
			buf.append("            i= 1;\n");
			buf.append("        case 3:\n");
			buf.append("            break;\n");
			buf.append("        }\n");
			buf.append("    }\n");
			buf.append("}\n");
			ICompilationUnit cu= pack1.createCompilationUnit("E.java", buf.toString(), false, null);
	
			CompilationUnit astRoot= createAST(cu);
			ASTRewrite rewrite= ASTRewrite.create(astRoot.getAST());
	
			AST ast= astRoot.getAST();
	
			assertTrue("Parse errors", (astRoot.getFlags() & ASTNode.MALFORMED) == 0);
			TypeDeclaration type= findTypeDeclaration(astRoot, "E");
			MethodDeclaration methodDecl= findMethodDeclaration(type, "foo");
			Block block= methodDecl.getBody();
			List blockStatements= block.statements();
			assertTrue("Number of statements not 1", blockStatements.size() == 1);
			{ // insert statements, replace expression
				SwitchStatement switchStatement= (SwitchStatement) blockStatements.get(0);
				
				List statements= switchStatement.statements();
				assertTrue("Number of statements not 4", statements.size() == 4);
				
				ExpressionStatement assignment = (ExpressionStatement)statements.get(1); // i= 1;:
				
				SwitchCase switchCase = ast.newSwitchCase();
				if (this.apiLevel < AST.JLS13) {
					switchCase.setExpression(ast.newNumberLiteral("2"));
				}
				else {
					switchCase.expressions().add(ast.newNumberLiteral("2"));
				}
				
				ListRewrite listRewrite= rewrite.getListRewrite(switchStatement, SwitchStatement.STATEMENTS_PROPERTY);
				listRewrite.replace(assignment, switchCase, null);
			}
	
			String preview= evaluateRewrite(cu, rewrite);
	
			buf= new StringBuffer();
			buf.append("package test1;\n");
			buf.append("public class E {\n");
			buf.append("    public void foo(int i) {\n");
			buf.append("        switch (i) {\n");
			buf.append("        case 1:\n");
			buf.append("        case 2:\n");
			buf.append("        case 3:\n");
			buf.append("            break;\n");
			buf.append("        }\n");
			buf.append("    }\n");
			buf.append("}\n");
			assertEqualString(preview, buf.toString());
		} finally {
			if (previousValue != null) {
				this.project1.setOption(DefaultCodeFormatterConstants.FORMATTER_INDENT_SWITCHSTATEMENTS_COMPARE_TO_CASES, previousValue);
			}
		}
	}
	
	/*
	 * https://bugs.eclipse.org/bugs/show_bug.cgi?id=246627
	 * Remove a statement preceded by an unchanged statement)
	 */
	public void testSwitchStatement8() throws Exception {
		String previousValue = null;
		try {
			previousValue = this.project1.getOption(DefaultCodeFormatterConstants.FORMATTER_INDENT_SWITCHSTATEMENTS_COMPARE_TO_SWITCH, false);
			
			this.project1.setOption(DefaultCodeFormatterConstants.FORMATTER_INDENT_SWITCHSTATEMENTS_COMPARE_TO_SWITCH, DefaultCodeFormatterConstants.FALSE);
			
			IPackageFragment pack1= this.sourceFolder.createPackageFragment("test1", false, null);
			StringBuffer buf= new StringBuffer();
			buf.append("package test1;\n");
			buf.append("public class E {\n");
			buf.append("    public void foo(int i) {\n");
			buf.append("        switch (i) {\n");
			buf.append("        case 1:\n");
			buf.append("            i= 1;\n");
			buf.append("        case 2:\n");
			buf.append("            break;\n");
			buf.append("        }\n");
			buf.append("    }\n");
			buf.append("}\n");
			ICompilationUnit cu= pack1.createCompilationUnit("E.java", buf.toString(), false, null);
	
			CompilationUnit astRoot= createAST(cu);
			ASTRewrite rewrite= ASTRewrite.create(astRoot.getAST());
	
			assertTrue("Parse errors", (astRoot.getFlags() & ASTNode.MALFORMED) == 0);
			TypeDeclaration type= findTypeDeclaration(astRoot, "E");
			MethodDeclaration methodDecl= findMethodDeclaration(type, "foo");
			Block block= methodDecl.getBody();
			List blockStatements= block.statements();
			assertTrue("Number of statements not 1", blockStatements.size() == 1);
			{ // insert statements, replace expression
				SwitchStatement switchStatement= (SwitchStatement) blockStatements.get(0);
				
				List statements= switchStatement.statements();
				assertTrue("Number of statements not 4", statements.size() == 4);
				
				ExpressionStatement assignment = (ExpressionStatement)statements.get(1); // i= 1;:
				
				ListRewrite listRewrite= rewrite.getListRewrite(switchStatement, SwitchStatement.STATEMENTS_PROPERTY);
				listRewrite.remove(assignment, null);
			}
	
			String preview= evaluateRewrite(cu, rewrite);
	
			buf= new StringBuffer();
			buf.append("package test1;\n");
			buf.append("public class E {\n");
			buf.append("    public void foo(int i) {\n");
			buf.append("        switch (i) {\n");
			buf.append("        case 1:\n");
			buf.append("        case 2:\n");
			buf.append("            break;\n");
			buf.append("        }\n");
			buf.append("    }\n");
			buf.append("}\n");
			assertEqualString(preview, buf.toString());
		} finally {
			if (previousValue != null) {
				this.project1.setOption(DefaultCodeFormatterConstants.FORMATTER_INDENT_SWITCHSTATEMENTS_COMPARE_TO_CASES, previousValue);
			}
		}
	}
	
	/*
	 * https://bugs.eclipse.org/bugs/show_bug.cgi?id=246627
	 * Remove a statement followed by an inserted statement)
	 */
	@SuppressWarnings("deprecation")
	public void testSwitchStatement9() throws Exception {
		String previousValue = null;
		try {
			previousValue = this.project1.getOption(DefaultCodeFormatterConstants.FORMATTER_INDENT_SWITCHSTATEMENTS_COMPARE_TO_SWITCH, false);
			
			this.project1.setOption(DefaultCodeFormatterConstants.FORMATTER_INDENT_SWITCHSTATEMENTS_COMPARE_TO_SWITCH, DefaultCodeFormatterConstants.FALSE);
			
			IPackageFragment pack1= this.sourceFolder.createPackageFragment("test1", false, null);
			StringBuffer buf= new StringBuffer();
			buf.append("package test1;\n");
			buf.append("public class E {\n");
			buf.append("    public void foo(int i) {\n");
			buf.append("        switch (i) {\n");
			buf.append("        case 1:\n");
			buf.append("            i= 1;\n");
			buf.append("        case 3:\n");
			buf.append("            break;\n");
			buf.append("        }\n");
			buf.append("    }\n");
			buf.append("}\n");
			ICompilationUnit cu= pack1.createCompilationUnit("E.java", buf.toString(), false, null);
	
			CompilationUnit astRoot= createAST(cu);
			ASTRewrite rewrite= ASTRewrite.create(astRoot.getAST());
			
			AST ast= astRoot.getAST();
	
			assertTrue("Parse errors", (astRoot.getFlags() & ASTNode.MALFORMED) == 0);
			TypeDeclaration type= findTypeDeclaration(astRoot, "E");
			MethodDeclaration methodDecl= findMethodDeclaration(type, "foo");
			Block block= methodDecl.getBody();
			List blockStatements= block.statements();
			assertTrue("Number of statements not 1", blockStatements.size() == 1);
			{ // insert statements, replace expression
				SwitchStatement switchStatement= (SwitchStatement) blockStatements.get(0);
				
				List statements= switchStatement.statements();
				assertTrue("Number of statements not 4", statements.size() == 4);
				
				ExpressionStatement assignment = (ExpressionStatement)statements.get(1); // i= 1;
				
				SwitchCase switchCase = ast.newSwitchCase();
				if (this.apiLevel < AST.JLS13) {
					switchCase.setExpression(ast.newNumberLiteral("2"));
				}
				else {
					switchCase.expressions().add(ast.newNumberLiteral("2"));
				}
				
				ListRewrite listRewrite= rewrite.getListRewrite(switchStatement, SwitchStatement.STATEMENTS_PROPERTY);
				listRewrite.remove(assignment, null);
				listRewrite.insertAfter(switchCase, assignment, null);
			}
	
			String preview= evaluateRewrite(cu, rewrite);
	
			buf= new StringBuffer();
			buf.append("package test1;\n");
			buf.append("public class E {\n");
			buf.append("    public void foo(int i) {\n");
			buf.append("        switch (i) {\n");
			buf.append("        case 1:\n");
			buf.append("        case 2:\n");
			buf.append("        case 3:\n");
			buf.append("            break;\n");
			buf.append("        }\n");
			buf.append("    }\n");
			buf.append("}\n");
			assertEqualString(preview, buf.toString());
		} finally {
			if (previousValue != null) {
				this.project1.setOption(DefaultCodeFormatterConstants.FORMATTER_INDENT_SWITCHSTATEMENTS_COMPARE_TO_CASES, previousValue);
			}
		}
	}
	
	/*
	 * https://bugs.eclipse.org/bugs/show_bug.cgi?id=246627
	 * Remove a statement preceded by an inserted statement)
	 */
	public void testSwitchStatement10() throws Exception {
		String previousValue = null;
		try {
			previousValue = this.project1.getOption(DefaultCodeFormatterConstants.FORMATTER_INDENT_SWITCHSTATEMENTS_COMPARE_TO_SWITCH, false);
			
			this.project1.setOption(DefaultCodeFormatterConstants.FORMATTER_INDENT_SWITCHSTATEMENTS_COMPARE_TO_SWITCH, DefaultCodeFormatterConstants.FALSE);
			
			IPackageFragment pack1= this.sourceFolder.createPackageFragment("test1", false, null);
			StringBuffer buf= new StringBuffer();
			buf.append("package test1;\n");
			buf.append("public class E {\n");
			buf.append("    public void foo(int i) {\n");
			buf.append("        switch (i) {\n");
			buf.append("        case 1:\n");
			buf.append("            i= 1;\n");
			buf.append("        case 2:\n");
			buf.append("            break;\n");
			buf.append("        }\n");
			buf.append("    }\n");
			buf.append("}\n");
			ICompilationUnit cu= pack1.createCompilationUnit("E.java", buf.toString(), false, null);
	
			CompilationUnit astRoot= createAST(cu);
			ASTRewrite rewrite= ASTRewrite.create(astRoot.getAST());
			
			AST ast= astRoot.getAST();
			
			assertTrue("Parse errors", (astRoot.getFlags() & ASTNode.MALFORMED) == 0);
			TypeDeclaration type= findTypeDeclaration(astRoot, "E");
			MethodDeclaration methodDecl= findMethodDeclaration(type, "foo");
			Block block= methodDecl.getBody();
			List blockStatements= block.statements();
			assertTrue("Number of statements not 1", blockStatements.size() == 1);
			{ // insert statements, replace expression
				SwitchStatement switchStatement= (SwitchStatement) blockStatements.get(0);
				
				List statements= switchStatement.statements();
				assertTrue("Number of statements not 4", statements.size() == 4);
				
				ExpressionStatement assignment = (ExpressionStatement)statements.get(1); // i= 1;:
				
				ListRewrite listRewrite= rewrite.getListRewrite(switchStatement, SwitchStatement.STATEMENTS_PROPERTY);
				listRewrite.insertBefore(ast.newBreakStatement(), assignment, null);
				listRewrite.remove(assignment, null);
			}
	
			String preview= evaluateRewrite(cu, rewrite);
	
			buf= new StringBuffer();
			buf.append("package test1;\n");
			buf.append("public class E {\n");
			buf.append("    public void foo(int i) {\n");
			buf.append("        switch (i) {\n");
			buf.append("        case 1:\n");
			buf.append("            break;\n");
			buf.append("        case 2:\n");
			buf.append("            break;\n");
			buf.append("        }\n");
			buf.append("    }\n");
			buf.append("}\n");
			assertEqualString(preview, buf.toString());
		} finally {
			if (previousValue != null) {
				this.project1.setOption(DefaultCodeFormatterConstants.FORMATTER_INDENT_SWITCHSTATEMENTS_COMPARE_TO_CASES, previousValue);
			}
		}
	}
	
	//https://bugs.eclipse.org/bugs/show_bug.cgi?id=276938
	public void testSwitchStatement11() throws Exception {
		String previousValue = null;
		try {
			previousValue = this.project1.getOption(DefaultCodeFormatterConstants.FORMATTER_INDENT_SWITCHSTATEMENTS_COMPARE_TO_SWITCH, false);
			
			this.project1.setOption(DefaultCodeFormatterConstants.FORMATTER_INDENT_SWITCHSTATEMENTS_COMPARE_TO_SWITCH, DefaultCodeFormatterConstants.FALSE);
			
			IPackageFragment pack1= this.sourceFolder.createPackageFragment("test1", false, null);
			StringBuffer buf= new StringBuffer();
			buf.append("package test1;\n");
			buf.append("public class E {\n");
			buf.append("    public void foo(int i) {\n");
			buf.append("        switch(4){\n");
			buf.append("        	case 4:break;break;\n");
			buf.append("            default:System.out.println(\"Not 4\");\n");
			buf.append("        }\n");
			buf.append("    }\n");
			buf.append("}\n");
			ICompilationUnit cu= pack1.createCompilationUnit("E.java", buf.toString(), false, null);
	
			CompilationUnit astRoot= createAST(cu);
			ASTRewrite rewrite= ASTRewrite.create(astRoot.getAST());
			
			assertTrue("Parse errors", (astRoot.getFlags() & ASTNode.MALFORMED) == 0);
			TypeDeclaration type= findTypeDeclaration(astRoot, "E");
			MethodDeclaration methodDecl= findMethodDeclaration(type, "foo");
			Block block= methodDecl.getBody();
			List blockStatements= block.statements();
			assertTrue("Number of statements not 1", blockStatements.size() == 1);
			{ // insert statements, replace expression
				SwitchStatement switchStatement= (SwitchStatement) blockStatements.get(0);
				
				List statements= switchStatement.statements();
				assertTrue("Number of statements not 5", statements.size() == 5);
				
				BreakStatement breakStatement = (BreakStatement)statements.get(2); // break;:
				
				ListRewrite listRewrite= rewrite.getListRewrite(switchStatement, SwitchStatement.STATEMENTS_PROPERTY);
				listRewrite.remove(breakStatement, null);
			}
	
			String preview= evaluateRewrite(cu, rewrite);
	
			buf= new StringBuffer();
			buf.append("package test1;\n");
			buf.append("public class E {\n");
			buf.append("    public void foo(int i) {\n");
			buf.append("        switch(4){\n");
			buf.append("        	case 4:break;\n");
			buf.append("            default:System.out.println(\"Not 4\");\n");
			buf.append("        }\n");
			buf.append("    }\n");
			buf.append("}\n");
			assertEqualString(preview, buf.toString());
		} finally {
			if (previousValue != null) {
				this.project1.setOption(DefaultCodeFormatterConstants.FORMATTER_INDENT_SWITCHSTATEMENTS_COMPARE_TO_CASES, previousValue);
			}
		}
	}
	
	//https://bugs.eclipse.org/bugs/show_bug.cgi?id=276938
	public void testSwitchStatement12() throws Exception {
		String previousValue = null;
		try {
			previousValue = this.project1.getOption(DefaultCodeFormatterConstants.FORMATTER_INDENT_SWITCHSTATEMENTS_COMPARE_TO_SWITCH, false);
			
			this.project1.setOption(DefaultCodeFormatterConstants.FORMATTER_INDENT_SWITCHSTATEMENTS_COMPARE_TO_SWITCH, DefaultCodeFormatterConstants.FALSE);
			
			IPackageFragment pack1= this.sourceFolder.createPackageFragment("test1", false, null);
			StringBuffer buf= new StringBuffer();
			buf.append("package test1;\n");
			buf.append("public class E {\n");
			buf.append("    public void foo(int i) {\n");
			buf.append("        switch(4){\n");
			buf.append("        	case 4:break;break;default:System.out.println(\"Not 4\");\n");
			buf.append("        }\n");
			buf.append("    }\n");
			buf.append("}\n");
			ICompilationUnit cu= pack1.createCompilationUnit("E.java", buf.toString(), false, null);
	
			CompilationUnit astRoot= createAST(cu);
			ASTRewrite rewrite= ASTRewrite.create(astRoot.getAST());
			
			assertTrue("Parse errors", (astRoot.getFlags() & ASTNode.MALFORMED) == 0);
			TypeDeclaration type= findTypeDeclaration(astRoot, "E");
			MethodDeclaration methodDecl= findMethodDeclaration(type, "foo");
			Block block= methodDecl.getBody();
			List blockStatements= block.statements();
			assertTrue("Number of statements not 1", blockStatements.size() == 1);
			{ // insert statements, replace expression
				SwitchStatement switchStatement= (SwitchStatement) blockStatements.get(0);
				
				List statements= switchStatement.statements();
				assertTrue("Number of statements not 5", statements.size() == 5);
				
				BreakStatement breakStatement = (BreakStatement)statements.get(2); // break;:
				
				ListRewrite listRewrite= rewrite.getListRewrite(switchStatement, SwitchStatement.STATEMENTS_PROPERTY);
				listRewrite.remove(breakStatement, null);
			}
	
			String preview= evaluateRewrite(cu, rewrite);
	
			buf= new StringBuffer();
			buf.append("package test1;\n");
			buf.append("public class E {\n");
			buf.append("    public void foo(int i) {\n");
			buf.append("        switch(4){\n");
			buf.append("        	case 4:break;default:System.out.println(\"Not 4\");\n");
			buf.append("        }\n");
			buf.append("    }\n");
			buf.append("}\n");
			assertEqualString(preview, buf.toString());
		} finally {
			if (previousValue != null) {
				this.project1.setOption(DefaultCodeFormatterConstants.FORMATTER_INDENT_SWITCHSTATEMENTS_COMPARE_TO_CASES, previousValue);
			}
		}
	}

	//https://bugs.eclipse.org/bugs/show_bug.cgi?id=290730
	public void testSwitchStatement13() throws Exception {
		String previousValue = null;
		try {
			previousValue = this.project1.getOption(DefaultCodeFormatterConstants.FORMATTER_INDENT_SWITCHSTATEMENTS_COMPARE_TO_SWITCH, false);
			
			this.project1.setOption(DefaultCodeFormatterConstants.FORMATTER_INDENT_SWITCHSTATEMENTS_COMPARE_TO_SWITCH, DefaultCodeFormatterConstants.FALSE);
			
			IPackageFragment pack1= this.sourceFolder.createPackageFragment("test1", false, null);
			StringBuffer buf= new StringBuffer();
			buf.append("package test1;\n");
			buf.append("public class E {\n");
			buf.append("    public void foo(int i) {\n");
			buf.append("        switch(4){\n");
			buf.append("            case 4:break;default:System.out.println(\"Not 4\");\n");
			buf.append("        }\n");
			buf.append("    }\n");
			buf.append("}\n");
			ICompilationUnit cu= pack1.createCompilationUnit("E.java", buf.toString(), false, null);

			CompilationUnit astRoot= createAST(cu);

			ASTRewrite rewrite = ASTRewrite.create(astRoot.getAST());
			List types = astRoot.types();
			List bodyDeclarations = ((AbstractTypeDeclaration)types.get(0)).bodyDeclarations();
			MethodDeclaration methodDeclaration = (MethodDeclaration) bodyDeclarations.get(0);
			List statements = methodDeclaration.getBody().statements();
			SwitchStatement swtch = (SwitchStatement) statements.get(0);
			String toAppend = "case 5:\nSystem.out.println(\"This is 5\");break;";
			ListRewrite lrw = rewrite.getListRewrite(swtch, SwitchStatement.STATEMENTS_PROPERTY);
			ASTNode placeHolder = rewrite.createStringPlaceholder(toAppend, ASTNode.BLOCK);
			lrw.insertLast(placeHolder, null);

			Document document1= new Document(cu.getSource());
			TextEdit res= rewrite.rewriteAST(document1, null);
			res.apply(document1);
			String preview = document1.get();
			
			buf= new StringBuffer();
			buf.append("package test1;\n"); 
			buf.append("public class E {\n"); 
			buf.append("    public void foo(int i) {\n");
			buf.append("        switch(4){\n"); 
			buf.append("            case 4:break;default:System.out.println(\"Not 4\");\n"); 
			buf.append("			case 5:\n");
			buf.append("			System.out.println(\"This is 5\");break;\n");
			buf.append("        }\n");
			buf.append("    }\n");
			buf.append("}\n");
			assertEqualString(preview, buf.toString());
		} finally {
			if (previousValue != null) {
				this.project1.setOption(DefaultCodeFormatterConstants.FORMATTER_INDENT_SWITCHSTATEMENTS_COMPARE_TO_CASES, previousValue);
			}
		}
	}
	@SuppressWarnings("deprecation")
	public void testSwitchStatement_Bug543720() throws Exception {
		IPackageFragment pack1= this.sourceFolder.createPackageFragment("test1", false, null);
		String s	=
				"package test1;\n"+
				"public class X {\n"+
				"	static int foo(int i) {\n"+
				"		int tw = 0;\n"+
				"		switch (i) {\n"+
				"			case 1 : {\n"+
				" 				int z = 100;\n"+
				" 				break;\n"+
				"			}\n"+
				"			default : {\n"+
				"				break;\n"+
				"			}\n"+
				"		}\n"+
				"		return tw;\n"+
				"	}\n"+
				"	public static void main(String[] args) {\n"+
				"		System.out.print(foo(1));\n"+
				"	}\n"+
				"}\n";
		StringBuffer buf = new StringBuffer(s);
		ICompilationUnit cu= pack1.createCompilationUnit("X.java", buf.toString(), false, null);

		CompilationUnit astRoot= createAST(cu);
		ASTRewrite rewrite= ASTRewrite.create(astRoot.getAST());

		AST ast= astRoot.getAST();

		assertTrue("Parse errors", (astRoot.getFlags() & ASTNode.MALFORMED) == 0);
		TypeDeclaration type= findTypeDeclaration(astRoot, "X");
		MethodDeclaration methodDecl= findMethodDeclaration(type, "foo");
		Block block= methodDecl.getBody();
		List blockStatements= block.statements();
		{ // insert statements, replace expression
			SwitchStatement switchStmt = (SwitchStatement) blockStatements.get(1);

			SwitchCase caseStatement1= ast.newSwitchCase();
			if (this.apiLevel < AST.JLS13) {
				caseStatement1.setExpression(ast.newNumberLiteral("100"));
			} else {
				caseStatement1.expressions().add(ast.newNumberLiteral("100"));
			}

			BreakStatement breakStatement = ast.newBreakStatement();
			Block block1 = ast.newBlock();
			block1.statements().add(breakStatement);

			SwitchCase defaultCase = (SwitchCase) switchStmt.statements().get(2);
			ListRewrite listRewrite= rewrite.getListRewrite(switchStmt, SwitchStatement.STATEMENTS_PROPERTY);
			listRewrite.insertBefore(caseStatement1, defaultCase, null);
			listRewrite.insertBefore(block1, defaultCase, null);
		}


		String preview= evaluateRewrite(cu, rewrite);

		buf= new StringBuffer();
		buf.append("package test1;\n");
		buf.append("public class X {\n");
		buf.append("	static int foo(int i) {\n");
		buf.append("		int tw = 0;\n");
		buf.append("		switch (i) {\n");
		buf.append("			case 1 : {\n");
		buf.append(" 				int z = 100;\n");
		buf.append(" 				break;\n");
		buf.append("			}\n");
		buf.append("			case 100:\n");
		buf.append("                {\n");
		buf.append("                    break;\n");
		buf.append("                }\n");
		buf.append("            default : {\n");
		buf.append("				break;\n");
		buf.append("			}\n");
		buf.append("		}\n");
		buf.append("		return tw;\n");
		buf.append("	}\n");
		buf.append("	public static void main(String[] args) {\n");
		buf.append("		System.out.print(foo(1));\n");
		buf.append("	}\n");
		buf.append("}\n");
		assertEqualString(preview, buf.toString());
	}

	// complete removal of statements under switch statement.
	public void testSwitchStatement_Bug543720_complete_removal() throws Exception {
		IPackageFragment pack1= this.sourceFolder.createPackageFragment("test1", false, null);
		String s	=
				"package test1;\n"+
				"public class X {\n"+
				"	static int foo(int i) {\n"+
				"		int tw = 0;\n"+
				"		switch (i) {\n"+
				"			case 1 : {\n"+
				" 				int z = 100;\n"+
				" 				break;\n"+
				"			}\n"+
				"			default : {\n"+
				"				break;\n"+
				"			}\n"+
				"		}\n"+
				"		return tw;\n"+
				"	}\n"+
				"	public static void main(String[] args) {\n"+
				"		System.out.print(foo(1));\n"+
				"	}\n"+
				"}\n";
		StringBuffer buf = new StringBuffer(s);
		ICompilationUnit cu= pack1.createCompilationUnit("X.java", buf.toString(), false, null);

		CompilationUnit astRoot= createAST(cu);
		ASTRewrite rewrite= ASTRewrite.create(astRoot.getAST());

		assertTrue("Parse errors", (astRoot.getFlags() & ASTNode.MALFORMED) == 0);
		TypeDeclaration type= findTypeDeclaration(astRoot, "X");
		MethodDeclaration methodDecl= findMethodDeclaration(type, "foo");
		Block block= methodDecl.getBody();
		List blockStatements= block.statements();
		{ // insert statements, replace expression
			SwitchStatement switchStmt = (SwitchStatement) blockStatements.get(1);

			List statements= switchStmt.statements();
			for (int i = 0, l = statements.size(); i < l; ++i)
				rewrite.remove((ASTNode) statements.get(i), null);
		}

		String preview= evaluateRewrite(cu, rewrite);

		buf= new StringBuffer();
		buf.append("package test1;\n");
		buf.append("public class X {\n");
		buf.append("	static int foo(int i) {\n");
		buf.append("		int tw = 0;\n");
		buf.append("		switch (i) {\n");
		buf.append("		}\n");
		buf.append("		return tw;\n");
		buf.append("	}\n");
		buf.append("	public static void main(String[] args) {\n");
		buf.append("		System.out.print(foo(1));\n");
		buf.append("	}\n");
		buf.append("}\n");
		assertEqualString(preview, buf.toString());
	}

	public void testSynchronizedStatement() throws Exception {
		IPackageFragment pack1= this.sourceFolder.createPackageFragment("test1", false, null);
		StringBuffer buf= new StringBuffer();
		buf.append("package test1;\n");
		buf.append("public class E {\n");
		buf.append("    public void foo() {\n");
		buf.append("        synchronized(this) {\n");
		buf.append("            System.beep();\n");
		buf.append("        }\n");
		buf.append("    }\n");
		buf.append("}\n");
		ICompilationUnit cu= pack1.createCompilationUnit("E.java", buf.toString(), false, null);

		CompilationUnit astRoot= createAST(cu);
		ASTRewrite rewrite= ASTRewrite.create(astRoot.getAST());

		AST ast= astRoot.getAST();

		assertTrue("Parse errors", (astRoot.getFlags() & ASTNode.MALFORMED) == 0);
		TypeDeclaration type= findTypeDeclaration(astRoot, "E");
		MethodDeclaration methodDecl= findMethodDeclaration(type, "foo");
		Block block= methodDecl.getBody();
		List statements= block.statements();
		assertTrue("Number of statements not 1", statements.size() == 1);

		{ // replace expression and body
			SynchronizedStatement statement= (SynchronizedStatement) statements.get(0);
			ASTNode newExpression= ast.newSimpleName("obj");
			rewrite.replace(statement.getExpression(), newExpression, null);

			Block newBody= ast.newBlock();

			Assignment assign= ast.newAssignment();
			assign.setLeftHandSide(ast.newSimpleName("x"));
			assign.setRightHandSide(ast.newNumberLiteral("1"));
			assign.setOperator(Assignment.Operator.ASSIGN);

			newBody.statements().add(ast.newExpressionStatement(assign));

			rewrite.replace(statement.getBody(), newBody, null);
		}

		String preview= evaluateRewrite(cu, rewrite);

		buf= new StringBuffer();
		buf.append("package test1;\n");
		buf.append("public class E {\n");
		buf.append("    public void foo() {\n");
		buf.append("        synchronized(obj) {\n");
		buf.append("            x = 1;\n");
		buf.append("        }\n");
		buf.append("    }\n");
		buf.append("}\n");
		assertEqualString(preview, buf.toString());

	}

	/** @deprecated using deprecated code */
	public void testThrowStatement_only_2() throws Exception {
		IPackageFragment pack1= this.sourceFolder.createPackageFragment("test1", false, null);
		StringBuffer buf= new StringBuffer();
		buf.append("package test1;\n");
		buf.append("public class E {\n");
		buf.append("    public void foo() {\n");
		buf.append("        throw new Exception();\n");
		buf.append("    }\n");
		buf.append("    public void goo() {\n");
		buf.append("        throw new Exception('d');\n");
		buf.append("    }\n");
		buf.append("    public void hoo() {\n");
		buf.append("        throw(e);\n");
		buf.append("    }\n");
		buf.append("}\n");
		ICompilationUnit cu= pack1.createCompilationUnit("E.java", buf.toString(), false, null);

		CompilationUnit astRoot= createAST(cu);
		ASTRewrite rewrite= ASTRewrite.create(astRoot.getAST());

		AST ast= astRoot.getAST();

		assertTrue("Parse errors", (astRoot.getFlags() & ASTNode.MALFORMED) == 0);
		TypeDeclaration type= findTypeDeclaration(astRoot, "E");
		{ // replace expression
			MethodDeclaration methodDecl= findMethodDeclaration(type, "foo");
			Block block= methodDecl.getBody();
			List statements= block.statements();
			assertTrue("Number of statements not 1", statements.size() == 1);

			ThrowStatement statement= (ThrowStatement) statements.get(0);

			ClassInstanceCreation creation= ast.newClassInstanceCreation();
			creation.setName(ast.newSimpleName("NullPointerException"));
			creation.arguments().add(ast.newSimpleName("x"));

			rewrite.replace(statement.getExpression(), creation, null);
		}

		{ // modify expression
			MethodDeclaration methodDecl= findMethodDeclaration(type, "goo");
			Block block= methodDecl.getBody();
			List statements= block.statements();
			assertTrue("Number of statements not 1", statements.size() == 1);

			ThrowStatement statement= (ThrowStatement) statements.get(0);

			ClassInstanceCreation creation= (ClassInstanceCreation) statement.getExpression();

			ASTNode newArgument= ast.newSimpleName("x");
			rewrite.replace((ASTNode) creation.arguments().get(0), newArgument, null);
		}

		{ // replace expression, introduce space
			MethodDeclaration methodDecl= findMethodDeclaration(type, "hoo");
			Block block= methodDecl.getBody();
			List statements= block.statements();
			assertTrue("Number of statements not 1", statements.size() == 1);

			ThrowStatement statement= (ThrowStatement) statements.get(0);

			ParenthesizedExpression expression= (ParenthesizedExpression) statement.getExpression();
			rewrite.replace(expression, rewrite.createMoveTarget(expression.getExpression()), null);
		}

		String preview= evaluateRewrite(cu, rewrite);

		buf= new StringBuffer();
		buf.append("package test1;\n");
		buf.append("public class E {\n");
		buf.append("    public void foo() {\n");
		buf.append("        throw new NullPointerException(x);\n");
		buf.append("    }\n");
		buf.append("    public void goo() {\n");
		buf.append("        throw new Exception(x);\n");
		buf.append("    }\n");
		buf.append("    public void hoo() {\n");
		buf.append("        throw e;\n");
		buf.append("    }\n");
		buf.append("}\n");
		assertEqualString(preview, buf.toString());

	}

	public void testTryStatement() throws Exception {
		IPackageFragment pack1= this.sourceFolder.createPackageFragment("test1", false, null);
		StringBuffer buf= new StringBuffer();
		buf.append("package test1;\n");
		buf.append("public class E {\n");
		buf.append("    public void foo(int i) {\n");
		buf.append("        try {\n");
		buf.append("        } finally {\n");
		buf.append("        }\n");
		buf.append("        try {\n");
		buf.append("        } catch (IOException e) {\n");
		buf.append("        } finally {\n");
		buf.append("        }\n");
		buf.append("        try {\n");
		buf.append("        } catch (IOException e) {\n");
		buf.append("        }\n");
		buf.append("        try {\n");
		buf.append("        } catch (IOException e) {\n");
		buf.append("        }\n");
		buf.append("    }\n");
		buf.append("}\n");
		ICompilationUnit cu= pack1.createCompilationUnit("E.java", buf.toString(), false, null);

		CompilationUnit astRoot= createAST(cu);
		ASTRewrite rewrite= ASTRewrite.create(astRoot.getAST());

		AST ast= astRoot.getAST();

		assertTrue("Parse errors", (astRoot.getFlags() & ASTNode.MALFORMED) == 0);
		TypeDeclaration type= findTypeDeclaration(astRoot, "E");
		MethodDeclaration methodDecl= findMethodDeclaration(type, "foo");
		Block block= methodDecl.getBody();
		List blockStatements= block.statements();
		assertTrue("Number of statements not 4", blockStatements.size() == 4);
		{ // add catch, replace finally
			TryStatement tryStatement= (TryStatement) blockStatements.get(0);

			CatchClause catchClause= ast.newCatchClause();
			SingleVariableDeclaration decl= ast.newSingleVariableDeclaration();
			decl.setType(ast.newSimpleType(ast.newSimpleName("IOException")));
			decl.setName(ast.newSimpleName("e"));
			catchClause.setException(decl);

			rewrite.getListRewrite(tryStatement, TryStatement.CATCH_CLAUSES_PROPERTY).insertLast(catchClause, null);

			Block body= ast.newBlock();
			body.statements().add(ast.newReturnStatement());

			rewrite.replace(tryStatement.getFinally(), body, null);
		}
		{ // replace catch, remove finally
			TryStatement tryStatement= (TryStatement) blockStatements.get(1);

			List catchClauses= tryStatement.catchClauses();

			CatchClause catchClause= ast.newCatchClause();
			SingleVariableDeclaration decl= ast.newSingleVariableDeclaration();
			decl.setType(ast.newSimpleType(ast.newSimpleName("Exception")));
			decl.setName(ast.newSimpleName("x"));
			catchClause.setException(decl);

			rewrite.replace((ASTNode) catchClauses.get(0), catchClause, null);

			rewrite.remove(tryStatement.getFinally(), null);
		}
		{ // remove catch, add finally
			TryStatement tryStatement= (TryStatement) blockStatements.get(2);

			List catchClauses= tryStatement.catchClauses();
			rewrite.remove((ASTNode) catchClauses.get(0), null);


			Block body= ast.newBlock();
			body.statements().add(ast.newReturnStatement());

			rewrite.set(tryStatement, TryStatement.FINALLY_PROPERTY, body, null);
		}
		{ // insert catch before and after existing
			TryStatement tryStatement= (TryStatement) blockStatements.get(3);

			CatchClause catchClause1= ast.newCatchClause();
			SingleVariableDeclaration decl1= ast.newSingleVariableDeclaration();
			decl1.setType(ast.newSimpleType(ast.newSimpleName("ParseException")));
			decl1.setName(ast.newSimpleName("e"));
			catchClause1.setException(decl1);

			rewrite.getListRewrite(tryStatement, TryStatement.CATCH_CLAUSES_PROPERTY).insertFirst(catchClause1, null);


			CatchClause catchClause2= ast.newCatchClause();
			SingleVariableDeclaration decl2= ast.newSingleVariableDeclaration();
			decl2.setType(ast.newSimpleType(ast.newSimpleName("FooException")));
			decl2.setName(ast.newSimpleName("e"));
			catchClause2.setException(decl2);

			rewrite.getListRewrite(tryStatement, TryStatement.CATCH_CLAUSES_PROPERTY).insertLast(catchClause2, null);
		}


		String preview= evaluateRewrite(cu, rewrite);

		buf= new StringBuffer();
		buf.append("package test1;\n");
		buf.append("public class E {\n");
		buf.append("    public void foo(int i) {\n");
		buf.append("        try {\n");
		buf.append("        } catch (IOException e) {\n");
		buf.append("        } finally {\n");
		buf.append("            return;\n");
		buf.append("        }\n");
		buf.append("        try {\n");
		buf.append("        } catch (Exception x) {\n");
		buf.append("        }\n");
		buf.append("        try {\n");
		buf.append("        } finally {\n");
		buf.append("            return;\n");
		buf.append("        }\n");
		buf.append("        try {\n");
		buf.append("        } catch (ParseException e) {\n");
		buf.append("        } catch (IOException e) {\n");
		buf.append("        } catch (FooException e) {\n");
		buf.append("        }\n");
		buf.append("    }\n");
		buf.append("}\n");
		assertEqualString(preview, buf.toString());
	}

	public void testTryStatement2_since_4() throws Exception {
		createProject("P_17", JavaCore.VERSION_1_7);
		IPackageFragmentRoot currentSourceFolder = getPackageFragmentRoot("P_17", "src");

		try {
			IPackageFragment pack1= currentSourceFolder.createPackageFragment("test1", false, null);
			StringBuffer buf= new StringBuffer();
			buf.append("package test1;\n");
			buf.append("public class E {\n");
			buf.append("    public void foo(int i) {\n");
			buf.append("        try {\n");
			buf.append("            throw new IOException();\n");
			buf.append("        } catch (IOException e) {\n");
			buf.append("        }\n");
			buf.append("    }\n");
			buf.append("}\n");
			ICompilationUnit cu= pack1.createCompilationUnit("E.java", buf.toString(), false, null);
	
			CompilationUnit astRoot= createAST(cu);
			AST ast= astRoot.getAST();
			ASTRewrite rewrite= ASTRewrite.create(ast);

			assertTrue("Parse errors", (astRoot.getFlags() & ASTNode.MALFORMED) == 0);
			TypeDeclaration type= findTypeDeclaration(astRoot, "E");
			MethodDeclaration methodDecl= findMethodDeclaration(type, "foo");
			Block block= methodDecl.getBody();
			List blockStatements= block.statements();
			assertTrue("Number of statements not 1", blockStatements.size() == 1);
			{ // replace catch exception type with a union type
				TryStatement tryStatement= (TryStatement) blockStatements.get(0);
	
				List catchClauses= tryStatement.catchClauses();
	
				CatchClause catchClause= (CatchClause) catchClauses.get(0);
				SingleVariableDeclaration exception = catchClause.getException();
				UnionType unionType = ast.newUnionType();
				unionType.types().add(ast.newSimpleType(ast.newSimpleName("IOException")));
				unionType.types().add(ast.newSimpleType(ast.newSimpleName("Exception")));
				rewrite.set(exception, SingleVariableDeclaration.TYPE_PROPERTY, unionType, null);
			}	
	
			String preview= evaluateRewrite(cu, rewrite);
	
			buf= new StringBuffer();
			buf.append("package test1;\n");
			buf.append("public class E {\n");
			buf.append("    public void foo(int i) {\n");
			buf.append("        try {\n");
			buf.append("            throw new IOException();\n");
			buf.append("        } catch (IOException | Exception e) {\n");
			buf.append("        }\n");
			buf.append("    }\n");
			buf.append("}\n");
			assertEqualString(preview, buf.toString());
		} finally {
			deleteProject("P_17");
		}
	}
	public void testTryStatement3_since_4() throws Exception {
		createProject("P_17", JavaCore.VERSION_1_7);
		IPackageFragmentRoot currentSourceFolder = getPackageFragmentRoot("P_17", "src");

		try {
			IPackageFragment pack1= currentSourceFolder.createPackageFragment("test1", false, null);
			StringBuffer buf= new StringBuffer();
			buf.append("package test1;\n");
			buf.append("public class E {\n");
			buf.append("    public void foo(int i) {\n");
			buf.append("        try {\n");
			buf.append("            throw new IOException();\n");
			buf.append("        } catch (IOException | Exception e) {\n");
			buf.append("        }\n");
			buf.append("    }\n");
			buf.append("}\n");
			ICompilationUnit cu= pack1.createCompilationUnit("E.java", buf.toString(), false, null);
	
			CompilationUnit astRoot= createAST(cu);
			AST ast= astRoot.getAST();
			ASTRewrite rewrite= ASTRewrite.create(ast);
	
			assertTrue("Parse errors", (astRoot.getFlags() & ASTNode.MALFORMED) == 0);
			TypeDeclaration type= findTypeDeclaration(astRoot, "E");
			MethodDeclaration methodDecl= findMethodDeclaration(type, "foo");
			Block block= methodDecl.getBody();
			List blockStatements= block.statements();
			assertTrue("Number of statements not 1", blockStatements.size() == 1);
			{ // replace catch exception type with a union type
				TryStatement tryStatement= (TryStatement) blockStatements.get(0);
	
				List catchClauses= tryStatement.catchClauses();
	
				CatchClause catchClause= (CatchClause) catchClauses.get(0);
				SingleVariableDeclaration exception = catchClause.getException();
				UnionType unionType = (UnionType) exception.getType();
				
				SimpleType exceptionType = (SimpleType) unionType.types().get(0);
				rewrite.getListRewrite(unionType, UnionType.TYPES_PROPERTY)
					.replace(
							exceptionType,
							ast.newSimpleType(ast.newSimpleName("FileNotFoundException")),
							null);
			}	
	
			String preview= evaluateRewrite(cu, rewrite);
	
			buf= new StringBuffer();
			buf.append("package test1;\n");
			buf.append("public class E {\n");
			buf.append("    public void foo(int i) {\n");
			buf.append("        try {\n");
			buf.append("            throw new IOException();\n");
			buf.append("        } catch (FileNotFoundException | Exception e) {\n");
			buf.append("        }\n");
			buf.append("    }\n");
			buf.append("}\n");
			assertEqualString(preview, buf.toString());
		} finally {
			deleteProject("P_17");
		}
	}
	public void testTryStatement4_since_4() throws Exception {
		createProject("P_17", JavaCore.VERSION_1_7);
		IPackageFragmentRoot currentSourceFolder = getPackageFragmentRoot("P_17", "src");

		try {
			IPackageFragment pack1= currentSourceFolder.createPackageFragment("test1", false, null);
			StringBuffer buf= new StringBuffer();
			buf.append("package test1;\n");
			buf.append("public class E {\n");
			buf.append("    public void foo(int i) {\n");
			buf.append("        try {\n");
			buf.append("            throw new IOException();\n");
			buf.append("        } catch (IOException | Exception e) {\n");
			buf.append("        } finally {\n");
			buf.append("        }\n");
			buf.append("    }\n");
			buf.append("}\n");
			ICompilationUnit cu= pack1.createCompilationUnit("E.java", buf.toString(), false, null);
	
			CompilationUnit astRoot= createAST(cu);
			ASTRewrite rewrite= ASTRewrite.create(astRoot.getAST());

			assertTrue("Parse errors", (astRoot.getFlags() & ASTNode.MALFORMED) == 0);
			TypeDeclaration type= findTypeDeclaration(astRoot, "E");
			MethodDeclaration methodDecl= findMethodDeclaration(type, "foo");
			Block block= methodDecl.getBody();
			List blockStatements= block.statements();
			assertTrue("Number of statements not 1", blockStatements.size() == 1);
			{ // remove finally
				TryStatement tryStatement= (TryStatement) blockStatements.get(0);
	
				rewrite.remove(tryStatement.getFinally(), null);
			}	
	
			String preview= evaluateRewrite(cu, rewrite);
	
			buf= new StringBuffer();
			buf.append("package test1;\n");
			buf.append("public class E {\n");
			buf.append("    public void foo(int i) {\n");
			buf.append("        try {\n");
			buf.append("            throw new IOException();\n");
			buf.append("        } catch (IOException | Exception e) {\n");
			buf.append("        }\n");
			buf.append("    }\n");
			buf.append("}\n");
			assertEqualString(preview, buf.toString());
		} finally {
			deleteProject("P_17");
		}
	}
	public void testTryStatementWithResources_since_4() throws Exception {
		createProject("P_17", JavaCore.VERSION_1_7);
		IPackageFragmentRoot currentSourceFolder = getPackageFragmentRoot("P_17", "src");

		try {
			IPackageFragment pack1= currentSourceFolder.createPackageFragment("test1", false, null);
			StringBuffer buf= new StringBuffer();
			buf.append("package test1;\n");
			buf.append("public class E {\n");
			buf.append("    public void foo(int i) {\n");
			buf.append("        try (Reader reader = null) {\n");
			buf.append("        } finally {\n");
			buf.append("        }\n");
			buf.append("        try (Reader reader = null) {\n");
			buf.append("        } catch (IOException e) {\n");
			buf.append("        } finally {\n");
			buf.append("        }\n");
			buf.append("    }\n");
			buf.append("}\n");
			ICompilationUnit cu= pack1.createCompilationUnit("E.java", buf.toString(), false, null);
	
			CompilationUnit astRoot= createAST(cu);
			AST ast= astRoot.getAST();
			ASTRewrite rewrite= ASTRewrite.create(ast);

			assertTrue("Parse errors", (astRoot.getFlags() & ASTNode.MALFORMED) == 0);
			TypeDeclaration type= findTypeDeclaration(astRoot, "E");
			MethodDeclaration methodDecl= findMethodDeclaration(type, "foo");
			Block block= methodDecl.getBody();
			List blockStatements= block.statements();
			assertTrue("Number of statements not 2", blockStatements.size() == 2);
			{ // add catch, replace finally
				TryStatement tryStatement= (TryStatement) blockStatements.get(0);
	
				CatchClause catchClause= ast.newCatchClause();
				SingleVariableDeclaration decl= ast.newSingleVariableDeclaration();
				decl.setType(ast.newSimpleType(ast.newSimpleName("IOException")));
				decl.setName(ast.newSimpleName("e"));
				catchClause.setException(decl);
	
				rewrite.getListRewrite(tryStatement, TryStatement.CATCH_CLAUSES_PROPERTY).insertLast(catchClause, null);
	
				Block body= ast.newBlock();
				body.statements().add(ast.newReturnStatement());
	
				rewrite.replace(tryStatement.getFinally(), body, null);
			}
			{ // add resource
				TryStatement tryStatement= (TryStatement) blockStatements.get(0);
				VariableDeclarationFragment fragment = ast.newVariableDeclarationFragment();
				fragment.setName(ast.newSimpleName("reader2"));
				fragment.setInitializer(ast.newNullLiteral());
				VariableDeclarationExpression resource = ast.newVariableDeclarationExpression(fragment);
				resource.setType(ast.newSimpleType(ast.newSimpleName("Reader")));

				rewrite.getListRewrite(tryStatement, getResourcesProperty()).insertLast(resource, null);
			}
			{ // replace catch, remove finally
				TryStatement tryStatement= (TryStatement) blockStatements.get(1);
	
				List catchClauses= tryStatement.catchClauses();
	
				CatchClause catchClause= ast.newCatchClause();
				SingleVariableDeclaration decl= ast.newSingleVariableDeclaration();
				decl.setType(ast.newSimpleType(ast.newSimpleName("Exception")));
				decl.setName(ast.newSimpleName("x"));
				catchClause.setException(decl);
	
				rewrite.replace((ASTNode) catchClauses.get(0), catchClause, null);
	
				rewrite.remove(tryStatement.getFinally(), null);
			}
	
	
			String preview= evaluateRewrite(cu, rewrite);
	
			buf= new StringBuffer();
			buf.append("package test1;\n");
			buf.append("public class E {\n");
			buf.append("    public void foo(int i) {\n");
			buf.append("        try (Reader reader = null;\n");
			buf.append("                Reader reader2 = null) {\n");
			buf.append("        } catch (IOException e) {\n");
			buf.append("        } finally {\n");
			buf.append("            return;\n");
			buf.append("        }\n");
			buf.append("        try (Reader reader = null) {\n");
			buf.append("        } catch (Exception x) {\n");
			buf.append("        }\n");
			buf.append("    }\n");
			buf.append("}\n");
			assertEqualString(preview, buf.toString());
		} finally {
			deleteProject("P_17");
		}
	}
	/**
	 * @deprecated
	 */
	protected ChildListPropertyDescriptor getResourcesProperty() {
		return this.apiLevel < AST_INTERNAL_JLS9 ? TryStatement.RESOURCES_PROPERTY : TryStatement.RESOURCES2_PROPERTY;
	}

	public void testTryStatementWithResources2_since_4() throws Exception {
		createProject("P_17", JavaCore.VERSION_1_7);
		IPackageFragmentRoot currentSourceFolder = getPackageFragmentRoot("P_17", "src");

		try {
			IPackageFragment pack1= currentSourceFolder.createPackageFragment("test1", false, null);
			StringBuffer buf= new StringBuffer();
			buf.append("package test1;\n");
			buf.append("public class E {\n");
			buf.append("    public void foo(int i) {\n");
			buf.append("        try (Reader reader = null) {\n");
			buf.append("        } catch (IOException e) {\n");
			buf.append("        } finally {\n");
			buf.append("        }\n");
			buf.append("    }\n");
			buf.append("}\n");
			ICompilationUnit cu= pack1.createCompilationUnit("E.java", buf.toString(), false, null);
	
			CompilationUnit astRoot= createAST(cu);
			AST ast= astRoot.getAST();
			ASTRewrite rewrite= ASTRewrite.create(ast);

			assertTrue("Parse errors", (astRoot.getFlags() & ASTNode.MALFORMED) == 0);
			TypeDeclaration type= findTypeDeclaration(astRoot, "E");
			MethodDeclaration methodDecl= findMethodDeclaration(type, "foo");
			Block block= methodDecl.getBody();
			List blockStatements= block.statements();
			assertTrue("Number of statements not 1", blockStatements.size() == 1);
			{ // rename resource
				TryStatement tryStatement= (TryStatement) blockStatements.get(0);
	
				VariableDeclarationExpression resource = (VariableDeclarationExpression) tryStatement.resources().get(0);
				VariableDeclarationFragment fragment = (VariableDeclarationFragment) resource.fragments().get(0);
				
				rewrite.set(fragment, VariableDeclarationFragment.NAME_PROPERTY, ast.newSimpleName("r1"), null);
			}
	
	
			String preview= evaluateRewrite(cu, rewrite);
	
			buf= new StringBuffer();
			buf.append("package test1;\n");
			buf.append("public class E {\n");
			buf.append("    public void foo(int i) {\n");
			buf.append("        try (Reader r1 = null) {\n");
			buf.append("        } catch (IOException e) {\n");
			buf.append("        } finally {\n");
			buf.append("        }\n");
			buf.append("    }\n");
			buf.append("}\n");
			assertEqualString(preview, buf.toString());
		} finally {
			deleteProject("P_17");
		}
	}

	/**
	 * https://bugs.eclipse.org/bugs/show_bug.cgi?id=351170
	 */
	public void testTryStatementWithResources3_since_4() throws Exception {

		createProject("P_17", JavaCore.VERSION_1_7);
		IPackageFragmentRoot currentSourceFolder = getPackageFragmentRoot("P_17", "src");

		try {
			IPackageFragment pack1 = currentSourceFolder.createPackageFragment("test0017", false, null);
			StringBuffer buf = new StringBuffer();
			buf.append("package test0017;\n");
			buf.append("\n");
			buf.append("public class X {\n");
			buf.append("	void foo() {\n");
			buf.append("		FileReader reader1 = new FileReader(\"file1\");\n");
			buf.append("		try {\n");
			buf.append("			int ch;\n");
			buf.append("			while ((ch = reader1.read()) != -1) {\n");
			buf.append("				System.out.println(ch);\n");
			buf.append("			}\n");
			buf.append("		} finally {\n");
			buf.append("		}\n");
			buf.append("	}\n");
			buf.append("}");

			ICompilationUnit cu = pack1.createCompilationUnit("X.java", buf.toString(), false, null);
			CompilationUnit astRoot= createAST(cu, true, true);
			AST ast= astRoot.getAST();
			ASTRewrite rewrite= ASTRewrite.create(ast);

			Block block = ((MethodDeclaration) ((TypeDeclaration) astRoot.types().get(0)).bodyDeclarations().get(0)).getBody();
			List statements = block.statements();
			Statement statement = (Statement) statements.get(1);
			assertTrue(statement instanceof TryStatement);

			TryStatement tryStatement = (TryStatement) statement;

			VariableDeclarationStatement variableDeclarationStatement = (VariableDeclarationStatement) statements.get(0);
			VariableDeclarationFragment fragment = (VariableDeclarationFragment) variableDeclarationStatement.fragments().get(0);
			VariableDeclarationExpression newVariableDeclarationExpression = ast.newVariableDeclarationExpression(
					(VariableDeclarationFragment) rewrite.createCopyTarget(fragment));
			newVariableDeclarationExpression.setType((Type) rewrite.createCopyTarget(variableDeclarationStatement.getType()));

			ListRewrite listRewrite = rewrite.getListRewrite(tryStatement, getResourcesProperty());
			listRewrite.insertLast(newVariableDeclarationExpression, null);
			rewrite.remove(variableDeclarationStatement, null);

			Document document1= new Document(cu.getSource());
			TextEdit res= rewrite.rewriteAST(document1, null);
			res.apply(document1);
			String preview = document1.get();
			
			buf= new StringBuffer();
			buf.append("package test0017;\n");
			buf.append("\n");
			buf.append("public class X {\n");
			buf.append("	void foo() {\n");
			buf.append("		try (FileReader reader1 = new FileReader(\"file1\")) {\n");
			buf.append("			int ch;\n");
			buf.append("			while ((ch = reader1.read()) != -1) {\n");
			buf.append("				System.out.println(ch);\n");
			buf.append("			}\n");
			buf.append("		} finally {\n");
			buf.append("		}\n");
			buf.append("	}\n");
			buf.append("}");
			assertEqualString(preview, buf.toString());
		} finally {
			deleteProject("P_17");
		}
	}

	/**
	 * https://bugs.eclipse.org/bugs/show_bug.cgi?id=351170
	 */
	public void testTryStatementWithResources4_since_4() throws Exception {

		createProject("P_17", JavaCore.VERSION_1_7);
		IPackageFragmentRoot currentSourceFolder = getPackageFragmentRoot("P_17", "src");

		try {
			IPackageFragment pack1 = currentSourceFolder.createPackageFragment("test0017", false, null);
			StringBuffer buf = new StringBuffer();
			buf.append("package test0017;\n");
			buf.append("\n");
			buf.append("public class X {\n");
			buf.append("	void foo() {\n");
			buf.append("		try (FileReader reader1 = new FileReader(\"file1\")) {\n");
			buf.append("			int ch;\n");
			buf.append("			while ((ch = reader1.read()) != -1) {\n");
			buf.append("				System.out.println(ch);\n");
			buf.append("			}\n");
			buf.append("		} finally {\n");
			buf.append("		}\n");
			buf.append("	}\n");
			buf.append("}");

			ICompilationUnit cu = pack1.createCompilationUnit("X.java", buf.toString(), false, null);
			CompilationUnit astRoot= createAST(cu, true, true);
			AST ast= astRoot.getAST();
			ASTRewrite rewrite= ASTRewrite.create(ast);

			Block block = ((MethodDeclaration) ((TypeDeclaration) astRoot.types().get(0)).bodyDeclarations().get(0)).getBody();
			List statements = block.statements();
			Statement statement = (Statement) statements.get(0);
			assertTrue(statement instanceof TryStatement);

			TryStatement tryStatement = (TryStatement) statement;

			VariableDeclarationFragment fragment = ast.newVariableDeclarationFragment();
			internalSetExtraDimensions(fragment, 0);
			fragment.setName(ast.newSimpleName("reader2"));
			ClassInstanceCreation classInstanceCreation = ast.newClassInstanceCreation();
			classInstanceCreation.setType(ast.newSimpleType(ast.newSimpleName("FileReader")));
			StringLiteral literal = ast.newStringLiteral();
			literal.setLiteralValue("file2");
			classInstanceCreation.arguments().add(literal);
			fragment.setInitializer(classInstanceCreation);
			VariableDeclarationExpression newVariableDeclarationExpression = ast.newVariableDeclarationExpression(fragment);
			newVariableDeclarationExpression.setType(ast.newSimpleType(ast.newSimpleName("FileReader")));

			ListRewrite listRewrite = rewrite.getListRewrite(tryStatement, getResourcesProperty());
			listRewrite.insertLast(newVariableDeclarationExpression, null);

			String preview = evaluateRewrite(cu, rewrite);

			buf= new StringBuffer();
			buf.append("package test0017;\n");
			buf.append("\n");
			buf.append("public class X {\n");
			buf.append("	void foo() {\n");
			buf.append("		try (FileReader reader1 = new FileReader(\"file1\");\n");
			buf.append("                FileReader reader2 = new FileReader(\"file2\")) {\n");
			buf.append("			int ch;\n");
			buf.append("			while ((ch = reader1.read()) != -1) {\n");
			buf.append("				System.out.println(ch);\n");
			buf.append("			}\n");
			buf.append("		} finally {\n");
			buf.append("		}\n");
			buf.append("	}\n");
			buf.append("}");
			assertEqualString(preview, buf.toString());
		} finally {
			deleteProject("P_17");
		}
	}

	/**
	 * https://bugs.eclipse.org/bugs/show_bug.cgi?id=351170
	 */
	public void testTryStatementWithResources5_since_4() throws Exception {

		createProject("P_17", JavaCore.VERSION_1_7);
		IPackageFragmentRoot currentSourceFolder = getPackageFragmentRoot("P_17", "src");

		try {
			IPackageFragment pack1 = currentSourceFolder.createPackageFragment("test0017", false, null);
			StringBuffer buf = new StringBuffer();
			buf.append("package test0017;\n");
			buf.append("\n");
			buf.append("public class X {\n");
			buf.append("	void foo() {\n");
			buf.append("		try (FileReader reader1 = new FileReader(\"file1\");) {\n");
			buf.append("			int ch;\n");
			buf.append("			while ((ch = reader1.read()) != -1) {\n");
			buf.append("				System.out.println(ch);\n");
			buf.append("			}\n");
			buf.append("		} finally {\n");
			buf.append("		}\n");
			buf.append("	}\n");
			buf.append("}");

			ICompilationUnit cu = pack1.createCompilationUnit("X.java", buf.toString(), false, null);
			CompilationUnit astRoot= createAST(cu, true, true);
			AST ast= astRoot.getAST();
			ASTRewrite rewrite= ASTRewrite.create(ast);

			Block block = ((MethodDeclaration) ((TypeDeclaration) astRoot.types().get(0)).bodyDeclarations().get(0)).getBody();
			List statements = block.statements();
			Statement statement = (Statement) statements.get(0);
			assertTrue(statement instanceof TryStatement);

			TryStatement tryStatement = (TryStatement) statement;

			VariableDeclarationFragment fragment = ast.newVariableDeclarationFragment();
			internalSetExtraDimensions(fragment, 0);
			fragment.setName(ast.newSimpleName("reader2"));
			ClassInstanceCreation classInstanceCreation = ast.newClassInstanceCreation();
			classInstanceCreation.setType(ast.newSimpleType(ast.newSimpleName("FileReader")));
			StringLiteral literal = ast.newStringLiteral();
			literal.setLiteralValue("file2");
			classInstanceCreation.arguments().add(literal);
			fragment.setInitializer(classInstanceCreation);
			VariableDeclarationExpression newVariableDeclarationExpression = ast.newVariableDeclarationExpression(fragment);
			newVariableDeclarationExpression.setType(ast.newSimpleType(ast.newSimpleName("FileReader")));

			ListRewrite listRewrite = rewrite.getListRewrite(tryStatement, getResourcesProperty());
			listRewrite.insertLast(newVariableDeclarationExpression, null);

			String preview = evaluateRewrite(cu, rewrite);

			buf= new StringBuffer();
			buf.append("package test0017;\n");
			buf.append("\n");
			buf.append("public class X {\n");
			buf.append("	void foo() {\n");
			buf.append("		try (FileReader reader1 = new FileReader(\"file1\");\n");
			buf.append("                FileReader reader2 = new FileReader(\"file2\");) {\n");
			buf.append("			int ch;\n");
			buf.append("			while ((ch = reader1.read()) != -1) {\n");
			buf.append("				System.out.println(ch);\n");
			buf.append("			}\n");
			buf.append("		} finally {\n");
			buf.append("		}\n");
			buf.append("	}\n");
			buf.append("}");
			assertEqualString(preview, buf.toString());
		} finally {
			deleteProject("P_17");
		}
	}

	/** Add an annotation to a resource, with linebreak (default) */
	public void testTryStatementWithResources6_since_4() throws Exception {

		createProject("P_17", JavaCore.VERSION_1_7);
		IPackageFragmentRoot currentSourceFolder = getPackageFragmentRoot("P_17", "src");

		try {
			IPackageFragment pack1 = currentSourceFolder.createPackageFragment("test0017", false, null);
			StringBuffer buf = new StringBuffer();
			buf.append("package test0017;\n");
			buf.append("\n");
			buf.append("@interface NonNull {}\n");
			buf.append("\n");
			buf.append("public class X {\n");
			buf.append("	void foo() {\n");
			buf.append("		try (FileReader reader1 = new FileReader(\"file1\");) {\n");
			buf.append("			int ch;\n");
			buf.append("			while ((ch = reader1.read()) != -1) {\n");
			buf.append("				System.out.println(ch);\n");
			buf.append("			}\n");
			buf.append("		}\n");
			buf.append("	}\n");
			buf.append("}");

			ICompilationUnit cu = pack1.createCompilationUnit("X.java", buf.toString(), false, null);
			CompilationUnit astRoot= createAST(cu, true, true);
			AST ast= astRoot.getAST();
			ASTRewrite rewrite= ASTRewrite.create(ast);

			Block block = ((MethodDeclaration) ((TypeDeclaration) astRoot.types().get(1)).bodyDeclarations().get(0)).getBody();
			List statements = block.statements();
			Statement statement = (Statement) statements.get(0);
			assertTrue(statement instanceof TryStatement);

			TryStatement tryStatement = (TryStatement) statement;
			VariableDeclarationExpression resource = (VariableDeclarationExpression) tryStatement.resources().get(0);
			MarkerAnnotation newMarkerAnnotation = ast.newMarkerAnnotation();
			newMarkerAnnotation.setTypeName(ast.newName("NonNull"));

			ListRewrite listRewrite = rewrite.getListRewrite(resource, VariableDeclarationExpression.MODIFIERS2_PROPERTY);
			listRewrite.insertFirst(newMarkerAnnotation, null);

			String preview = evaluateRewrite(cu, rewrite);

			buf= new StringBuffer();
			buf.append("package test0017;\n");
			buf.append("\n");
			buf.append("@interface NonNull {}\n");
			buf.append("\n");
			buf.append("public class X {\n");
			buf.append("	void foo() {\n");
			buf.append("		try (@NonNull\n");
			buf.append("        FileReader reader1 = new FileReader(\"file1\");) {\n");
			buf.append("			int ch;\n");
			buf.append("			while ((ch = reader1.read()) != -1) {\n");
			buf.append("				System.out.println(ch);\n");
			buf.append("			}\n");
			buf.append("		}\n");
			buf.append("	}\n");
			buf.append("}");
			assertEqualString(preview, buf.toString());
		} finally {
			deleteProject("P_17");
		}
	}

	/** Add an annotation to a resource, no linebreak */
	public void testTryStatementWithResources7_since_4() throws Exception {

		IJavaProject javaProject = createProject("P_17", JavaCore.VERSION_1_7);
		javaProject.setOption(DefaultCodeFormatterConstants.FORMATTER_INSERT_NEW_LINE_AFTER_ANNOTATION_ON_LOCAL_VARIABLE, JavaCore.DO_NOT_INSERT);
		IPackageFragmentRoot currentSourceFolder = getPackageFragmentRoot("P_17", "src");

		try {
			IPackageFragment pack1 = currentSourceFolder.createPackageFragment("test0017", false, null);
			StringBuffer buf = new StringBuffer();
			buf.append("package test0017;\n");
			buf.append("\n");
			buf.append("@interface NonNull {}\n");
			buf.append("\n");
			buf.append("public class X {\n");
			buf.append("	void foo() {\n");
			buf.append("		try (FileReader reader1 = new FileReader(\"file1\");) {\n");
			buf.append("			int ch;\n");
			buf.append("			while ((ch = reader1.read()) != -1) {\n");
			buf.append("				System.out.println(ch);\n");
			buf.append("			}\n");
			buf.append("		}\n");
			buf.append("	}\n");
			buf.append("}");

			ICompilationUnit cu = pack1.createCompilationUnit("X.java", buf.toString(), false, null);
			CompilationUnit astRoot= createAST(cu, true, true);
			AST ast= astRoot.getAST();
			ASTRewrite rewrite= ASTRewrite.create(ast);

			Block block = ((MethodDeclaration) ((TypeDeclaration) astRoot.types().get(1)).bodyDeclarations().get(0)).getBody();
			List statements = block.statements();
			Statement statement = (Statement) statements.get(0);
			assertTrue(statement instanceof TryStatement);

			TryStatement tryStatement = (TryStatement) statement;
			VariableDeclarationExpression resource = (VariableDeclarationExpression) tryStatement.resources().get(0);
			MarkerAnnotation newMarkerAnnotation = ast.newMarkerAnnotation();
			newMarkerAnnotation.setTypeName(ast.newName("NonNull"));

			ListRewrite listRewrite = rewrite.getListRewrite(resource, VariableDeclarationExpression.MODIFIERS2_PROPERTY);
			listRewrite.insertFirst(newMarkerAnnotation, null);

			String preview = evaluateRewrite(cu, rewrite);

			buf= new StringBuffer();
			buf.append("package test0017;\n");
			buf.append("\n");
			buf.append("@interface NonNull {}\n");
			buf.append("\n");
			buf.append("public class X {\n");
			buf.append("	void foo() {\n");
			buf.append("		try (@NonNull FileReader reader1 = new FileReader(\"file1\");) {\n");
			buf.append("			int ch;\n");
			buf.append("			while ((ch = reader1.read()) != -1) {\n");
			buf.append("				System.out.println(ch);\n");
			buf.append("			}\n");
			buf.append("		}\n");
			buf.append("	}\n");
			buf.append("}");
			assertEqualString(preview, buf.toString());
		} finally {
			deleteProject("P_17");
		}
	}

	/** @deprecated using deprecated code */
	public void testTypeDeclarationStatement_only_2() throws Exception {
		IPackageFragment pack1= this.sourceFolder.createPackageFragment("test1", false, null);
		StringBuffer buf= new StringBuffer();
		buf.append("package test1;\n");
		buf.append("public class E {\n");
		buf.append("    public void foo() {\n");
		buf.append("        class A {\n");
		buf.append("        }\n");
		buf.append("    }\n");
		buf.append("}\n");
		ICompilationUnit cu= pack1.createCompilationUnit("E.java", buf.toString(), false, null);

		CompilationUnit astRoot= createAST(cu);
		ASTRewrite rewrite= ASTRewrite.create(astRoot.getAST());

		AST ast= astRoot.getAST();

		TypeDeclaration type= findTypeDeclaration(astRoot, "E");
		MethodDeclaration methodDecl= findMethodDeclaration(type, "foo");
		Block block= methodDecl.getBody();
		assertTrue("Parse errors", (block.getFlags() & ASTNode.MALFORMED) == 0);

		List statements= block.statements();
		assertTrue("Number of statements not 1", statements.size() == 1);
		{ // replace expression
			TypeDeclarationStatement stmt= (TypeDeclarationStatement) statements.get(0);

			TypeDeclaration newDeclaration= ast.newTypeDeclaration();
			newDeclaration.setName(ast.newSimpleName("X"));
			newDeclaration.setInterface(true);

			rewrite.replace(stmt.getTypeDeclaration(), newDeclaration, null);
		}

		String preview= evaluateRewrite(cu, rewrite);

		buf= new StringBuffer();
		buf.append("package test1;\n");
		buf.append("public class E {\n");
		buf.append("    public void foo() {\n");
		buf.append("        interface X {\n");
		buf.append("        }\n");
		buf.append("    }\n");
		buf.append("}\n");
		assertEqualString(preview, buf.toString());

	}

	public void testVariableDeclarationStatement1_only_2() throws Exception {
		IPackageFragment pack1= this.sourceFolder.createPackageFragment("test1", false, null);
		StringBuffer buf= new StringBuffer();
		buf.append("package test1;\n");
		buf.append("public class A {\n");
		buf.append("    public void foo() {\n");
		buf.append("        int i1= 1;\n");
		buf.append("        int i2= 1, k2= 2, n2= 3;\n");
		buf.append("        final int i3= 1, k3= 2, n3= 3;\n");
		buf.append("    }\n");
		buf.append("}\n");
		ICompilationUnit cu= pack1.createCompilationUnit("A.java", buf.toString(), false, null);

		CompilationUnit astRoot= createAST(cu);
		ASTRewrite rewrite= ASTRewrite.create(astRoot.getAST());

		AST ast= astRoot.getAST();

		assertTrue("Parse errors", (astRoot.getFlags() & ASTNode.MALFORMED) == 0);
		TypeDeclaration type= findTypeDeclaration(astRoot, "A");

		MethodDeclaration methodDecl= findMethodDeclaration(type, "foo");
		Block block= methodDecl.getBody();
		assertTrue("Parse errors", (block.getFlags() & ASTNode.MALFORMED) == 0);

		List statements= block.statements();
		assertTrue("Number of statements not 3", statements.size() == 3);
		{	// add modifier, change type, add fragment
			VariableDeclarationStatement decl= (VariableDeclarationStatement) statements.get(0);

			// add modifier
			int newModifiers= Modifier.FINAL;
			rewrite.set(decl, INTERNAL_VDS_MODIFIERS_PROPERTY, new Integer(newModifiers), null);

			PrimitiveType newType= ast.newPrimitiveType(PrimitiveType.BOOLEAN);
			rewrite.replace(decl.getType(), newType, null);

			VariableDeclarationFragment frag=	ast.newVariableDeclarationFragment();
			frag.setName(ast.newSimpleName("k1"));
			frag.setInitializer(null);

			rewrite.getListRewrite(decl, VariableDeclarationStatement.FRAGMENTS_PROPERTY).insertLast(frag, null);
		}
		{	// add modifiers, remove first two fragments, replace last
			VariableDeclarationStatement decl= (VariableDeclarationStatement) statements.get(1);

			// add modifier
			int newModifiers= Modifier.FINAL;
			rewrite.set(decl, INTERNAL_VDS_MODIFIERS_PROPERTY, new Integer(newModifiers), null);

			List fragments= decl.fragments();
			assertTrue("Number of fragments not 3", fragments.size() == 3);

			rewrite.remove((ASTNode) fragments.get(0), null);
			rewrite.remove((ASTNode) fragments.get(1), null);

			VariableDeclarationFragment frag=	ast.newVariableDeclarationFragment();
			frag.setName(ast.newSimpleName("k2"));
			frag.setInitializer(null);

			rewrite.replace((ASTNode) fragments.get(2), frag, null);
		}
		{	// remove modifiers
			VariableDeclarationStatement decl= (VariableDeclarationStatement) statements.get(2);

			// add modifiers
			int newModifiers= 0;
			rewrite.set(decl, INTERNAL_VDS_MODIFIERS_PROPERTY, new Integer(newModifiers), null);
		}

		String preview= evaluateRewrite(cu, rewrite);

		buf= new StringBuffer();
		buf.append("package test1;\n");
		buf.append("public class A {\n");
		buf.append("    public void foo() {\n");
		buf.append("        final boolean i1= 1, k1;\n");
		buf.append("        final int k2;\n");
		buf.append("        int i3= 1, k3= 2, n3= 3;\n");
		buf.append("    }\n");
		buf.append("}\n");

		assertEqualString(preview, buf.toString());

	}

	/** Add an annotation to a local variable, no linebreak */
	public void testVariableDeclarationStatement2_only_3() throws Exception {

		IJavaProject javaProject = createProject("P_17", JavaCore.VERSION_1_7);
		javaProject.setOption(DefaultCodeFormatterConstants.FORMATTER_INSERT_NEW_LINE_AFTER_ANNOTATION_ON_LOCAL_VARIABLE, JavaCore.DO_NOT_INSERT);
		IPackageFragmentRoot currentSourceFolder = getPackageFragmentRoot("P_17", "src");

		try {
			IPackageFragment pack1 = currentSourceFolder.createPackageFragment("test0017", false, null);
			StringBuffer buf = new StringBuffer();
			buf.append("package test0017;\n");
			buf.append("\n");
			buf.append("@interface NonNull {}\n");
			buf.append("\n");
			buf.append("public class X {\n");
			buf.append("	void foo() {\n");
			buf.append("		FileReader reader1 = new FileReader(\"file1\");\n");
			buf.append("	}\n");
			buf.append("}");

			ICompilationUnit cu = pack1.createCompilationUnit("X.java", buf.toString(), false, null);
			CompilationUnit astRoot= createAST(cu, true, true);
			AST ast= astRoot.getAST();
			ASTRewrite rewrite= ASTRewrite.create(ast);

			Block block = ((MethodDeclaration) ((TypeDeclaration) astRoot.types().get(1)).bodyDeclarations().get(0)).getBody();
			List statements = block.statements();
			Statement statement = (Statement) statements.get(0);
			assertTrue(statement instanceof VariableDeclarationStatement);

			VariableDeclarationStatement local = (VariableDeclarationStatement) statement;
			MarkerAnnotation newMarkerAnnotation = ast.newMarkerAnnotation();
			newMarkerAnnotation.setTypeName(ast.newName("NonNull"));

			ListRewrite listRewrite = rewrite.getListRewrite(local, VariableDeclarationStatement.MODIFIERS2_PROPERTY);
			listRewrite.insertFirst(newMarkerAnnotation, null);

			String preview = evaluateRewrite(cu, rewrite);

			buf= new StringBuffer();
			buf.append("package test0017;\n");
			buf.append("\n");
			buf.append("@interface NonNull {}\n");
			buf.append("\n");
			buf.append("public class X {\n");
			buf.append("	void foo() {\n");
			buf.append("		@NonNull FileReader reader1 = new FileReader(\"file1\");\n");
			buf.append("	}\n");
			buf.append("}");
			assertEqualString(preview, buf.toString());
		} finally {
			deleteProject("P_17");
		}
	}

	public void testWhileStatement() throws Exception {
		IPackageFragment pack1= this.sourceFolder.createPackageFragment("test1", false, null);
		StringBuffer buf= new StringBuffer();
		buf.append("package test1;\n");
		buf.append("public class E {\n");
		buf.append("    public void foo() {\n");
		buf.append("        while (i == j) {\n");
		buf.append("            System.beep();\n");
		buf.append("        }\n");
		buf.append("    }\n");
		buf.append("}\n");
		ICompilationUnit cu= pack1.createCompilationUnit("E.java", buf.toString(), false, null);

		CompilationUnit astRoot= createAST(cu);
		ASTRewrite rewrite= ASTRewrite.create(astRoot.getAST());

		AST ast= astRoot.getAST();

		assertTrue("Parse errors", (astRoot.getFlags() & ASTNode.MALFORMED) == 0);
		TypeDeclaration type= findTypeDeclaration(astRoot, "E");
		MethodDeclaration methodDecl= findMethodDeclaration(type, "foo");
		Block block= methodDecl.getBody();
		List statements= block.statements();
		assertTrue("Number of statements not 1", statements.size() == 1);

		{ // replace expression and body
			WhileStatement whileStatement= (WhileStatement) statements.get(0);

			BooleanLiteral literal= ast.newBooleanLiteral(true);
			rewrite.replace(whileStatement.getExpression(), literal, null);

			Block newBody= ast.newBlock();

			MethodInvocation invocation= ast.newMethodInvocation();
			invocation.setName(ast.newSimpleName("hoo"));
			invocation.arguments().add(ast.newNumberLiteral("11"));

			newBody.statements().add(ast.newExpressionStatement(invocation));

			rewrite.replace(whileStatement.getBody(), newBody, null);
		}

		String preview= evaluateRewrite(cu, rewrite);

		buf= new StringBuffer();
		buf.append("package test1;\n");
		buf.append("public class E {\n");
		buf.append("    public void foo() {\n");
		buf.append("        while (true) {\n");
		buf.append("            hoo(11);\n");
		buf.append("        }\n");
		buf.append("    }\n");
		buf.append("}\n");
		assertEqualString(preview, buf.toString());

	}

	public void testWhileStatement1() throws Exception {
		IPackageFragment pack1= this.sourceFolder.createPackageFragment("test1", false, null);
		StringBuffer buf= new StringBuffer();
		buf.append("package test1;\n");
		buf.append("public class E {\n");
		buf.append("    public void foo() {\n");
		buf.append("        while (true) {\n");
		buf.append("            foo();\n");
		buf.append("        }\n");
		buf.append("        while (true)\n");
		buf.append("            foo();\n");
		buf.append("        while (true) {\n");
		buf.append("            foo();\n");
		buf.append("        }\n");
		buf.append("        while (true)\n");
		buf.append("            foo();\n");
		buf.append("    }\n");
		buf.append("}\n");
		ICompilationUnit cu= pack1.createCompilationUnit("E.java", buf.toString(), false, null);

		CompilationUnit astRoot= createAST(cu);
		ASTRewrite rewrite= ASTRewrite.create(astRoot.getAST());
		AST ast= astRoot.getAST();

		TypeDeclaration type= findTypeDeclaration(astRoot, "E");
		MethodDeclaration methodDecl= findMethodDeclaration(type, "foo");
		Block block= methodDecl.getBody();
		assertTrue("Parse errors", (block.getFlags() & ASTNode.MALFORMED) == 0);

		List statements= block.statements();
		assertTrue("Number of statements not 4", statements.size() == 4);

		{ // replace body block with statement
			WhileStatement whileStatement= (WhileStatement) statements.get(0);


			TryStatement newTry= ast.newTryStatement();
			newTry.getBody().statements().add(ast.newReturnStatement());
			CatchClause newCatchClause= ast.newCatchClause();
			SingleVariableDeclaration varDecl= ast.newSingleVariableDeclaration();
			varDecl.setType(ast.newSimpleType(ast.newSimpleName("Exception")));
			varDecl.setName(ast.newSimpleName("e"));
			newCatchClause.setException(varDecl);
			newTry.catchClauses().add(newCatchClause);

			rewrite.replace(whileStatement.getBody(), newTry, null);
		}
		{ // replace body statement with block
			WhileStatement whileStatement= (WhileStatement) statements.get(1);

			Block newBody= ast.newBlock();

			MethodInvocation invocation= ast.newMethodInvocation();
			invocation.setName(ast.newSimpleName("hoo"));
			invocation.arguments().add(ast.newNumberLiteral("11"));

			newBody.statements().add(ast.newExpressionStatement(invocation));

			rewrite.replace(whileStatement.getBody(), newBody, null);

		}
		{ // replace body block with block
			WhileStatement whileStatement= (WhileStatement) statements.get(2);

			Block newBody= ast.newBlock();

			MethodInvocation invocation= ast.newMethodInvocation();
			invocation.setName(ast.newSimpleName("hoo"));
			invocation.arguments().add(ast.newNumberLiteral("11"));

			newBody.statements().add(ast.newExpressionStatement(invocation));

			rewrite.replace(whileStatement.getBody(), newBody, null);

		}
		{ // replace body statement with body
			WhileStatement whileStatement= (WhileStatement) statements.get(3);


			TryStatement newTry= ast.newTryStatement();
			newTry.getBody().statements().add(ast.newReturnStatement());
			CatchClause newCatchClause= ast.newCatchClause();
			SingleVariableDeclaration varDecl= ast.newSingleVariableDeclaration();
			varDecl.setType(ast.newSimpleType(ast.newSimpleName("Exception")));
			varDecl.setName(ast.newSimpleName("e"));
			newCatchClause.setException(varDecl);
			newTry.catchClauses().add(newCatchClause);

			rewrite.replace(whileStatement.getBody(), newTry, null);
		}


		String preview= evaluateRewrite(cu, rewrite);

		buf= new StringBuffer();
		buf.append("package test1;\n");
		buf.append("public class E {\n");
		buf.append("    public void foo() {\n");
		buf.append("        while (true)\n");
		buf.append("            try {\n");
		buf.append("                return;\n");
		buf.append("            } catch (Exception e) {\n");
		buf.append("            }\n");
		buf.append("        while (true) {\n");
		buf.append("            hoo(11);\n");
		buf.append("        }\n");
		buf.append("        while (true) {\n");
		buf.append("            hoo(11);\n");
		buf.append("        }\n");
		buf.append("        while (true)\n");
		buf.append("            try {\n");
		buf.append("                return;\n");
		buf.append("            } catch (Exception e) {\n");
		buf.append("            }\n");
		buf.append("    }\n");
		buf.append("}\n");
		assertEqualString(preview, buf.toString());

	}


	public void testInsertCode() throws Exception {
		IPackageFragment pack1= this.sourceFolder.createPackageFragment("test1", false, null);
		StringBuffer buf= new StringBuffer();
		buf.append("package test1;\n");
		buf.append("public class E {\n");
		buf.append("    public void foo() {\n");
		buf.append("        while (i == j) {\n");
		buf.append("            System.beep();\n");
		buf.append("        }\n");
		buf.append("    }\n");
		buf.append("}\n");
		ICompilationUnit cu= pack1.createCompilationUnit("E.java", buf.toString(), false, null);

		CompilationUnit astRoot= createAST(cu);
		ASTRewrite rewrite= ASTRewrite.create(astRoot.getAST());


		assertTrue("Parse errors", (astRoot.getFlags() & ASTNode.MALFORMED) == 0);
		TypeDeclaration type= findTypeDeclaration(astRoot, "E");
		MethodDeclaration methodDecl= findMethodDeclaration(type, "foo");
		Block block= methodDecl.getBody();
		List statements= block.statements();
		assertTrue("Number of statements not 1", statements.size() == 1);

		{ // replace while statement with comment, insert new statement
			WhileStatement whileStatement= (WhileStatement) statements.get(0);
			String comment= "//hello";
			ASTNode placeHolder= rewrite.createStringPlaceholder(comment, ASTNode.RETURN_STATEMENT);

			rewrite.replace(whileStatement, placeHolder, null);

			StringBuffer buf1= new StringBuffer();
			buf1.append("if (i == 3) {\n");
			buf1.append("    System.beep();\n");
			buf1.append("}");

			ASTNode placeHolder2= rewrite.createStringPlaceholder(buf1.toString(), ASTNode.IF_STATEMENT);
			rewrite.getListRewrite(block, Block.STATEMENTS_PROPERTY).insertLast(placeHolder2, null);
		}

		String preview= evaluateRewrite(cu, rewrite);

		buf= new StringBuffer();
		buf.append("package test1;\n");
		buf.append("public class E {\n");
		buf.append("    public void foo() {\n");
		buf.append("        //hello\n");
		buf.append("        if (i == 3) {\n");
		buf.append("            System.beep();\n");
		buf.append("        }\n");
		buf.append("    }\n");
		buf.append("}\n");
		assertEqualString(preview, buf.toString());

	}

	public void testInsertComment() throws Exception {
		IPackageFragment pack1= this.sourceFolder.createPackageFragment("test1", false, null);
		StringBuffer buf= new StringBuffer();
		buf.append("package test1;\n");
		buf.append("public class E {\n");
		buf.append("    public void foo() {\n");
		buf.append("        while (i == j) {\n");
		buf.append("            System.beep();\n");
		buf.append("        }\n");
		buf.append("    }\n");
		buf.append("}\n");
		ICompilationUnit cu= pack1.createCompilationUnit("E.java", buf.toString(), false, null);

		CompilationUnit astRoot= createAST(cu);
		ASTRewrite rewrite= ASTRewrite.create(astRoot.getAST());


		// Get while statement block
		TypeDeclaration typeDecl = (TypeDeclaration) astRoot.types().get(0);
		MethodDeclaration methodDecl= typeDecl.getMethods()[0];
		Block block= methodDecl.getBody();
		List statements= block.statements();
		WhileStatement whileStatement= (WhileStatement) statements.get(0);
		Statement whileBlock= whileStatement.getBody();

		// replace while statement with comment, insert new statement
		StringBuffer comment = new StringBuffer();
		comment.append("/*\n");
		comment.append(" * Here's the block comment I want to insert :-)\n");
		comment.append(" */");
		ASTNode placeHolder= rewrite.createStringPlaceholder(comment.toString(), ASTNode.RETURN_STATEMENT);
		ListRewrite list = rewrite.getListRewrite(whileBlock, Block.STATEMENTS_PROPERTY);
		list.insertFirst(placeHolder, null);

		// Get new code
		String preview= evaluateRewrite(cu, rewrite);

		buf= new StringBuffer();
		buf.append("package test1;\n");
		buf.append("public class E {\n");
		buf.append("    public void foo() {\n");
		buf.append("        while (i == j) {\n");
		buf.append("            /*\n");
		buf.append("             * Here's the block comment I want to insert :-)\n");
		buf.append("             */\n");
		buf.append("            System.beep();\n");
		buf.append("        }\n");
		buf.append("    }\n");
		buf.append("}\n");
		assertEqualString(preview, buf.toString());

	}
	
	
	// https://bugs.eclipse.org/bugs/show_bug.cgi?id=350285
	// Test that converting a multi catch into a normal catch using complete block copy doesn't change indentation
	public void testTryStatementWithMultiCatch1_since_4() throws Exception {
		createProject("P_17", JavaCore.VERSION_1_7);
		IPackageFragmentRoot currentSourceFolder = getPackageFragmentRoot("P_17", "src");
		try {
			IPackageFragment pack1= currentSourceFolder.createPackageFragment("test1", false, null);
			StringBuffer buf= new StringBuffer();
			buf.append("package test1;\n");
			buf.append("public class E {\n");
			buf.append("    public void foo(int i) {\n");
			buf.append("        try {\n");
			buf.append("            System.out.println(\"foo\");\n");
			buf.append("        } catch (IllegalArgumentException | NullPointerException exe) {\n");
			buf.append("            System.out.println(exe);\n");
			buf.append("        }\n");
			buf.append("    }\n");
			buf.append("}\n");
			ICompilationUnit cu= pack1.createCompilationUnit("E.java", buf.toString(), false, null);

			CompilationUnit astRoot= createAST(cu);
			AST ast= astRoot.getAST();
			ASTRewrite rewrite= ASTRewrite.create(ast);

			assertTrue("Parse errors", (astRoot.getFlags() & ASTNode.MALFORMED) == 0);
			TypeDeclaration type= findTypeDeclaration(astRoot, "E");
			MethodDeclaration methodDecl= findMethodDeclaration(type, "foo");
			Block block= methodDecl.getBody();
			List blockStatements= block.statements();
			assertTrue("Number of statements not 1", blockStatements.size() == 1);
			{ // convert multicatch to normal catch blocks
				TryStatement tryStatement= (TryStatement) blockStatements.get(0);
				List catchClauses= tryStatement.catchClauses();
				assertTrue("Number of catch clauses not 1", catchClauses.size() == 1);
				CatchClause catchClause = (CatchClause) catchClauses.get(0);
				
				SingleVariableDeclaration singleVariableDeclaration= catchClause.getException();
				UnionType unionType = (UnionType) singleVariableDeclaration.getType();
				List types = unionType.types();
				assertTrue("Number of union types", types.size() == 2);
				for (int i= types.size() - 1; i >= 0; i--) {
					Type type2= (Type)types.get(i);
					CatchClause newCatchClause= ast.newCatchClause();
					SingleVariableDeclaration newSingleVariableDeclaration= ast.newSingleVariableDeclaration();
					newSingleVariableDeclaration.setType((Type) rewrite.createCopyTarget(type2));
					newSingleVariableDeclaration.setName((SimpleName) rewrite.createCopyTarget(singleVariableDeclaration.getName()));
					newCatchClause.setException(newSingleVariableDeclaration);
					newCatchClause.setBody((Block) rewrite.createCopyTarget(catchClause.getBody()));
					rewrite.getListRewrite(tryStatement, TryStatement.CATCH_CLAUSES_PROPERTY).insertAfter(newCatchClause, catchClause, null);
				}
				rewrite.remove(catchClause, null);
			}
			String preview= evaluateRewrite(cu, rewrite);

			buf= new StringBuffer();
			buf.append("package test1;\n");
			buf.append("public class E {\n");
			buf.append("    public void foo(int i) {\n");
			buf.append("        try {\n");
			buf.append("            System.out.println(\"foo\");\n");
			buf.append("        } catch (IllegalArgumentException exe) {\n");
			buf.append("            System.out.println(exe);\n");
			buf.append("        } catch (NullPointerException exe) {\n");
			buf.append("            System.out.println(exe);\n");
			buf.append("        }\n");
			buf.append("    }\n");
			buf.append("}\n");
			assertEqualString(preview, buf.toString());
		} finally {
			deleteProject("P_17");
		}
	}

	// https://bugs.eclipse.org/bugs/show_bug.cgi?id=350285
	// similar to testTryStatementWithMultiCatch1() but has a different brace position
	public void testTryStatementWithMultiCatch2_since_4() throws Exception {
		IJavaProject project = createProject("P_17", JavaCore.VERSION_1_7);
		project.setOption(DefaultCodeFormatterConstants.FORMATTER_BRACE_POSITION_FOR_BLOCK, DefaultCodeFormatterConstants.NEXT_LINE);
		IPackageFragmentRoot currentSourceFolder = getPackageFragmentRoot("P_17", "src");
		try {
			IPackageFragment pack1= currentSourceFolder.createPackageFragment("test1", false, null);
			StringBuffer buf= new StringBuffer();
			buf.append("package test1;\n");
			buf.append("public class E {\n");
			buf.append("    public void foo(int i) {\n");
			buf.append("        try {\n");
			buf.append("            System.out.println(\"foo\");\n");
			buf.append("        } catch (IllegalArgumentException | NullPointerException exe)\n");
			buf.append("        {\n");
			buf.append("            System.out.println(exe);\n");
			buf.append("        }\n");
			buf.append("    }\n");
			buf.append("}\n");
			ICompilationUnit cu= pack1.createCompilationUnit("E.java", buf.toString(), false, null);

			CompilationUnit astRoot= createAST(cu);
			AST ast= astRoot.getAST();
			ASTRewrite rewrite= ASTRewrite.create(ast);

			assertTrue("Parse errors", (astRoot.getFlags() & ASTNode.MALFORMED) == 0);
			TypeDeclaration type= findTypeDeclaration(astRoot, "E");
			MethodDeclaration methodDecl= findMethodDeclaration(type, "foo");
			Block block= methodDecl.getBody();
			List blockStatements= block.statements();
			assertTrue("Number of statements not 1", blockStatements.size() == 1);
			{ // convert multicatch to normal catch blocks
				TryStatement tryStatement= (TryStatement) blockStatements.get(0);
				List catchClauses= tryStatement.catchClauses();
				assertTrue("Number of catch clauses not 1", catchClauses.size() == 1);
				CatchClause catchClause = (CatchClause) catchClauses.get(0);
				
				SingleVariableDeclaration singleVariableDeclaration= catchClause.getException();
				UnionType unionType = (UnionType) singleVariableDeclaration.getType();
				List types = unionType.types();
				assertTrue("Number of union types", types.size() == 2);
				for (int i= types.size() - 1; i >= 0; i--) {
					Type type2= (Type)types.get(i);
					CatchClause newCatchClause= ast.newCatchClause();
					SingleVariableDeclaration newSingleVariableDeclaration= ast.newSingleVariableDeclaration();
					newSingleVariableDeclaration.setType((Type) rewrite.createCopyTarget(type2));
					newSingleVariableDeclaration.setName((SimpleName) rewrite.createCopyTarget(singleVariableDeclaration.getName()));
					newCatchClause.setException(newSingleVariableDeclaration);
					newCatchClause.setBody((Block) rewrite.createCopyTarget(catchClause.getBody()));
					rewrite.getListRewrite(tryStatement, TryStatement.CATCH_CLAUSES_PROPERTY).insertAfter(newCatchClause, catchClause, null);
				}
				rewrite.remove(catchClause, null);
			}
			String preview= evaluateRewrite(cu, rewrite);

			buf= new StringBuffer();
			buf.append("package test1;\n");
			buf.append("public class E {\n");
			buf.append("    public void foo(int i) {\n");
			buf.append("        try {\n");
			buf.append("            System.out.println(\"foo\");\n");
			buf.append("        } catch (IllegalArgumentException exe)\n");
			buf.append("        {\n");
			buf.append("            System.out.println(exe);\n");
			buf.append("        } catch (NullPointerException exe)\n");
			buf.append("        {\n");
			buf.append("            System.out.println(exe);\n");
			buf.append("        }\n");
			buf.append("    }\n");
			buf.append("}\n");
			assertEqualString(preview, buf.toString());
		} finally {
			deleteProject("P_17");
		}
	}
	public void testBug400568_since_8() throws Exception {
		IPackageFragment pack1= this.sourceFolder.createPackageFragment("test1", false, null);
		StringBuffer buf= new StringBuffer();
		buf.append("package test1;\n");
		buf.append("import java.lang.annotation.ElementType;\n");
		buf.append("public class E {\n");
		buf.append("    public void foo() {\n");
		buf.append("    	int [] i @Annot1 @Annot2 [] @Annot1 @Annot3 [] = new int @Annot1 @Annot2  [2] @Annot2 @Annot3 [size()] @Annot2 @Annot1 [];\n");
		buf.append("    	int [] j [][] = new int @Annot1 @Annot2 [2] @Annot2 @Annot3 [size()] @Annot1 @Annot3 [], k [][] = new int @Annot1 @Annot2 [2] @Annot2 @Annot3 [size()] @Annot1 @Annot3 [];\n");
		buf.append("    }\n");
		buf.append("    public int size() { return 2; }\n");
		buf.append("}\n");
		buf.append("@java.lang.annotation.Target(value= {ElementType.TYPE_USE})\n");
		buf.append("@interface Annot1 {}\n");
		buf.append("@java.lang.annotation.Target(value= {ElementType.TYPE_USE})\n");
		buf.append("@interface Annot2 {}\n");
		buf.append("@java.lang.annotation.Target(value= {ElementType.TYPE_USE})\n");
		buf.append("@interface Annot3 {}\n");
		ICompilationUnit cu= pack1.createCompilationUnit("E.java", buf.toString(), false, null);

		CompilationUnit astRoot= createAST(cu);
		AST ast= astRoot.getAST();
		ASTRewrite rewrite= ASTRewrite.create(astRoot.getAST());

		// Get while statement block
		TypeDeclaration typeDecl = (TypeDeclaration) astRoot.types().get(0);
		MethodDeclaration methodDecl= typeDecl.getMethods()[0];
		Block block= methodDecl.getBody();
		List statements= block.statements();

		VariableDeclarationStatement statement = (VariableDeclarationStatement) statements.get(0);
		List fragments = statement.fragments();
		VariableDeclarationFragment fragment = (VariableDeclarationFragment) fragments.get(0);
		Type type = statement.getType();

		{
			// Add new dimension with and without annotations
			assertEquals("Incorrect type", ASTNode.ARRAY_TYPE, type.getNodeType());
			ArrayCreation creation = (ArrayCreation) fragment.getInitializer();

			ListRewrite listRewrite= rewrite.getListRewrite(fragment, VariableDeclarationFragment.EXTRA_DIMENSIONS2_PROPERTY);
			Dimension dim= ast.newDimension();
			MarkerAnnotation markerAnnotation;
			listRewrite.insertFirst(dim, null);

			ArrayType creationType = creation.getType();
			ArrayType newArrayType = (ArrayType) ASTNode.copySubtree(ast, creationType);
			newArrayType.dimensions().add(ast.newDimension());
			
			Dimension dim0 = ast.newDimension();
			markerAnnotation= ast.newMarkerAnnotation();
			markerAnnotation.setTypeName(ast.newSimpleName("Annot3"));
			dim0.annotations().add(markerAnnotation);
			markerAnnotation= ast.newMarkerAnnotation();
			markerAnnotation.setTypeName(ast.newSimpleName("Annot2"));
			dim0.annotations().add(markerAnnotation);
			markerAnnotation= ast.newMarkerAnnotation();
			markerAnnotation.setTypeName(ast.newSimpleName("Annot1"));
			dim0.annotations().add(markerAnnotation);
			newArrayType.dimensions().add(dim0);
			rewrite.set(creation, ArrayCreation.TYPE_PROPERTY, newArrayType, null);

		}
		{
			statement = (VariableDeclarationStatement) statements.get(1);
			fragments = statement.fragments();
			assertEquals("Incorrect no of fragments", 2, fragments.size());
			fragment = (VariableDeclarationFragment) fragments.get(0);
			type = statement.getType();

			// Modify existing annotations by altering annotations and expressions
			assertEquals("Incorrect type", ASTNode.ARRAY_TYPE, type.getNodeType());
			ArrayCreation creation = (ArrayCreation) fragment.getInitializer();
			ArrayType creationType = creation.getType();

			List expressions = creation.dimensions();
			ListRewrite listRewrite = rewrite.getListRewrite(creation, ArrayCreation.DIMENSIONS_PROPERTY);
			Expression exp = (Expression) expressions.get(1);
			listRewrite.remove(exp, null);

			Dimension dim = (Dimension) creationType.dimensions().get(0);
			listRewrite = rewrite.getListRewrite(dim, Dimension.ANNOTATIONS_PROPERTY);
			MarkerAnnotation annotation = (MarkerAnnotation) dim.annotations().get(0);
			listRewrite.remove(annotation, null);

			dim = (Dimension) creationType.dimensions().get(1);
			listRewrite = rewrite.getListRewrite(dim, Dimension.ANNOTATIONS_PROPERTY);
			annotation = (MarkerAnnotation) dim.annotations().get(1);
			listRewrite.remove(annotation, null);

			dim = (Dimension) creationType.dimensions().get(2);
			listRewrite = rewrite.getListRewrite(dim, Dimension.ANNOTATIONS_PROPERTY);
			annotation = (MarkerAnnotation) dim.annotations().get(1);
			listRewrite.remove(annotation, null);

			fragment = (VariableDeclarationFragment) fragments.get(1);

			creation = (ArrayCreation) fragment.getInitializer();
			creationType = creation.getType();
			dim = (Dimension) creationType.dimensions().get(0);
			listRewrite = rewrite.getListRewrite(dim, Dimension.ANNOTATIONS_PROPERTY);
			annotation = (MarkerAnnotation) dim.annotations().get(1);
			listRewrite.remove(annotation, null);
			annotation = (MarkerAnnotation) dim.annotations().get(0);
			listRewrite.remove(annotation, null);

			dim = (Dimension) creationType.dimensions().get(1);
			listRewrite = rewrite.getListRewrite(dim, Dimension.ANNOTATIONS_PROPERTY);
			annotation = (MarkerAnnotation) dim.annotations().get(1);
			listRewrite.remove(annotation, null);
			annotation = (MarkerAnnotation) dim.annotations().get(0);
			listRewrite.remove(annotation, null);

			dim = (Dimension) creationType.dimensions().get(2);
			listRewrite = rewrite.getListRewrite(dim, Dimension.ANNOTATIONS_PROPERTY);
			annotation = (MarkerAnnotation) dim.annotations().get(1);
			listRewrite.remove(annotation, null);
			annotation = (MarkerAnnotation) dim.annotations().get(0);
			listRewrite.remove(annotation, null);

			expressions = creation.dimensions();
			listRewrite = rewrite.getListRewrite(creation, ArrayCreation.DIMENSIONS_PROPERTY);
			Expression expression = ast.newNumberLiteral("10"); 
			listRewrite.replace((ASTNode) expressions.get(1), expression, null);

			MethodInvocation invoc = ast.newMethodInvocation();
			invoc.setName(ast.newSimpleName("size"));
			listRewrite.insertAt(invoc, 2, null);

		}
		// Get new code
		String preview= evaluateRewrite(cu, rewrite);

		buf= new StringBuffer();
		buf.append("package test1;\n");
		buf.append("import java.lang.annotation.ElementType;\n");
		buf.append("public class E {\n");
		buf.append("    public void foo() {\n");
		buf.append("    	int [] i []@Annot1 @Annot2 [] @Annot1 @Annot3 [] = new int @Annot1 @Annot2 [2] @Annot2 @Annot3 [size()] @Annot2 @Annot1 [][] @Annot3 @Annot2 @Annot1 [];\n");
		buf.append("    	int [] j [][] = new int @Annot2 [2] @Annot2 [] @Annot1 [], k [][] = new int [2] [10] [size()];\n");
		buf.append("    }\n");
		buf.append("    public int size() { return 2; }\n");
		buf.append("}\n");
		buf.append("@java.lang.annotation.Target(value= {ElementType.TYPE_USE})\n");
		buf.append("@interface Annot1 {}\n");
		buf.append("@java.lang.annotation.Target(value= {ElementType.TYPE_USE})\n");
		buf.append("@interface Annot2 {}\n");
		buf.append("@java.lang.annotation.Target(value= {ElementType.TYPE_USE})\n");
		buf.append("@interface Annot3 {}\n");
		assertEqualString(preview, buf.toString());
	}
	public void testBug400568_a_since_8() throws Exception {
		IPackageFragment pack1= this.sourceFolder.createPackageFragment("test1", false, null);
		StringBuffer buf= new StringBuffer();
		buf.append("package test1;\n");
		buf.append("import java.lang.annotation.ElementType;\n");
		buf.append("public class E {\n");
		buf.append("    public void foo() {\n");
		buf.append("    	int [] i [][] = new int @Annot1 @Annot2  [2]@Annot2 @Annot3[size(new int[][]{})] [];\n");
		buf.append("    	int [] j [][] = new int @Annot1 @Annot2 [2] @Annot2 @Annot3 [size(new int[]{})] @Annot1 @Annot3 [], k [][] = new int @Annot1 @Annot2 [2] @Annot2 @Annot3 [10] @Annot1 @Annot3 [size(new int[][]{})];\n");
		buf.append("    }\n");
		buf.append("    public int size(Object obj) { return 2; }\n");
		buf.append("}\n");
		buf.append("@java.lang.annotation.Target(value= {ElementType.TYPE_USE})\n");
		buf.append("@interface Annot1 {}\n");
		buf.append("@java.lang.annotation.Target(value= {ElementType.TYPE_USE})\n");
		buf.append("@interface Annot2 {}\n");
		buf.append("@java.lang.annotation.Target(value= {ElementType.TYPE_USE})\n");
		buf.append("@interface Annot3 {}\n");
		ICompilationUnit cu= pack1.createCompilationUnit("E.java", buf.toString(), false, null);

		CompilationUnit astRoot= createAST(cu);
		ASTRewrite rewrite= ASTRewrite.create(astRoot.getAST());

		TypeDeclaration typeDecl = (TypeDeclaration) astRoot.types().get(0);
		MethodDeclaration methodDecl= typeDecl.getMethods()[0];
		Block block= methodDecl.getBody();
		List statements= block.statements();

		VariableDeclarationStatement statement = (VariableDeclarationStatement) statements.get(0);
		List fragments = statement.fragments();
		VariableDeclarationFragment fragment = (VariableDeclarationFragment) fragments.get(0);
		Type type = statement.getType();

		{
			assertEquals("Incorrect type", ASTNode.ARRAY_TYPE, type.getNodeType());
			ArrayCreation creation = (ArrayCreation) fragment.getInitializer();

			ArrayType arrayType = creation.getType();
			Dimension dim = (Dimension) arrayType.dimensions().get(1);
			ListRewrite listRewrite= rewrite.getListRewrite(dim, Dimension.ANNOTATIONS_PROPERTY);
			listRewrite.remove((ASTNode)dim.annotations().get(0), null);
			listRewrite.remove((ASTNode)dim.annotations().get(1), null);
		}
		{
			statement = (VariableDeclarationStatement) statements.get(1);
			fragments = statement.fragments();
			assertEquals("Incorrect no of fragments", 2, fragments.size());
			fragment = (VariableDeclarationFragment) fragments.get(0);

			assertEquals("Incorrect type", ASTNode.ARRAY_TYPE, type.getNodeType());
			ArrayCreation creation = (ArrayCreation) fragment.getInitializer();
			ArrayType creationType = creation.getType();
			rewrite.remove((ASTNode) creationType.dimensions().get(2), null);
			fragment = (VariableDeclarationFragment) fragments.get(1);
			creation = (ArrayCreation) fragment.getInitializer();
			creationType = creation.getType();

			rewrite.remove((ASTNode) creationType.dimensions().get(2), null);
		}
		// Get new code
		String preview= evaluateRewrite(cu, rewrite);

		buf= new StringBuffer();
		buf.append("package test1;\n");
		buf.append("import java.lang.annotation.ElementType;\n");
		buf.append("public class E {\n");
		buf.append("    public void foo() {\n");
		buf.append("    	int [] i [][] = new int @Annot1 @Annot2  [2][size(new int[][]{})] [];\n");
		buf.append("    	int [] j [][] = new int @Annot1 @Annot2 [2] @Annot2 @Annot3 [size(new int[]{})], k [][] = new int @Annot1 @Annot2 [2] @Annot2 @Annot3 [10];\n");
		buf.append("    }\n");
		buf.append("    public int size(Object obj) { return 2; }\n");
		buf.append("}\n");
		buf.append("@java.lang.annotation.Target(value= {ElementType.TYPE_USE})\n");
		buf.append("@interface Annot1 {}\n");
		buf.append("@java.lang.annotation.Target(value= {ElementType.TYPE_USE})\n");
		buf.append("@interface Annot2 {}\n");
		buf.append("@java.lang.annotation.Target(value= {ElementType.TYPE_USE})\n");
		buf.append("@interface Annot3 {}\n");
		assertEqualString(preview, buf.toString());
	}
	
	public void testBug413592a_since_8() throws Exception {
		String buf = "default int func2(){return 1;}";
		Document doc = new Document(buf);
		String formattedString = "\tdefault int func2() {\n" +
								 "\t\treturn 1;\n" + 
								 "\t}";
		Hashtable options = JavaCore.getOptions();
		options.put(CompilerOptions.OPTION_Source, CompilerOptions.VERSION_1_8);
		TextEdit edit = new ASTRewriteFormatter(null, null, options, "\n").formatString(CodeFormatter.K_CLASS_BODY_DECLARATIONS, buf, 0, buf.length(), 1);
		edit.apply(doc);
		assertTrue("Incorrect Formatting", doc.get().equals(formattedString));
	}

	public void testBug413592b_since_8() throws Exception {
		String buf = "default int func2(){return 2*(3+4)/5/(6+7);}";
		Document doc = new Document(buf);
		String formattedString = "\tdefault int func2() {\n" +
								 "\t\treturn 2 * (3 + 4) / 5 / (6 + 7);\n" + 
								 "\t}";
		Hashtable options = JavaCore.getOptions();
		options.put(CompilerOptions.OPTION_Source, CompilerOptions.VERSION_1_8);
		TextEdit edit = new ASTRewriteFormatter(null, null, options, "\n").formatString(CodeFormatter.K_CLASS_BODY_DECLARATIONS, buf, 0, buf.length(), 1);
		edit.apply(doc);
		assertTrue("Incorrect Formatting", doc.get().equals(formattedString));
	}

	public void testBug417923a_since_8() throws Exception {
		IPackageFragment pack1= this.sourceFolder.createPackageFragment("test1", false, null);
		StringBuffer buf= new StringBuffer();
		buf.append("package test1;\n");
		buf.append("import java.lang.annotation.ElementType;\n");
		buf.append("public class X {\n");
		buf.append("    public void foo() {\n");
		buf.append("    	int [] i [][] = new int @Annot1[][][];\n");
		buf.append("    	int [] j [][] = new int @Annot1 [][][];\n");
		buf.append("    	int [] k [][] = new int   @Annot1 [][][];\n");
		buf.append("    	int [] l [][] = new int /* comment @ [] */@Annot1[][][];\n");
		buf.append("    	int [] m [][] = new int /* comment @ [] */ @Annot1[][][];\n");
		buf.append("    	int [] n [][] = new int /* comment @ [] */ @Annot1   [][][];\n");
		buf.append("    	int [] o [][] = new int @Annot1/* comment @ [] */[][][];\n");
		buf.append("    	int [] p [][] = new int @Annot1 /* comment @ [] */  [][][];\n");
		buf.append("    	int [] q [][] = new int @Annot1   /* comment @ [] */[][][];\n");
		buf.append("    }\n");
		buf.append("}\n");
		buf.append("@java.lang.annotation.Target(value= {ElementType.TYPE_USE})\n");
		buf.append("@interface Annot1 {}\n");
		ICompilationUnit cu= pack1.createCompilationUnit("X.java", buf.toString(), false, null);

		CompilationUnit astRoot= createAST(cu);
		AST ast = astRoot.getAST();
		ASTRewrite rewrite= ASTRewrite.create(ast);

		TypeDeclaration typeDecl = (TypeDeclaration) astRoot.types().get(0);
		MethodDeclaration methodDecl= typeDecl.getMethods()[0];
		Block block= methodDecl.getBody();
		List statements= block.statements();

		for (int i = 0; i < 9; ++i) {
			VariableDeclarationStatement statement = (VariableDeclarationStatement) statements.get(i);
			List fragments = statement.fragments();
			VariableDeclarationFragment fragment = (VariableDeclarationFragment) fragments.get(0);
			ArrayCreation creation = (ArrayCreation) fragment.getInitializer();
			ArrayType arrayType = ast.newArrayType(ast.newPrimitiveType(PrimitiveType.INT), 3);
			rewrite.set(creation, ArrayCreation.TYPE_PROPERTY, arrayType, null);
		}

		String preview= evaluateRewrite(cu, rewrite);
		buf= new StringBuffer();
		buf.append("package test1;\n");
		buf.append("import java.lang.annotation.ElementType;\n");
		buf.append("public class X {\n");
		buf.append("    public void foo() {\n");
		buf.append("    	int [] i [][] = new int[][][];\n");
		buf.append("    	int [] j [][] = new int[][][];\n");
		buf.append("    	int [] k [][] = new int[][][];\n");
		buf.append("    	int [] l [][] = new int[][][];\n");
		buf.append("    	int [] m [][] = new int[][][];\n");
		buf.append("    	int [] n [][] = new int[][][];\n");
		buf.append("    	int [] o [][] = new int[][][];\n");
		buf.append("    	int [] p [][] = new int[][][];\n");
		buf.append("    	int [] q [][] = new int[][][];\n");
		buf.append("    }\n");
		buf.append("}\n");
		buf.append("@java.lang.annotation.Target(value= {ElementType.TYPE_USE})\n");
		buf.append("@interface Annot1 {}\n");
		assertEqualString(preview, buf.toString());
	}
	public void testBug417923b_since_8() throws Exception {
		IPackageFragment pack1 = this.sourceFolder.createPackageFragment("test1", false, null);
		StringBuffer buf= new StringBuffer();
		buf.append("package test1;\n");
		buf.append("import java.lang.annotation.ElementType;\n");
		buf.append("public class X {\n");
		buf.append("    public void foo() {\n");
		buf.append("    	int [] i [][] = new int[] @Annot1[][];\n");
		buf.append("    	int [] j [][] = new int[] @Annot1 [][];\n");
		buf.append("    	int [] k [][] = new int[]   @Annot1 [][];\n");
		buf.append("    	int [] l [][] = new int[] /* comment @ [] */@Annot1[][];\n");
		buf.append("    	int [] m [][] = new int[] /* comment @ [] */ @Annot1[][];\n");
		buf.append("    	int [] n [][] = new int[] /* comment @ [] */ @Annot1   [][];\n");
		buf.append("    	int [] o [][] = new int[] @Annot1/* comment @ [] */[][];\n");
		buf.append("    	int [] p [][] = new int[] @Annot1 /* comment @ [] */  [][];\n");
		buf.append("    	int [] q [][] = new int[] @Annot1   /* comment @ [] */[][];\n");
		buf.append("    }\n");
		buf.append("}\n");
		buf.append("@java.lang.annotation.Target(value= {ElementType.TYPE_USE})\n");
		buf.append("@interface Annot1 {}\n");
		ICompilationUnit cu= pack1.createCompilationUnit("X.java", buf.toString(), false, null);

		CompilationUnit astRoot= createAST(cu);
		AST ast = astRoot.getAST();
		ASTRewrite rewrite= ASTRewrite.create(ast);

		TypeDeclaration typeDecl = (TypeDeclaration) astRoot.types().get(0);
		MethodDeclaration methodDecl= typeDecl.getMethods()[0];
		Block block= methodDecl.getBody();
		List statements= block.statements();

		for (int i = 0; i < 9; ++i) {
			VariableDeclarationStatement statement = (VariableDeclarationStatement) statements.get(i);
			List fragments = statement.fragments();
			VariableDeclarationFragment fragment = (VariableDeclarationFragment) fragments.get(0);
			ArrayCreation creation = (ArrayCreation) fragment.getInitializer();
			ArrayType arrayType = ast.newArrayType(ast.newPrimitiveType(PrimitiveType.INT), 3);
			rewrite.set(creation, ArrayCreation.TYPE_PROPERTY, arrayType, null);
		}

		String preview= evaluateRewrite(cu, rewrite);
		buf= new StringBuffer();
		buf.append("package test1;\n");
		buf.append("import java.lang.annotation.ElementType;\n");
		buf.append("public class X {\n");
		buf.append("    public void foo() {\n");
		buf.append("    	int [] i [][] = new int[][][];\n");
		buf.append("    	int [] j [][] = new int[][][];\n");
		buf.append("    	int [] k [][] = new int[][][];\n");
		buf.append("    	int [] l [][] = new int[][][];\n");
		buf.append("    	int [] m [][] = new int[][][];\n");
		buf.append("    	int [] n [][] = new int[][][];\n");
		buf.append("    	int [] o [][] = new int[][][];\n");
		buf.append("    	int [] p [][] = new int[][][];\n");
		buf.append("    	int [] q [][] = new int[][][];\n");
		buf.append("    }\n");
		buf.append("}\n");
		buf.append("@java.lang.annotation.Target(value= {ElementType.TYPE_USE})\n");
		buf.append("@interface Annot1 {}\n");
		assertEqualString(preview, buf.toString());
	}

	public void testBug417923c_since_8() throws Exception {
		IPackageFragment pack1= this.sourceFolder.createPackageFragment("test1", false, null);
		StringBuffer buf= new StringBuffer();
		buf.append("package test1;\n");
		buf.append("import java.lang.annotation.ElementType;\n");
		buf.append("public class X {\n");
		buf.append("    public void foo() {\n");
		buf.append("    	int [] i [][] = new int @Annot1[][][];\n");
		buf.append("    	int [] j [][] = new int @Annot1 [][][];\n");
		buf.append("    	int [] k [][] = new int   @Annot1  [][][];\n");
		buf.append("    	int [] l [][] = new int /* comment @ [] */@Annot1[][][];\n");
		buf.append("    	int [] m [][] = new int /* comment @ [] */ @Annot1[][][];\n");
		buf.append("    	int [] n [][] = new int /* comment @ [] */ @Annot1   [][][];\n");
		buf.append("    	int [] o [][] = new int @Annot1/* comment @ [] */[][][];\n");
		buf.append("    	int [] p [][] = new int @Annot1 /* comment @ [] */  [][][];\n");
		buf.append("    	int [] q [][] = new int @Annot1   /* comment @ [] */[][][];\n");
		buf.append("    }\n");
		buf.append("}\n");
		buf.append("@java.lang.annotation.Target(value= {ElementType.TYPE_USE})\n");
		buf.append("@interface Annot1 {}\n");
		ICompilationUnit cu= pack1.createCompilationUnit("X.java", buf.toString(), false, null);

		CompilationUnit astRoot= createAST(cu);
		AST ast = astRoot.getAST();
		ASTRewrite rewrite= ASTRewrite.create(ast);

		TypeDeclaration typeDecl = (TypeDeclaration) astRoot.types().get(0);
		MethodDeclaration methodDecl= typeDecl.getMethods()[0];
		Block block= methodDecl.getBody();
		List statements= block.statements();

		for (int i = 0; i < 9; ++i) {
			VariableDeclarationStatement statement = (VariableDeclarationStatement) statements.get(i);
			List fragments = statement.fragments();
			VariableDeclarationFragment fragment = (VariableDeclarationFragment) fragments.get(0);
			ArrayCreation creation = (ArrayCreation) fragment.getInitializer();
			ArrayType arrayType = creation.getType();

			Dimension dim = (Dimension) arrayType.dimensions().get(0);
			ListRewrite listRewrite= rewrite.getListRewrite(dim, Dimension.ANNOTATIONS_PROPERTY);
			listRewrite.remove((ASTNode)dim.annotations().get(0), null);
		}

		String preview= evaluateRewrite(cu, rewrite);
		buf= new StringBuffer();
		buf.append("package test1;\n");
		buf.append("import java.lang.annotation.ElementType;\n");
		buf.append("public class X {\n");
		buf.append("    public void foo() {\n");
		buf.append("    	int [] i [][] = new int[][][];\n");
		buf.append("    	int [] j [][] = new int[][][];\n");
		buf.append("    	int [] k [][] = new int[][][];\n");
		buf.append("    	int [] l [][] = new int [][][];\n");
		buf.append("    	int [] m [][] = new int /* comment @ [] */[][][];\n");
		buf.append("    	int [] n [][] = new int /* comment @ [] */[][][];\n");
		buf.append("    	int [] o [][] = new int/* comment @ [] */[][][];\n");
		buf.append("    	int [] p [][] = new int/* comment @ [] */  [][][];\n");
		buf.append("    	int [] q [][] = new int/* comment @ [] */[][][];\n");
		buf.append("    }\n");
		buf.append("}\n");
		buf.append("@java.lang.annotation.Target(value= {ElementType.TYPE_USE})\n");
		buf.append("@interface Annot1 {}\n");
		assertEqualString(preview, buf.toString());
	}

	public void testBug417923d_since_8() throws Exception {
		IPackageFragment pack1= this.sourceFolder.createPackageFragment("test1", false, null);
		StringBuffer buf= new StringBuffer();
		buf.append("package test1;\n");
		buf.append("import java.lang.annotation.ElementType;\n");
		buf.append("public class X {\n");
		buf.append("    public void foo() {\n");
		buf.append("    	int [] i [][] = new int[] @Annot1[][];\n");
		buf.append("    	int [] j [][] = new int[] @Annot1 [][];\n");
		buf.append("    	int [] k [][] = new int[]   @Annot1  [][];\n");
		buf.append("    	int [] l [][] = new int[] /* comment @ [] */@Annot1[][];\n");
		buf.append("    	int [] m [][] = new int[] /* comment @ [] */ @Annot1[][];\n");
		buf.append("    	int [] n [][] = new int[] /* comment @ [] */ @Annot1   [][];\n");
		buf.append("    	int [] o [][] = new int[] @Annot1/* comment @ [] */[][];\n");
		buf.append("    	int [] p [][] = new int[] @Annot1 /* comment @ [] */  [][];\n");
		buf.append("    	int [] q [][] = new int[] @Annot1   /* comment @ [] */[][];\n");
		buf.append("    }\n");
		buf.append("}\n");
		buf.append("@java.lang.annotation.Target(value= {ElementType.TYPE_USE})\n");
		buf.append("@interface Annot1 {}\n");
		ICompilationUnit cu= pack1.createCompilationUnit("X.java", buf.toString(), false, null);

		CompilationUnit astRoot= createAST(cu);
		AST ast = astRoot.getAST();
		ASTRewrite rewrite= ASTRewrite.create(ast);

		TypeDeclaration typeDecl = (TypeDeclaration) astRoot.types().get(0);
		MethodDeclaration methodDecl= typeDecl.getMethods()[0];
		Block block= methodDecl.getBody();
		List statements= block.statements();

		for (int i = 0; i < 9; ++i) {
			VariableDeclarationStatement statement = (VariableDeclarationStatement) statements.get(i);
			List fragments = statement.fragments();
			VariableDeclarationFragment fragment = (VariableDeclarationFragment) fragments.get(0);
			ArrayCreation creation = (ArrayCreation) fragment.getInitializer();
			ArrayType arrayType = creation.getType();

			Dimension dim = (Dimension) arrayType.dimensions().get(1);
			ListRewrite listRewrite= rewrite.getListRewrite(dim, Dimension.ANNOTATIONS_PROPERTY);
			listRewrite.remove((ASTNode)dim.annotations().get(0), null);
		}

		String preview= evaluateRewrite(cu, rewrite);
		buf= new StringBuffer();
		buf.append("package test1;\n");
		buf.append("import java.lang.annotation.ElementType;\n");
		buf.append("public class X {\n");
		buf.append("    public void foo() {\n");
		buf.append("    	int [] i [][] = new int[][][];\n");
		buf.append("    	int [] j [][] = new int[][][];\n");
		buf.append("    	int [] k [][] = new int[][][];\n");
		buf.append("    	int [] l [][] = new int[] [][];\n");
		buf.append("    	int [] m [][] = new int[] /* comment @ [] */[][];\n");
		buf.append("    	int [] n [][] = new int[] /* comment @ [] */[][];\n");
		buf.append("    	int [] o [][] = new int[]/* comment @ [] */[][];\n");
		buf.append("    	int [] p [][] = new int[]/* comment @ [] */  [][];\n");
		buf.append("    	int [] q [][] = new int[]/* comment @ [] */[][];\n");
		buf.append("    }\n");
		buf.append("}\n");
		buf.append("@java.lang.annotation.Target(value= {ElementType.TYPE_USE})\n");
		buf.append("@interface Annot1 {}\n");
		assertEqualString(preview, buf.toString());
	}

	public void testBug417923e_since_8() throws Exception {
		IPackageFragment pack1= this.sourceFolder.createPackageFragment("test1", false, null);
		StringBuffer buf= new StringBuffer();
		buf.append("package test1;\n");
		buf.append("import java.lang.annotation.ElementType;\n");
		buf.append("public class X {\n");
		buf.append("    public void foo() {\n");
		buf.append("    	int[][][] i = new int[][][];\n");
		buf.append("    	int[][][] j = new int [][][];\n");
		buf.append("    	int[][][] k = new int  [][][];\n");
		buf.append("    	int[][][] l = new int/* comment */[][][];\n");
		buf.append("    	int[][][] m = new int /* comment [] */ [][][];\n");
		buf.append("    	int[][][] n = new int  /* comment [] */  [][][];\n");
		buf.append("    }\n");
		buf.append("}\n");
		buf.append("@java.lang.annotation.Target(value= {ElementType.TYPE_USE})\n");
		buf.append("@interface Annot1 {}\n");
		ICompilationUnit cu= pack1.createCompilationUnit("X.java", buf.toString(), false, null);

		CompilationUnit astRoot= createAST(cu);
		AST ast = astRoot.getAST();
		ASTRewrite rewrite= ASTRewrite.create(ast);

		TypeDeclaration typeDecl = (TypeDeclaration) astRoot.types().get(0);
		MethodDeclaration methodDecl= typeDecl.getMethods()[0];
		Block block= methodDecl.getBody();
		List statements= block.statements();

		for (int i = 0; i < 6; ++i) {
			VariableDeclarationStatement statement = (VariableDeclarationStatement) statements.get(i);
			List fragments = statement.fragments();
			VariableDeclarationFragment fragment = (VariableDeclarationFragment) fragments.get(0);
			ArrayCreation creation = (ArrayCreation) fragment.getInitializer();
			ArrayType arrayType = creation.getType();

			Dimension dim = (Dimension) arrayType.dimensions().get(0);
			ListRewrite listRewrite= rewrite.getListRewrite(dim, Dimension.ANNOTATIONS_PROPERTY);
			MarkerAnnotation markerAnnotation= ast.newMarkerAnnotation();
			markerAnnotation.setTypeName(ast.newSimpleName("Annot1"));
			listRewrite.insertAt(markerAnnotation, 0, null);
		}
		
		String preview= evaluateRewrite(cu, rewrite);
		buf= new StringBuffer();
		buf.append("package test1;\n");
		buf.append("import java.lang.annotation.ElementType;\n");
		buf.append("public class X {\n");
		buf.append("    public void foo() {\n");
		buf.append("    	int[][][] i = new int @Annot1 [][][];\n");
		buf.append("    	int[][][] j = new int @Annot1 [][][];\n");
		buf.append("    	int[][][] k = new int  @Annot1 [][][];\n");
		buf.append("    	int[][][] l = new int @Annot1 /* comment */[][][];\n");
		buf.append("    	int[][][] m = new int @Annot1 /* comment [] */ [][][];\n");
		buf.append("    	int[][][] n = new int  @Annot1 /* comment [] */  [][][];\n");
		buf.append("    }\n");
		buf.append("}\n");
		buf.append("@java.lang.annotation.Target(value= {ElementType.TYPE_USE})\n");
		buf.append("@interface Annot1 {}\n");
		assertEqualString(preview, buf.toString());
	}

	public void testBug417923f_since_8() throws Exception {
		IPackageFragment pack1= this.sourceFolder.createPackageFragment("test1", false, null);
		StringBuffer buf= new StringBuffer();
		buf.append("package test1;\n");
		buf.append("import java.lang.annotation.ElementType;\n");
		buf.append("public class X {\n");
		buf.append("    public void foo() {\n");
		buf.append("    	int[][][] i = new int[][][];\n");
		buf.append("    	int[][][] j = new int[] [][];\n");
		buf.append("    	int[][][] k = new int[]  [][];\n");
		buf.append("    	int[][][] l = new int[]/* comment */[][];\n");
		buf.append("    	int[][][] m = new int[] /* comment [] */ [][];\n");
		buf.append("    	int[][][] n = new int[]  /* comment [] */  [][];\n");
		buf.append("    }\n");
		buf.append("}\n");
		buf.append("@java.lang.annotation.Target(value= {ElementType.TYPE_USE})\n");
		buf.append("@interface Annot1 {}\n");
		ICompilationUnit cu= pack1.createCompilationUnit("X.java", buf.toString(), false, null);

		CompilationUnit astRoot= createAST(cu);
		AST ast = astRoot.getAST();
		ASTRewrite rewrite= ASTRewrite.create(ast);

		TypeDeclaration typeDecl = (TypeDeclaration) astRoot.types().get(0);
		MethodDeclaration methodDecl= typeDecl.getMethods()[0];
		Block block= methodDecl.getBody();
		List statements= block.statements();

		for (int i = 0; i < 6; ++i) {
			VariableDeclarationStatement statement = (VariableDeclarationStatement) statements.get(i);
			List fragments = statement.fragments();
			VariableDeclarationFragment fragment = (VariableDeclarationFragment) fragments.get(0);
			ArrayCreation creation = (ArrayCreation) fragment.getInitializer();
			ArrayType arrayType = creation.getType();

			Dimension dim = (Dimension) arrayType.dimensions().get(1);
			ListRewrite listRewrite= rewrite.getListRewrite(dim, Dimension.ANNOTATIONS_PROPERTY);
			MarkerAnnotation markerAnnotation= ast.newMarkerAnnotation();
			markerAnnotation.setTypeName(ast.newSimpleName("Annot1"));
			listRewrite.insertAt(markerAnnotation, 0, null);
		}
		
		String preview= evaluateRewrite(cu, rewrite);
		buf= new StringBuffer();
		buf.append("package test1;\n");
		buf.append("import java.lang.annotation.ElementType;\n");
		buf.append("public class X {\n");
		buf.append("    public void foo() {\n");
		buf.append("    	int[][][] i = new int[] @Annot1 [][];\n");
		buf.append("    	int[][][] j = new int[] @Annot1 [][];\n");
		buf.append("    	int[][][] k = new int[]  @Annot1 [][];\n");
		buf.append("    	int[][][] l = new int[] @Annot1 /* comment */[][];\n");
		buf.append("    	int[][][] m = new int[] @Annot1 /* comment [] */ [][];\n");
		buf.append("    	int[][][] n = new int[]  @Annot1 /* comment [] */  [][];\n");
		buf.append("    }\n");
		buf.append("}\n");
		buf.append("@java.lang.annotation.Target(value= {ElementType.TYPE_USE})\n");
		buf.append("@interface Annot1 {}\n");
		assertEqualString(preview, buf.toString());
	}

	public void testBug417923g_since_8() throws Exception {
		IPackageFragment pack1= this.sourceFolder.createPackageFragment("test1", false, null);
		StringBuffer buf= new StringBuffer();
		buf.append("package test1;\n");
		buf.append("import java.lang.annotation.ElementType;\n");
		buf.append("public class X {\n");
		buf.append("    public void foo() {\n");
		buf.append("    	int[][][] i;\n");
		buf.append("    	int [][][] j;\n");
		buf.append("    	int  [][][] k;\n");
		buf.append("    	int/* comment */[][][] l;\n");
		buf.append("    	int /* comment [] */ [][][] m;\n");
		buf.append("    	int  /* comment [] */  [][][] n;\n");
		buf.append("    }\n");
		buf.append("}\n");
		buf.append("@java.lang.annotation.Target(value= {ElementType.TYPE_USE})\n");
		buf.append("@interface Annot1 {}\n");
		ICompilationUnit cu= pack1.createCompilationUnit("X.java", buf.toString(), false, null);

		CompilationUnit astRoot= createAST(cu);
		AST ast = astRoot.getAST();
		ASTRewrite rewrite= ASTRewrite.create(ast);

		TypeDeclaration typeDecl = (TypeDeclaration) astRoot.types().get(0);
		MethodDeclaration methodDecl= typeDecl.getMethods()[0];
		Block block= methodDecl.getBody();
		List statements= block.statements();

		for (int i = 0; i < 6; ++i) {
			VariableDeclarationStatement statement = (VariableDeclarationStatement) statements.get(i);
			ArrayType arrayType = (ArrayType) statement.getType();
			Dimension dim = (Dimension) arrayType.dimensions().get(0);
			ListRewrite listRewrite= rewrite.getListRewrite(dim, Dimension.ANNOTATIONS_PROPERTY);
			MarkerAnnotation markerAnnotation= ast.newMarkerAnnotation();
			markerAnnotation.setTypeName(ast.newSimpleName("Annot1"));
			listRewrite.insertAt(markerAnnotation, 0, null);
		}
		String preview= evaluateRewrite(cu, rewrite);
		buf= new StringBuffer();
		buf.append("package test1;\n");
		buf.append("import java.lang.annotation.ElementType;\n");
		buf.append("public class X {\n");
		buf.append("    public void foo() {\n");
		buf.append("    	int @Annot1 [][][] i;\n");
		buf.append("    	int @Annot1 [][][] j;\n");
		buf.append("    	int  @Annot1 [][][] k;\n");
		buf.append("    	int @Annot1 /* comment */[][][] l;\n");
		buf.append("    	int @Annot1 /* comment [] */ [][][] m;\n");
		buf.append("    	int  @Annot1 /* comment [] */  [][][] n;\n");
		buf.append("    }\n");
		buf.append("}\n");
		buf.append("@java.lang.annotation.Target(value= {ElementType.TYPE_USE})\n");
		buf.append("@interface Annot1 {}\n");
		assertEqualString(preview, buf.toString());
	}
	public void testBug417923h_since_8() throws Exception {
		IPackageFragment pack1= this.sourceFolder.createPackageFragment("test1", false, null);
		StringBuffer buf= new StringBuffer();
		buf.append("package test1;\n");
		buf.append("import java.lang.annotation.ElementType;\n");
		buf.append("public class X {\n");
		buf.append("    public void foo() {\n");
		buf.append("    	int[][][] i;\n");
		buf.append("    	int[] [][] j;\n");
		buf.append("    	int[]  [][] k;\n");
		buf.append("    	int[]/* comment */[][] l;\n");
		buf.append("    	int[] /* comment [] */ [][] m;\n");
		buf.append("    	int[]  /* comment [] */  [][] n;\n");
		buf.append("    }\n");
		buf.append("}\n");
		buf.append("@java.lang.annotation.Target(value= {ElementType.TYPE_USE})\n");
		buf.append("@interface Annot1 {}\n");
		ICompilationUnit cu= pack1.createCompilationUnit("X.java", buf.toString(), false, null);

		CompilationUnit astRoot= createAST(cu);
		AST ast = astRoot.getAST();
		ASTRewrite rewrite= ASTRewrite.create(ast);

		TypeDeclaration typeDecl = (TypeDeclaration) astRoot.types().get(0);
		MethodDeclaration methodDecl= typeDecl.getMethods()[0];
		Block block= methodDecl.getBody();
		List statements= block.statements();

		for (int i = 0; i < 6; ++i) {
			VariableDeclarationStatement statement = (VariableDeclarationStatement) statements.get(i);
			ArrayType arrayType = (ArrayType) statement.getType();
			Dimension dim = (Dimension) arrayType.dimensions().get(1);
			ListRewrite listRewrite= rewrite.getListRewrite(dim, Dimension.ANNOTATIONS_PROPERTY);
			MarkerAnnotation markerAnnotation= ast.newMarkerAnnotation();
			markerAnnotation.setTypeName(ast.newSimpleName("Annot1"));
			listRewrite.insertAt(markerAnnotation, 0, null);
		}
		String preview= evaluateRewrite(cu, rewrite);
		buf= new StringBuffer();
		buf.append("package test1;\n");
		buf.append("import java.lang.annotation.ElementType;\n");
		buf.append("public class X {\n");
		buf.append("    public void foo() {\n");
		buf.append("    	int[] @Annot1 [][] i;\n");
		buf.append("    	int[] @Annot1 [][] j;\n");
		buf.append("    	int[]  @Annot1 [][] k;\n");
		buf.append("    	int[] @Annot1 /* comment */[][] l;\n");
		buf.append("    	int[] @Annot1 /* comment [] */ [][] m;\n");
		buf.append("    	int[]  @Annot1 /* comment [] */  [][] n;\n");
		buf.append("    }\n");
		buf.append("}\n");
		buf.append("@java.lang.annotation.Target(value= {ElementType.TYPE_USE})\n");
		buf.append("@interface Annot1 {}\n");
		assertEqualString(preview, buf.toString());
	}
	
	public void testBug417923i_since_8() throws Exception {
		IPackageFragment pack1= this.sourceFolder.createPackageFragment("test1", false, null);
		StringBuffer buf= new StringBuffer();
		buf.append("package test1;\n");
		buf.append("import java.lang.annotation.ElementType;\n");
		buf.append("public class X {\n");
		buf.append("    public void foo() {\n");
		buf.append("    	int @Annot1[][][] i;\n");
		buf.append("    	int @Annot1 [][][] j;\n");
		buf.append("    	int   @Annot1  [][][] k;\n");
		buf.append("    	int/* comment @ [] */@Annot1[][][] l;\n");
		buf.append("    	int /* comment @ [] */ @Annot1[][][] m;\n");
		buf.append("    	int /* comment @ [] */ @Annot1   [][][] n;\n");
		buf.append("    	int @Annot1/* comment @ [] */[][][] o;\n");
		buf.append("    	int @Annot1 /* comment @ [] */  [][][] p;\n");
		buf.append("    	int @Annot1   /* comment @ [] */[][][] q;\n");
		buf.append("    }\n");
		buf.append("}\n");
		buf.append("@java.lang.annotation.Target(value= {ElementType.TYPE_USE})\n");
		buf.append("@interface Annot1 {}\n");
		ICompilationUnit cu= pack1.createCompilationUnit("X.java", buf.toString(), false, null);

		CompilationUnit astRoot= createAST(cu);
		AST ast = astRoot.getAST();
		ASTRewrite rewrite= ASTRewrite.create(ast);

		TypeDeclaration typeDecl = (TypeDeclaration) astRoot.types().get(0);
		MethodDeclaration methodDecl= typeDecl.getMethods()[0];
		Block block= methodDecl.getBody();
		List statements= block.statements();

		for (int i = 0; i < 9; ++i) {
			VariableDeclarationStatement statement = (VariableDeclarationStatement) statements.get(i);
			ArrayType arrayType = (ArrayType) statement.getType();
			Dimension dim = (Dimension) arrayType.dimensions().get(0);
			ListRewrite listRewrite= rewrite.getListRewrite(dim, Dimension.ANNOTATIONS_PROPERTY);
			listRewrite.remove((ASTNode) dim.annotations().get(0), null);
		}
		String preview= evaluateRewrite(cu, rewrite);
		buf= new StringBuffer();
		buf.append("package test1;\n");
		buf.append("import java.lang.annotation.ElementType;\n");
		buf.append("public class X {\n");
		buf.append("    public void foo() {\n");
		buf.append("    	int[][][] i;\n");
		buf.append("    	int[][][] j;\n");
		buf.append("    	int[][][] k;\n");
		buf.append("    	int[][][] l;\n");
		buf.append("    	int /* comment @ [] */[][][] m;\n");
		buf.append("    	int /* comment @ [] */[][][] n;\n");
		buf.append("    	int/* comment @ [] */[][][] o;\n");
		buf.append("    	int/* comment @ [] */  [][][] p;\n");
		buf.append("    	int/* comment @ [] */[][][] q;\n");
		buf.append("    }\n");
		buf.append("}\n");
		buf.append("@java.lang.annotation.Target(value= {ElementType.TYPE_USE})\n");
		buf.append("@interface Annot1 {}\n");
		assertEqualString(preview, buf.toString());
	}
	
	public void testBug417923j_since_8() throws Exception {
		IPackageFragment pack1= this.sourceFolder.createPackageFragment("test1", false, null);
		StringBuffer buf= new StringBuffer();
		buf.append("package test1;\n");
		buf.append("import java.lang.annotation.ElementType;\n");
		buf.append("public class X {\n");
		buf.append("    public void foo() {\n");
		buf.append("    	int[] @Annot1[][] i;\n");
		buf.append("    	int[] @Annot1 [][] j;\n");
		buf.append("    	int[]   @Annot1  [][] k;\n");
		buf.append("    	int[]/* comment @ [] */@Annot1[][] l;\n");
		buf.append("    	int[] /* comment @ [] */ @Annot1[][] m;\n");
		buf.append("    	int[] /* comment @ [] */ @Annot1   [][] n;\n");
		buf.append("    	int[] @Annot1/* comment @ [] */[][] o;\n");
		buf.append("    	int[] @Annot1 /* comment @ [] */  [][] p;\n");
		buf.append("    	int[] @Annot1   /* comment @ [] */[][] q;\n");
		buf.append("    }\n");
		buf.append("}\n");
		buf.append("@java.lang.annotation.Target(value= {ElementType.TYPE_USE})\n");
		buf.append("@interface Annot1 {}\n");
		ICompilationUnit cu= pack1.createCompilationUnit("X.java", buf.toString(), false, null);

		CompilationUnit astRoot= createAST(cu);
		AST ast = astRoot.getAST();
		ASTRewrite rewrite= ASTRewrite.create(ast);

		TypeDeclaration typeDecl = (TypeDeclaration) astRoot.types().get(0);
		MethodDeclaration methodDecl= typeDecl.getMethods()[0];
		Block block= methodDecl.getBody();
		List statements= block.statements();

		for (int i = 0; i < 9; ++i) {
			VariableDeclarationStatement statement = (VariableDeclarationStatement) statements.get(i);
			ArrayType arrayType = (ArrayType) statement.getType();
			Dimension dim = (Dimension) arrayType.dimensions().get(1);
			ListRewrite listRewrite= rewrite.getListRewrite(dim, Dimension.ANNOTATIONS_PROPERTY);
			listRewrite.remove((ASTNode) dim.annotations().get(0), null);
		}
		String preview= evaluateRewrite(cu, rewrite);
		buf= new StringBuffer();
		buf.append("package test1;\n");
		buf.append("import java.lang.annotation.ElementType;\n");
		buf.append("public class X {\n");
		buf.append("    public void foo() {\n");
		buf.append("    	int[][][] i;\n");
		buf.append("    	int[][][] j;\n");
		buf.append("    	int[][][] k;\n");
		buf.append("    	int[][][] l;\n");
		buf.append("    	int[] /* comment @ [] */[][] m;\n");
		buf.append("    	int[] /* comment @ [] */[][] n;\n");
		buf.append("    	int[]/* comment @ [] */[][] o;\n");
		buf.append("    	int[]/* comment @ [] */  [][] p;\n");
		buf.append("    	int[]/* comment @ [] */[][] q;\n");
		buf.append("    }\n");
		buf.append("}\n");
		buf.append("@java.lang.annotation.Target(value= {ElementType.TYPE_USE})\n");
		buf.append("@interface Annot1 {}\n");
		assertEqualString(preview, buf.toString());
	}

	public void testBug417923k_since_8() throws Exception {
		IPackageFragment pack1= this.sourceFolder.createPackageFragment("test1", false, null);
		StringBuffer buf= new StringBuffer();
		buf.append("package test1;\n");
		buf.append("import java.lang.annotation.ElementType;\n");
		buf.append("public class X {\n");
		buf.append("    public void foo() {\n");
		buf.append("    	int [] i [][] = new int[] @Annot1 @Annot2[][];\n");
		buf.append("    	int [] j [][] = new int[] @Annot1 @Annot2 [][];\n");
		buf.append("    	int [] k [][] = new int[]   @Annot1  @Annot2 [][];\n");
		buf.append("    	int [] l [][] = new int[] /* comment @ [] */@Annot1 @Annot2[][];\n");
		buf.append("    	int [] m [][] = new int[] /* comment @ [] */ @Annot1 @Annot2 [][];\n");
		buf.append("    	int [] n [][] = new int[] /* comment @ [] */ @Annot1 @Annot2  [][];\n");
		buf.append("    	int [] o [][] = new int[] @Annot1 @Annot2/* comment @ [] */[][];\n");
		buf.append("    	int [] p [][] = new int[] @Annot1 @Annot2/* comment @ [] */  [][];\n");
		buf.append("    	int [] q [][] = new int[] @Annot1   @Annot2/* comment @ [] */[][];\n");
		buf.append("    }\n");
		buf.append("}\n");
		buf.append("@java.lang.annotation.Target(value= {ElementType.TYPE_USE})\n");
		buf.append("@interface Annot1 {}\n");
		ICompilationUnit cu= pack1.createCompilationUnit("X.java", buf.toString(), false, null);

		CompilationUnit astRoot= createAST(cu);
		AST ast = astRoot.getAST();
		ASTRewrite rewrite= ASTRewrite.create(ast);

		TypeDeclaration typeDecl = (TypeDeclaration) astRoot.types().get(0);
		MethodDeclaration methodDecl= typeDecl.getMethods()[0];
		Block block= methodDecl.getBody();
		List statements= block.statements();

		for (int i = 0; i < 9; ++i) {
			VariableDeclarationStatement statement = (VariableDeclarationStatement) statements.get(i);
			List fragments = statement.fragments();
			VariableDeclarationFragment fragment = (VariableDeclarationFragment) fragments.get(0);
			ArrayCreation creation = (ArrayCreation) fragment.getInitializer();
			ArrayType arrayType = creation.getType();

			Dimension dim = (Dimension) arrayType.dimensions().get(1);
			ListRewrite listRewrite= rewrite.getListRewrite(dim, Dimension.ANNOTATIONS_PROPERTY);
			listRewrite.remove((ASTNode)dim.annotations().get(1), null);
		}

		String preview= evaluateRewrite(cu, rewrite);
		buf= new StringBuffer();
		buf.append("package test1;\n");
		buf.append("import java.lang.annotation.ElementType;\n");
		buf.append("public class X {\n");
		buf.append("    public void foo() {\n");
		buf.append("    	int [] i [][] = new int[] @Annot1[][];\n");
		buf.append("    	int [] j [][] = new int[] @Annot1 [][];\n");
		buf.append("    	int [] k [][] = new int[]   @Annot1 [][];\n");
		buf.append("    	int [] l [][] = new int[] /* comment @ [] */@Annot1[][];\n");
		buf.append("    	int [] m [][] = new int[] /* comment @ [] */ @Annot1 [][];\n");
		buf.append("    	int [] n [][] = new int[] /* comment @ [] */ @Annot1  [][];\n");
		buf.append("    	int [] o [][] = new int[] @Annot1/* comment @ [] */[][];\n");
		buf.append("    	int [] p [][] = new int[] @Annot1/* comment @ [] */  [][];\n");
		buf.append("    	int [] q [][] = new int[] @Annot1/* comment @ [] */[][];\n");
		buf.append("    }\n");
		buf.append("}\n");
		buf.append("@java.lang.annotation.Target(value= {ElementType.TYPE_USE})\n");
		buf.append("@interface Annot1 {}\n");
		assertEqualString(preview, buf.toString());
	}

	public void testBug417923l_since_8() throws Exception {
		IPackageFragment pack1= this.sourceFolder.createPackageFragment("test1", false, null);
		StringBuffer buf= new StringBuffer();
		buf.append("package test1;\n");
		buf.append("import java.lang.annotation.ElementType;\n");
		buf.append("public class X {\n");
		buf.append("    public void foo() {\n");
		buf.append("    	int[] @Annot1 @Annot2[][] i;\n");
		buf.append("    	int[] @Annot1 @Annot2 [][] j;\n");
		buf.append("    	int[]   @Annot1  @Annot2 [][] k;\n");
		buf.append("    	int[]/* comment @ [] */@Annot1 @Annot2[][] l;\n");
		buf.append("    	int[] /* comment @ [] */ @Annot1 @Annot2 [][] m;\n");
		buf.append("    	int[] /* comment @ [] */ @Annot1   @Annot2 [][] n;\n");
		buf.append("    	int[] @Annot1 @Annot2/* comment @ [] */[][] o;\n");
		buf.append("    	int[] @Annot1 @Annot2/* comment @ [] */  [][] p;\n");
		buf.append("    	int[] @Annot1   @Annot2/* comment @ [] */[][] q;\n");
		buf.append("    }\n");
		buf.append("}\n");
		buf.append("@java.lang.annotation.Target(value= {ElementType.TYPE_USE})\n");
		buf.append("@interface Annot1 {}\n");
		ICompilationUnit cu= pack1.createCompilationUnit("X.java", buf.toString(), false, null);

		CompilationUnit astRoot= createAST(cu);
		AST ast = astRoot.getAST();
		ASTRewrite rewrite= ASTRewrite.create(ast);

		TypeDeclaration typeDecl = (TypeDeclaration) astRoot.types().get(0);
		MethodDeclaration methodDecl= typeDecl.getMethods()[0];
		Block block= methodDecl.getBody();
		List statements= block.statements();

		for (int i = 0; i < 9; ++i) {
			VariableDeclarationStatement statement = (VariableDeclarationStatement) statements.get(i);
			ArrayType arrayType = (ArrayType) statement.getType();
			Dimension dim = (Dimension) arrayType.dimensions().get(1);
			ListRewrite listRewrite= rewrite.getListRewrite(dim, Dimension.ANNOTATIONS_PROPERTY);
			listRewrite.remove((ASTNode) dim.annotations().get(1), null);
		}
		String preview= evaluateRewrite(cu, rewrite);
		buf= new StringBuffer();
		buf.append("package test1;\n");
		buf.append("import java.lang.annotation.ElementType;\n");
		buf.append("public class X {\n");
		buf.append("    public void foo() {\n");
		buf.append("    	int[] @Annot1[][] i;\n");
		buf.append("    	int[] @Annot1 [][] j;\n");
		buf.append("    	int[]   @Annot1 [][] k;\n");
		buf.append("    	int[]/* comment @ [] */@Annot1[][] l;\n");
		buf.append("    	int[] /* comment @ [] */ @Annot1 [][] m;\n");
		buf.append("    	int[] /* comment @ [] */ @Annot1 [][] n;\n");
		buf.append("    	int[] @Annot1/* comment @ [] */[][] o;\n");
		buf.append("    	int[] @Annot1/* comment @ [] */  [][] p;\n");
		buf.append("    	int[] @Annot1/* comment @ [] */[][] q;\n");
		buf.append("    }\n");
		buf.append("}\n");
		buf.append("@java.lang.annotation.Target(value= {ElementType.TYPE_USE})\n");
		buf.append("@interface Annot1 {}\n");
		assertEqualString(preview, buf.toString());
	}

	public void testBug417923m_since_8() throws Exception {
		IPackageFragment pack1= this.sourceFolder.createPackageFragment("test1", false, null);
		StringBuffer buf= new StringBuffer();
		buf.append("package test1;\n");
		buf.append("import java.lang.annotation.ElementType;\n");
		buf.append("public class X {\n");
		buf.append("    public void foo() {\n");
		buf.append("    	int   @Annot1(value1 = 2, value2 = 10) [][] i;\n");
		buf.append("    	int[] @Annot2(float[].class) [] j;\n");
		buf.append("    	int[][] k;\n");
		buf.append("    }\n");
		buf.append("}\n");
		buf.append("@java.lang.annotation.Target(value= {ElementType.TYPE_USE})\n");
		buf.append("@interface Annot1 {\n");
		buf.append("	int value1() default 1;\n");
		buf.append("	int value2();\n");
		buf.append("}\n");
		buf.append("@java.lang.annotation.Target(value= {ElementType.TYPE_USE})\n");
		buf.append("@interface Annot2 {\n");
		buf.append("	@SuppressWarnings(\"rawtypes\")\n");
		buf.append("	Class value() default int[].class;\n");
		buf.append("}\n");
		ICompilationUnit cu= pack1.createCompilationUnit("X.java", buf.toString(), false, null);

		CompilationUnit astRoot= createAST(cu);
		AST ast = astRoot.getAST();
		ASTRewrite rewrite= ASTRewrite.create(ast);

		TypeDeclaration typeDecl = (TypeDeclaration) astRoot.types().get(0);
		MethodDeclaration methodDecl= typeDecl.getMethods()[0];
		Block block= methodDecl.getBody();
		List statements= block.statements();

		{
			VariableDeclarationStatement statement = (VariableDeclarationStatement) statements.get(0);
			ArrayType arrayType = (ArrayType) statement.getType();
			Dimension dim = (Dimension) arrayType.dimensions().get(0);
			ListRewrite listRewrite= rewrite.getListRewrite(dim, Dimension.ANNOTATIONS_PROPERTY);
			listRewrite.remove((ASTNode) dim.annotations().get(0), null);
		}
		{
			VariableDeclarationStatement statement = (VariableDeclarationStatement) statements.get(1);
			ArrayType arrayType = (ArrayType) statement.getType();
			Dimension dim = (Dimension) arrayType.dimensions().get(1);
			ListRewrite listRewrite= rewrite.getListRewrite(dim, Dimension.ANNOTATIONS_PROPERTY);
			listRewrite.remove((ASTNode) dim.annotations().get(0), null);
		}
		{
			VariableDeclarationStatement statement = (VariableDeclarationStatement) statements.get(1);
			ArrayType arrayType = (ArrayType) statement.getType();
			Dimension dim = (Dimension) arrayType.dimensions().get(1);
			ListRewrite listRewrite= rewrite.getListRewrite(dim, Dimension.ANNOTATIONS_PROPERTY);
			listRewrite.remove((ASTNode) dim.annotations().get(0), null);
		}
		{
			VariableDeclarationStatement statement = (VariableDeclarationStatement) statements.get(2);
			ArrayType arrayType = (ArrayType) statement.getType();
			
			SingleMemberAnnotation annotation = ast.newSingleMemberAnnotation();
			annotation.setTypeName(ast.newSimpleName("Annot2"));
			ArrayType type = ast.newArrayType(ast.newPrimitiveType(PrimitiveType.FLOAT), 1);
			TypeLiteral literal = ast.newTypeLiteral();
			literal.setType(type);
			annotation.setValue(literal);
			Dimension dim = (Dimension) arrayType.dimensions().get(1);
			ListRewrite listRewrite= rewrite.getListRewrite(dim, Dimension.ANNOTATIONS_PROPERTY);
			listRewrite.insertFirst(annotation, null);
		}
		String preview= evaluateRewrite(cu, rewrite);
		buf= new StringBuffer();
		buf.append("package test1;\n");
		buf.append("import java.lang.annotation.ElementType;\n");
		buf.append("public class X {\n");
		buf.append("    public void foo() {\n");
		buf.append("    	int[][] i;\n");
		buf.append("    	int[][] j;\n");
		buf.append("    	int[] @Annot2(float[].class) [] k;\n");
		buf.append("    }\n");
		buf.append("}\n");
		buf.append("@java.lang.annotation.Target(value= {ElementType.TYPE_USE})\n");
		buf.append("@interface Annot1 {\n");
		buf.append("	int value1() default 1;\n");
		buf.append("	int value2();\n");
		buf.append("}\n");
		buf.append("@java.lang.annotation.Target(value= {ElementType.TYPE_USE})\n");
		buf.append("@interface Annot2 {\n");
		buf.append("	@SuppressWarnings(\"rawtypes\")\n");
		buf.append("	Class value() default int[].class;\n");
		buf.append("}\n");
		assertEqualString(preview, buf.toString());
	}

	public void testBugASTFormatter_since_8() throws Exception {
		IPackageFragment pack1= this.sourceFolder.createPackageFragment("test1", false, null);
		this.project1.setOption(CompilerOptions.OPTION_Source, CompilerOptions.VERSION_1_8);
		StringBuffer buf= new StringBuffer();
		buf.append("package test1;\n");
		buf.append("import java.lang.annotation.ElementType;\n");
		buf.append("public class X {\n");
		buf.append("    public void foo() {\n");
		buf.append("    }\n");
		buf.append("}\n");
		buf.append("@java.lang.annotation.Target(value= {ElementType.TYPE_USE})\n");
		buf.append("@interface Marker {}\n");
		buf.append("@java.lang.annotation.Target(value= {ElementType.TYPE_USE})\n");
		buf.append("@interface Annot1 {\n");
		buf.append("	int value1() default 1;\n");
		buf.append("	int value2();\n");
		buf.append("}\n");
		buf.append("@java.lang.annotation.Target(value= {ElementType.TYPE_USE})\n");
		buf.append("@interface Annot2 {\n");
		buf.append("	@SuppressWarnings(\"rawtypes\")\n");
		buf.append("	Class value() default int[].class;\n");
		buf.append("}\n");
		ICompilationUnit cu= pack1.createCompilationUnit("X.java", buf.toString(), false, null);

		CompilationUnit astRoot= createAST(cu);
		AST ast = astRoot.getAST();
		ASTRewrite rewrite= ASTRewrite.create(ast);

		TypeDeclaration typeDecl = (TypeDeclaration) astRoot.types().get(0);
		MethodDeclaration methodDecl= typeDecl.getMethods()[0];
		Block block= methodDecl.getBody();

		{
			ArrayType arrayType = ast.newArrayType(ast.newPrimitiveType(PrimitiveType.INT), 2);
			Dimension dim = (Dimension) arrayType.dimensions().get(1);
			MarkerAnnotation markerAnnotation = ast.newMarkerAnnotation();
			markerAnnotation.setTypeName(ast.newSimpleName("Marker"));
			dim.annotations().add(markerAnnotation);
			VariableDeclarationFragment fragment = ast.newVariableDeclarationFragment();
			fragment.setName(ast.newSimpleName("i"));
			VariableDeclarationStatement statement = ast.newVariableDeclarationStatement(fragment);
			statement.setType(arrayType);
			
			ListRewrite listRewrite= rewrite.getListRewrite(block, Block.STATEMENTS_PROPERTY);
			listRewrite.insertFirst(statement, null);
			
		}
		{
			ArrayType arrayType = ast.newArrayType(ast.newPrimitiveType(PrimitiveType.INT), 2);
			Dimension dim = (Dimension) arrayType.dimensions().get(1);
			MarkerAnnotation markerAnnotation = ast.newMarkerAnnotation();
			markerAnnotation.setTypeName(ast.newSimpleName("Marker"));
			dim.annotations().add(markerAnnotation);
			ArrayCreation creation = ast.newArrayCreation();
			creation.setType(arrayType);
			creation.dimensions().add(ast.newNumberLiteral("1"));
			creation.dimensions().add(ast.newNumberLiteral("2"));
			VariableDeclarationFragment fragment = ast.newVariableDeclarationFragment();
			fragment.setName(ast.newSimpleName("j"));
			fragment.setInitializer(creation);
			
			arrayType = ast.newArrayType(ast.newPrimitiveType(PrimitiveType.INT), 2);
			dim = (Dimension) arrayType.dimensions().get(1);
			markerAnnotation = ast.newMarkerAnnotation();
			markerAnnotation.setTypeName(ast.newName("Marker"));
			dim.annotations().add(markerAnnotation);
			
			VariableDeclarationStatement statement = ast.newVariableDeclarationStatement(fragment);
			statement.setType(arrayType);
			
			ListRewrite listRewrite= rewrite.getListRewrite(block, Block.STATEMENTS_PROPERTY);
			listRewrite.insertLast(statement, null);
			
		}
		{
			ArrayType arrayType = ast.newArrayType(ast.newPrimitiveType(PrimitiveType.INT), 2);
			Dimension dim = (Dimension) arrayType.dimensions().get(0);
			MarkerAnnotation markerAnnotation = ast.newMarkerAnnotation();
			markerAnnotation.setTypeName(ast.newSimpleName("Marker"));
			dim.annotations().add(markerAnnotation);
			
			NormalAnnotation normalAnnotation = ast.newNormalAnnotation();
			normalAnnotation.setTypeName(ast.newSimpleName("Annot1"));
			MemberValuePair memberValuePair= ast.newMemberValuePair();
			memberValuePair.setName(ast.newSimpleName("value1"));
			memberValuePair.setValue(ast.newNumberLiteral("1"));
			normalAnnotation.values().add(memberValuePair);
			memberValuePair= ast.newMemberValuePair();
			memberValuePair.setName(ast.newSimpleName("value2"));
			memberValuePair.setValue(ast.newNumberLiteral("2"));
			normalAnnotation.values().add(memberValuePair);
			dim.annotations().add(normalAnnotation);

			SingleMemberAnnotation singleMemberAnnotation = ast.newSingleMemberAnnotation();
			singleMemberAnnotation.setTypeName(ast.newSimpleName("Annot2"));
			ArrayType type = ast.newArrayType(ast.newPrimitiveType(PrimitiveType.FLOAT), 1);
			TypeLiteral literal = ast.newTypeLiteral();
			literal.setType(type);
			singleMemberAnnotation.setValue(literal);
			dim.annotations().add(singleMemberAnnotation);
			
			ArrayCreation creation = ast.newArrayCreation();
			creation.setType(arrayType);
			creation.dimensions().add(ast.newNumberLiteral("1"));
			creation.dimensions().add(ast.newNumberLiteral("2"));
			VariableDeclarationFragment fragment = ast.newVariableDeclarationFragment();
			fragment.setName(ast.newSimpleName("k"));
			fragment.setInitializer(creation);
			
			arrayType = ast.newArrayType(ast.newPrimitiveType(PrimitiveType.INT), 2);
			dim = (Dimension) arrayType.dimensions().get(0);
			markerAnnotation = ast.newMarkerAnnotation();
			markerAnnotation.setTypeName(ast.newName("Marker"));
			dim.annotations().add(markerAnnotation);
			
			normalAnnotation = ast.newNormalAnnotation();
			normalAnnotation.setTypeName(ast.newSimpleName("Annot1"));
			memberValuePair= ast.newMemberValuePair();
			memberValuePair.setName(ast.newSimpleName("value1"));
			memberValuePair.setValue(ast.newNumberLiteral("1"));
			normalAnnotation.values().add(memberValuePair);
			memberValuePair= ast.newMemberValuePair();
			memberValuePair.setName(ast.newSimpleName("value2"));
			memberValuePair.setValue(ast.newNumberLiteral("2"));
			normalAnnotation.values().add(memberValuePair);
			dim.annotations().add(normalAnnotation);
			
			singleMemberAnnotation = ast.newSingleMemberAnnotation();
			singleMemberAnnotation.setTypeName(ast.newSimpleName("Annot2"));
			type = ast.newArrayType(ast.newPrimitiveType(PrimitiveType.FLOAT), 1);
			literal = ast.newTypeLiteral();
			literal.setType(type);
			singleMemberAnnotation.setValue(literal);
			dim.annotations().add(singleMemberAnnotation);
			VariableDeclarationStatement statement = ast.newVariableDeclarationStatement(fragment);
			statement.setType(arrayType);
			
			ListRewrite listRewrite= rewrite.getListRewrite(block, Block.STATEMENTS_PROPERTY);
			listRewrite.insertLast(statement, null);
			
		}

		String preview= evaluateRewrite(cu, rewrite);
		buf= new StringBuffer();
		buf.append("package test1;\n");
		buf.append("import java.lang.annotation.ElementType;\n");
		buf.append("public class X {\n");
		buf.append("    public void foo() {\n");
		buf.append("        int[] @Marker [] i;\n");
		buf.append("        int[] @Marker [] j = new int[1] @Marker [2];\n");
		buf.append("        int @Marker @Annot1(value1 = 1, value2 = 2) @Annot2(float[].class) [][] k = new int @Marker @Annot1(value1 = 1, value2 = 2) @Annot2(float[].class) [1][2];\n");
		buf.append("    }\n");
		buf.append("}\n");
		buf.append("@java.lang.annotation.Target(value= {ElementType.TYPE_USE})\n");
		buf.append("@interface Marker {}\n");
		buf.append("@java.lang.annotation.Target(value= {ElementType.TYPE_USE})\n");
		buf.append("@interface Annot1 {\n");
		buf.append("	int value1() default 1;\n");
		buf.append("	int value2();\n");
		buf.append("}\n");
		buf.append("@java.lang.annotation.Target(value= {ElementType.TYPE_USE})\n");
		buf.append("@interface Annot2 {\n");
		buf.append("	@SuppressWarnings(\"rawtypes\")\n");
		buf.append("	Class value() default int[].class;\n");
		buf.append("}\n");
		assertEqualString(preview, buf.toString());
	}
}<|MERGE_RESOLUTION|>--- conflicted
+++ resolved
@@ -108,11 +108,10 @@
 		return createSuite(ASTRewritingStatementsTest.class);
 	}
 
- 	@SuppressWarnings("deprecation")
 	@Override
 	protected void setUp() throws Exception {
 		super.setUp();
-		if (this.apiLevel == AST.JLS12 ) {
+		if (this.apiLevel == AST.JLS13 ) {
 			this.project1.setOption(JavaCore.COMPILER_PB_ENABLE_PREVIEW_FEATURES, JavaCore.ENABLED);
 			this.project1.setOption(JavaCore.COMPILER_PB_REPORT_PREVIEW_FEATURES, JavaCore.IGNORE);
 		}
@@ -3655,11 +3654,7 @@
 			// change case statement
 			SwitchCase caseStatement= (SwitchCase) statements.get(3);
 			Expression newCaseExpression= ast.newNumberLiteral("10");
-<<<<<<< HEAD
 			if (this.apiLevel < AST.JLS13) {
-=======
-			if (this.apiLevel != AST.JLS12) {
->>>>>>> 6a821a33
 				rewrite.replace(caseStatement.getExpression(), newCaseExpression, null);
 			} else {
 				List expressions = caseStatement.expressions();
