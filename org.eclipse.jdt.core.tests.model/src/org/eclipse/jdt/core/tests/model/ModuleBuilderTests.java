/*******************************************************************************
 * Copyright (c) 2016, 2019 IBM Corporation and others.
 *
 * This program and the accompanying materials
 * are made available under the terms of the Eclipse Public License 2.0
 * which accompanies this distribution, and is available at
 * https://www.eclipse.org/legal/epl-2.0/
 *
 * SPDX-License-Identifier: EPL-2.0
 *
 * Contributors:
 *     IBM Corporation - initial API and implementation
 *******************************************************************************/
package org.eclipse.jdt.core.tests.model;

import java.io.File;
import java.io.IOException;
import java.util.Arrays;
import java.util.Comparator;
import java.util.HashMap;
import java.util.Hashtable;
import java.util.Map;

import org.eclipse.core.resources.IFile;
import org.eclipse.core.resources.IFolder;
import org.eclipse.core.resources.IMarker;
import org.eclipse.core.resources.IProject;
import org.eclipse.core.resources.IResource;
import org.eclipse.core.resources.IWorkspaceDescription;
import org.eclipse.core.resources.IncrementalProjectBuilder;
import org.eclipse.core.runtime.CoreException;
import org.eclipse.core.runtime.IPath;
import org.eclipse.core.runtime.Path;
import org.eclipse.jdt.core.IAccessRule;
import org.eclipse.jdt.core.IClasspathAttribute;
import org.eclipse.jdt.core.IClasspathEntry;
import org.eclipse.jdt.core.ICompilationUnit;
import org.eclipse.jdt.core.IJavaModelMarker;
import org.eclipse.jdt.core.IJavaProject;
import org.eclipse.jdt.core.IModuleDescription;
import org.eclipse.jdt.core.IPackageFragmentRoot;
import org.eclipse.jdt.core.IProblemRequestor;
import org.eclipse.jdt.core.JavaCore;
import org.eclipse.jdt.core.JavaModelException;
import org.eclipse.jdt.core.WorkingCopyOwner;
import org.eclipse.jdt.core.dom.AST;
import org.eclipse.jdt.core.dom.CompilationUnit;
import org.eclipse.jdt.core.tests.util.Util;
import org.eclipse.jdt.internal.compiler.impl.CompilerOptions;
import org.eclipse.jdt.internal.compiler.lookup.TypeConstants;
import org.eclipse.jdt.internal.core.ClasspathAttribute;
import org.eclipse.jdt.internal.core.ClasspathEntry;
import org.eclipse.jdt.internal.core.builder.ClasspathJrt;
import org.eclipse.jdt.internal.core.util.Messages;

import junit.framework.Test;

public class ModuleBuilderTests extends ModifyingResourceTests {
	public ModuleBuilderTests(String name) {
		super(name);
	}

	static {
//		 TESTS_NAMES = new String[] { "testBug522330" };
	}
	private String sourceWorkspacePath = null;
	protected ProblemRequestor problemRequestor;
	public static Test suite() {
		if (!isJRE9) {
			// almost empty suite, since we need JRE9+
			Suite suite = new Suite(ModuleBuilderTests.class.getName());
			suite.addTest(new ModuleBuilderTests("thisSuiteRunsOnJRE9plus"));
			return suite;
		}
		return buildModelTestSuite(ModuleBuilderTests.class, BYTECODE_DECLARATION_ORDER);
	}
	public void thisSuiteRunsOnJRE9plus() {}

	public String getSourceWorkspacePath() {
		return this.sourceWorkspacePath == null ? super.getSourceWorkspacePath() : this.sourceWorkspacePath;
	}
	public void setUp() throws Exception {
		super.setUp();
		this.problemRequestor =  new ProblemRequestor();
		this.wcOwner = new WorkingCopyOwner() {
			public IProblemRequestor getProblemRequestor(ICompilationUnit unit) {
				return ModuleBuilderTests.this.problemRequestor;
			}
		};
	}
	public void setUpSuite() throws Exception {
		super.setUpSuite();
		this.currentProject = createJava9Project("P1");
		this.createFile("P1/src/module-info.java", "");
		this.createFolder("P1/src/com/greetings");
		this.createFile("P1/src/com/greetings/Main.java", "");
		waitForManualRefresh();
		waitForAutoBuild();
	}
	
	public void tearDownSuite() throws Exception {
		super.tearDownSuite();
		deleteProject("P1");
	}
	
	IClasspathAttribute[] moduleAttribute() {
		return new IClasspathAttribute[] { JavaCore.newClasspathAttribute(IClasspathAttribute.MODULE, "true") };
	}
	void addModularProjectEntry(IJavaProject project, IJavaProject depProject) throws JavaModelException {
		addClasspathEntry(project, JavaCore.newProjectEntry(depProject.getPath(), null, false, moduleAttribute(), false));
	}
	void addModularLibraryEntry(IJavaProject project, String libraryPath) throws JavaModelException {
		addLibraryEntry(project, new Path(libraryPath), null, null, null, null, moduleAttribute(), false);	
	}

	// Test that the java.base found as a module package fragment root in the project 
	public void test001() throws CoreException {
		try {
			IJavaProject project = createJava9Project("Test01", new String[]{"src"});
			this.createFile("Test01/src/module-info.java", "");
			this.createFolder("Test01/src/com/greetings");
			this.createFile("Test01/src/com/greetings/Main.java", "");
			waitForManualRefresh();
			waitForAutoBuild();
			project.getProject().build(IncrementalProjectBuilder.FULL_BUILD, null);
			IPackageFragmentRoot[] roots = project.getPackageFragmentRoots();
			IPackageFragmentRoot base = null;
			for (IPackageFragmentRoot iRoot : roots) {
				IModuleDescription moduleDescription = iRoot.getModuleDescription();
				if (moduleDescription != null && moduleDescription.getElementName().equals("java.base")) {
					base = iRoot;
					break;
				}
			}
			assertNotNull("Java.base module should not null", base);
			assertMarkers("Unexpected markers", "", project);
		} finally {
			deleteProject("Test01");
		}
	}
	// Test the project compiles without errors with a simple module-info.java
	public void test002() throws CoreException {
		try {
			this.editFile("P1/src/module-info.java",
							"module M1 {\n" +
							"	exports com.greetings;\n" +
							"	requires java.base;\n" +
							"}");
			waitForManualRefresh();
			this.currentProject.getProject().build(IncrementalProjectBuilder.FULL_BUILD, null);
			assertMarkers("Unexpected markers", "", this.currentProject);
		} finally {
		}
	}
	// Test that types from java.base module are seen by the compiler
	// even without an explicit 'requires java.base' declaration.
	public void test003() throws CoreException {
		try {
			this.editFile("P1/src/module-info.java",
					"module M1 {\n" +
							"	exports com.greetings;\n" +
					"}");
			this.editFile("P1/src/com/greetings/Main.java",
					"package com.greetings;\n" +
					"public class Main {\n" +
					"	public static void main(String[] args) {\n" +
					"	}\n" +
					"}");
			waitForManualRefresh();
			this.currentProject.getProject().build(IncrementalProjectBuilder.FULL_BUILD, null);
			IMarker[] markers = this.currentProject.getProject().findMarkers(null, true, IResource.DEPTH_INFINITE);
			assertMarkers("Unexpected markers", "", markers);
		} finally {
		}
	}
	// Test that a type that is present in the JDK, but not observable to the source module,
	// is reported as a compilation error.
	public void test004() throws CoreException {
		try {
			this.editFile("P1/src/module-info.java",
					"module M1 {\n" +
					"	exports com.greetings;\n" +
					"	requires java.base;\n" +
					"}");
			this.editFile("P1/src/com/greetings/Main.java",
					"package com.greetings;\n" +
					"import java.sql.Connection;\n" +
					"public class Main {\n" +
					"	public Connection con = null;\n" +
					"}");
			waitForManualRefresh();
			this.currentProject.getProject().build(IncrementalProjectBuilder.FULL_BUILD, null);
			IMarker[] markers = this.currentProject.getProject().findMarkers(null, true, IResource.DEPTH_INFINITE);
			sortMarkers(markers);
			assertMarkers("Unexpected markers", 
					"The import java.sql cannot be resolved\n" + 
					"Connection cannot be resolved to a type", markers);
		} finally {
		}
	}
	// Test that a type that is outside java.base module is available to the compiler
	// when the module is specified as 'requires'.
	public void test005() throws CoreException {
		try {
			this.editFile("P1/src/module-info.java",
					"module M1 {\n" +
					"	exports com.greetings;\n" +
					"	requires java.base;\n" +
					"	requires java.sql;\n" +
					"}");
			waitForManualRefresh();
			this.currentProject.getProject().build(IncrementalProjectBuilder.FULL_BUILD, null);
			IMarker[] markers = this.currentProject.getProject().findMarkers(null, true, IResource.DEPTH_INFINITE);
			assertMarkers("Unexpected markers",
					// just an API leak warning:
					"The type Connection from module java.sql may not be accessible to clients due to missing \'requires transitive\'",
					markers);
		} finally {
		}
	}
	// Test that a module that doesn't exist but specified as requires in module-info
	// doesn't affect rest of the compilation.
	public void _test006() throws CoreException {
		try {
			this.editFile("P1/src/module-info.java",
					"module M1 {\n" +
					"	exports com.greetings;\n" +
					"	requires java.base;\n" +
					"	requires java.sql;\n" +
					"	requires java.idontexist;\n" +
					"}");
			this.editFile("P1/src/com/greetings/Main.java",
					"package com.greetings;\n" +
					"public class Main {\n" +
					"}");
			waitForManualRefresh();
			this.currentProject.getProject().build(IncrementalProjectBuilder.FULL_BUILD, null);
			IMarker[] markers = this.currentProject.getProject().findMarkers(null, true, IResource.DEPTH_INFINITE);
			assertMarkers("Unexpected markers", "", markers);
		} finally {
		}
	}
	private IJavaProject setupP2() throws CoreException {
		IJavaProject project = createJava9Project("P2");
		IClasspathAttribute modAttr = new ClasspathAttribute("module", "true");
		IClasspathEntry projectEntry = JavaCore.newProjectEntry(new Path("/P1"), null, false,
			new IClasspathAttribute[] {modAttr},
			true);
		IClasspathEntry[] old = project.getRawClasspath();
		IClasspathEntry[] newPath = new IClasspathEntry[old.length +1];
		System.arraycopy(old, 0, newPath, 0, old.length);
		newPath[old.length] = projectEntry;
		project.setRawClasspath(newPath, null);
		this.editFile("P1/src/module-info.java",
				"module M1 {\n" +
				"	exports com.greetings;\n" +
				"	requires java.base;\n" +
				"}");
		this.editFile("P1/src/com/greetings/Main.java",
				"package com.greetings;\n" +
				"public class Main {\n" +
				"	public static void main(String[] args) {\n" +
				"	}\n" +
				"}");
		this.createFile("P2/src/module-info.java",
				"module M2 {\n" +
				"	exports org.astro;\n" +
				"	requires M1;\n" +
				"}");
		this.createFolder("P2/src/org/astro");
		this.createFile("P2/src/org/astro/Test.java",
				"package org.astro;\n" +
				"import com.greetings.Main;\n" +
				"public class Test {\n" +
				"	public static void main(String[] args) {\n" +
				"		Main.main(args);\n" +
				"	}\n" +
				"}");
		return project;
	}
	/*
	 * Two Java projects, each with one module. P2 has P1 in its build path but
	 * module M2 has no 'requires' M1. Should report unresolved type, import etc.  
	 *
	 */
	public void test007() throws Exception {
		try {
			IJavaProject project = setupP2();
			this.editFile("P1/src/module-info.java",
					"module M1 {\n" +
					"	exports com.greetings;\n" +
					"}");
			this.editFile("P2/src/module-info.java",
					"module M2 {\n" +
					"	exports org.astro;\n" +
					"	//requires M1;\n" +
					"}");
			waitForManualRefresh();
			project.getProject().getWorkspace().build(IncrementalProjectBuilder.FULL_BUILD, null);
			IMarker[] markers = project.getProject().findMarkers(null, true, IResource.DEPTH_INFINITE);
			sortMarkers(markers);
			assertMarkers("Unexpected markers", 
					"The import com.greetings cannot be resolved\n" + 
					"Main cannot be resolved", 
					markers);
		} finally {
			deleteProject("P2");
		}
	}
	/*
	 * Two Java project, each with one module. P2 has P1 in its build path and
	 * module M2 'requires' M1. Should report unresolved type, import etc. But M1
	 * does not export the package that is used by M2. Test that M2 does not see
	 * the types in unexported packages.
	 *
	 */
	public void test008() throws Exception {
		try {
			IJavaProject project = setupP2();
			this.editFile("P1/src/module-info.java",
					"module M1 {\n" +
					"	//exports com.greetings;\n" +
					"}");
			this.editFile("P2/src/module-info.java",
					"module M2 {\n" +
					"	exports org.astro;\n" +
					"	requires M1;\n" +
					"}");
			waitForManualRefresh();
			project.getProject().getWorkspace().build(IncrementalProjectBuilder.FULL_BUILD, null);
			IMarker[] markers = project.getProject().findMarkers(null, true, IResource.DEPTH_INFINITE);
			sortMarkers(markers);
			assertMarkers("Unexpected markers", 
					"The type com.greetings.Main is not accessible\n" + 
					"Main cannot be resolved", 
					markers);
		} finally {
			deleteProject("P2");
		}
	}
	/*
	 * Two Java projects, each with one module. P2 has P1 in its build path.
	 * Module M2 has "requires M1" in module-info and all packages used by M2 
	 * are exported by M1. No errors expected. 
	 */
	public void test009() throws Exception {
		try {
			IJavaProject project = setupP2();
			this.editFile("P1/src/module-info.java",
					"module M1 {\n" +
					"	exports com.greetings;\n" +
					"}");
			this.editFile("P2/src/module-info.java",
					"module M2 {\n" +
					"	exports org.astro;\n" +
					"	requires M1;\n" +
					"}");
			waitForManualRefresh();
			project.getProject().getWorkspace().build(IncrementalProjectBuilder.FULL_BUILD, null);
			IMarker[] markers = project.getProject().findMarkers(null, true, IResource.DEPTH_INFINITE);
			assertMarkers("Unexpected markers", 
					"", markers);
		} finally {
			deleteProject("P2");
		}
	}
	/*
	 * Two Java projects, each with a module. Project P2 depends on P1.
	 * Module M1 exports a package to a specific module, which is not M2.
	 * Usage of types from M1 in M2 should be reported.
	 */
	public void _test010() throws Exception {
		try {
			IJavaProject project = setupP2();
			this.editFile("P1/src/module-info.java",
					"module M1 {\n" +
					"	exports com.greetings to org.main;\n" +
					"}");
			this.editFile("P2/src/module-info.java",
					"module M2 {\n" +
					"	exports org.astro;\n" +
					"	requires M1;\n" +
					"}");
			waitForManualRefresh();
			project.getProject().getWorkspace().build(IncrementalProjectBuilder.FULL_BUILD, null);
			IMarker[] markers = project.getProject().findMarkers(null, true, IResource.DEPTH_INFINITE);
			sortMarkers(markers);
			assertMarkers("Unexpected markers", 
					"The import com.greetings.Main cannot be resolved\n" + 
					"Main cannot be resolved", 
					markers);
		} finally {
			deleteProject("P2");
		}
	}
	private IJavaProject setupP3() throws CoreException {
		IJavaProject project = createJava9Project("P3");
		IClasspathAttribute modAttr = new ClasspathAttribute("module", "true");
		IClasspathEntry projectEntry = JavaCore.newProjectEntry(new Path("/P2"), null, false,
			new IClasspathAttribute[] {modAttr},
			true);
		IClasspathEntry[] old = project.getRawClasspath();
		IClasspathEntry[] newPath = new IClasspathEntry[old.length +1];
		System.arraycopy(old, 0, newPath, 0, old.length);
		newPath[old.length] = projectEntry;
		project.setRawClasspath(newPath, null);
		this.createFile("P3/src/module-info.java",
				"module M3 {\n" +
				"	exports org.main;\n" +
				"	requires M2;\n" +
				"}");
		this.createFolder("P3/src/org/main");
		this.createFile("P3/src/org/main/TestMain.java",
				"package org.main;\n" +
				"import com.greetings.*;\n" +
				"public class TestMain {\n" +
				"	public static void main(String[] args) {\n" +
				"		Main.main(args);\n" +
				"	}\n" +
				"}");
		return project;
	}
	/*
	 * Three Java projects, each with one module. Project P3 depends on P2, which depends on P1.
	 * Module M1 exports a package (to all), M2 requires M1 and M3 requires M2. Usage of types from
	 * M1 in M3 should be reported as errors.
	 */
	public void test011() throws Exception {
		try {
			this.editFile("P1/src/module-info.java",
					"module M1 {\n" +
					"	exports com.greetings;\n" +
					"}");
			IJavaProject p2 = setupP2();
			IJavaProject p3 = setupP3();
			waitForManualRefresh();
			p2.getProject().getWorkspace().build(IncrementalProjectBuilder.FULL_BUILD, null);
			IMarker[] markers = p3.getProject().findMarkers(null, true, IResource.DEPTH_INFINITE);
			sortMarkers(markers);
			assertMarkers("Unexpected markers",
					"The package com.greetings is not accessible\n" +
					"Main cannot be resolved",
					markers);
		} finally {
			deleteProject("P2");
			deleteProject("P3");
		}
	}
	/*
	 * Three Java projects, each with one module. Project P3 depends on P2, which depends on P1.
	 * Module M1 exports a package only to M2, M2 requires M1 and M3 requires M2. Usage of types from
	 * M1 in M3 should not be allowed.
	 */
	public void test012() throws Exception {
		try {
			this.editFile("P1/src/module-info.java",
					"module M1 {\n" +
					"	exports com.greetings to M2;\n" +
					"}");
			IJavaProject p2 = setupP2();
			IJavaProject p3 = setupP3();
			this.editFile("P2/src/module-info.java",
					"module M2 {\n" +
					"	exports org.astro;\n" +
					"	requires M1;\n" +
					"}");
			waitForManualRefresh();
			p2.getProject().getWorkspace().build(IncrementalProjectBuilder.FULL_BUILD, null);
			IMarker[] markers = p2.getProject().findMarkers(null, true, IResource.DEPTH_INFINITE);
			assertMarkers("Unexpected markers", "",  markers);
			markers = p3.getProject().findMarkers(null, true, IResource.DEPTH_INFINITE);
			sortMarkers(markers);
			assertMarkers("Unexpected markers", 
					"The package com.greetings is not accessible\n" + 
					"Main cannot be resolved", 
					markers);
		} finally {
			deleteProject("P2");
			deleteProject("P3");
		}
	}
	/*
	 * Three Java projects, each with one module. Project P3 depends on P2, which depends on P1.
	 * Module M1 exports a package (to all), M2 requires 'transitive' M1 and M3 requires M2. Usage of types from
	 * M1 in M3 should be allowed.
	 */
	public void test013() throws Exception {
		try {
			IJavaProject p2 = setupP2();
			IJavaProject p3 = setupP3();
			this.editFile("P2/src/module-info.java",
					"module M2 {\n" +
					"	exports org.astro;\n" +
					"	requires transitive M1;\n" +
					"}");
			waitForManualRefresh();
			p2.getProject().getWorkspace().build(IncrementalProjectBuilder.FULL_BUILD, null);
			IMarker[] markers = p3.getProject().findMarkers(null, true, IResource.DEPTH_INFINITE);
			assertMarkers("Unexpected markers", "",  markers);
		} finally {
			deleteProject("P2");
			deleteProject("P3");
		}
	}
	/*
	 * Three Java projects, each with one module. Project P3 depends on P2, which depends on P1.
	 * Module M1 exports a package only to M2, M2 requires 'public' M1 and M3 requires M2. Usage of types from
	 * M1 in M3 should be allowed. And no errors reported on M2.
	 */
	public void test014() throws Exception {
		try {
			this.editFile("P1/src/module-info.java",
					"module M1 {\n" +
					"	exports com.greetings to M2;\n" +
					"}");
			IJavaProject p2 = setupP2();
			IJavaProject p3 = setupP3();
			this.editFile("P2/src/module-info.java",
					"module M2 {\n" +
					"	exports org.astro;\n" +
					"	requires transitive M1;\n" +
					"}");
			waitForManualRefresh();
			p2.getProject().getWorkspace().build(IncrementalProjectBuilder.FULL_BUILD, null);
			IMarker[] markers = p2.getProject().findMarkers(null, true, IResource.DEPTH_INFINITE);
			assertMarkers("Unexpected markers", "",  markers);
			markers = p3.getProject().findMarkers(null, true, IResource.DEPTH_INFINITE);
			assertMarkers("Unexpected markers", "",  markers);
		} finally {
			deleteProject("P2");
			deleteProject("P3");
		}
	}
	public void test015() throws CoreException, IOException {
		try {
			this.editFile("P1/src/module-info.java",
					"module M1 {\n" +
					"	exports com.greetings to M2;\n" +
					"}");
			IJavaProject p2 = setupP2();
			this.editFile("P2/src/module-info.java",
					"module M2 {\n" +
					"	exports org.astro;\n" +
					"	requires transitive M1;\n" +
					"}");
			waitForManualRefresh();
			p2.getProject().getWorkspace().build(IncrementalProjectBuilder.FULL_BUILD, null);
			IFolder folder = getFolder("P1/src");
			assertNotNull("Should be a module", this.currentProject.getModuleDescription());
			folder = getFolder("P2/src");
			folder = getFolder("P1/bin");
			IPath jarPath = p2.getResource().getLocation().append("m0.jar");
			org.eclipse.jdt.core.tests.util.Util.zip(new File(folder.getLocation().toOSString()), jarPath.toOSString());
			IClasspathEntry[] old = p2.getRawClasspath();
			for (int i = 0; i < old.length; i++) {
				if (old[i].isExported()) {
					old[i] = JavaCore.newLibraryEntry(new Path("/P2/m0.jar"), null, null);
					break;
				}
			}
			p2.setRawClasspath(old, null);
			p2.getProject().refreshLocal(IResource.DEPTH_INFINITE, null);
			p2.getProject().getWorkspace().build(IncrementalProjectBuilder.FULL_BUILD, null);
			assertNotNull("Should be a module", p2.getModuleDescription());
		} finally {
			deleteProject("P2");
			deleteProject("P3");
		}
	}
	/*
	 * Change the module-info and wait for autobuild to 
	 * report expected errors.
	 */
	public void test016() throws CoreException, IOException {
		try {
			IJavaProject p2 = setupP2();
			this.editFile("P2/src/module-info.java",
					"module M2 {\n" +
					"	exports org.astro;\n" +
					"	requires java.base;\n" +
					"	requires transitive M1;\n" +
					"}");
			waitForManualRefresh();
			p2.getProject().getWorkspace().build(IncrementalProjectBuilder.FULL_BUILD, null);
			IMarker[] markers = p2.getProject().findMarkers(null, true, IResource.DEPTH_INFINITE);
			assertMarkers("Unexpected markers", "",  markers);
			this.editFile("P2/src/module-info.java",
					"module M2 {\n" +
					"	exports org.astro;\n" +
					"}");
			waitForManualRefresh();
			p2.getProject().getWorkspace().build(IncrementalProjectBuilder.AUTO_BUILD, null);
			markers = p2.getProject().findMarkers(null, true, IResource.DEPTH_INFINITE);
			sortMarkers(markers);
			assertMarkers("Unexpected markers",
					"The import com.greetings cannot be resolved\n" + 
					"Main cannot be resolved",  markers);
		} finally {
			deleteProject("P2");
		}
	}
	/*
	 * Change the module-info of a required module and wait for autobuild to 
	 * report expected errors.
	 */
	public void test017() throws CoreException, IOException {
		try {
			IJavaProject p2 = setupP2();
			this.editFile("P2/src/module-info.java",
					"module M2 {\n" +
					"	exports org.astro;\n" +
					"	requires java.base;\n" +
					"	requires transitive M1;\n" +
					"}");
			waitForManualRefresh();
			p2.getProject().getWorkspace().build(IncrementalProjectBuilder.FULL_BUILD, null);
			IMarker[] markers = p2.getProject().findMarkers(null, true, IResource.DEPTH_INFINITE);
			assertMarkers("Unexpected markers", "",  markers);
			this.editFile("P1/src/module-info.java",
					"module M1 {\n" +
					"	requires java.base;\n" +
					"}");
			waitForManualRefresh();
			p2.getProject().getWorkspace().build(IncrementalProjectBuilder.AUTO_BUILD, null);
			markers = p2.getProject().findMarkers(null, true, IResource.DEPTH_INFINITE);
			sortMarkers(markers);
			assertMarkers("Unexpected markers",
					"The type com.greetings.Main is not accessible\n" + 
					"Main cannot be resolved",  markers);
		} finally {
			deleteProject("P2");
			this.editFile("P1/src/module-info.java",
					"module M1 {\n" +
					"	exports com.greetings;\n" +
					"	requires java.base;\n" +
					"}");
		}
	}
	/*
	 * Change the module-info of a required module and wait for autobuild to 
	 * report expected errors.
	 */
	public void test018() throws CoreException, IOException {
		try {
			String wkspEncoding = System.getProperty("file.encoding");
			final String encoding = "UTF-8".equals(wkspEncoding) ? "Cp1252" : "UTF-8";
			IJavaProject p2 = setupP2();
			this.editFile("P2/src/module-info.java",
					"module M2 {\n" +
					"	exports org.astro;\n" +
					"	requires java.base;\n" +
					"	requires transitive M1;\n" +
					"}");
			waitForManualRefresh();
			p2.getProject().getWorkspace().build(IncrementalProjectBuilder.FULL_BUILD, null);
			IMarker[] markers = p2.getProject().findMarkers(null, true, IResource.DEPTH_INFINITE);
			assertMarkers("Unexpected markers", "",  markers);
			IFile bin = getFile("P1/bin/com/greetings/Main.class");
			long old = bin.getLocalTimeStamp();
			IFile file = getFile("P1/src/module-info.java");
			file.setCharset(encoding, null);
			waitForManualRefresh();
			p2.getProject().getWorkspace().build(IncrementalProjectBuilder.AUTO_BUILD, null);
			markers = p2.getProject().findMarkers(null, true, IResource.DEPTH_INFINITE);
			assertMarkers("Unexpected markers",
					"",  markers);
			long latest = getFile("P1/bin/com/greetings/Main.class").getLocalTimeStamp();
			assertTrue("Should not have been recompiled", old == latest);
		} finally {
			deleteProject("P2");
		}
	}
	/*
	 * Test that adding or removing java.base does not result in
	 * re-compilation of module.
	 */
	public void _test019() throws CoreException, IOException {
		try {
			this.editFile("P1/src/module-info.java",
					"module M1 {\n" +
					"	exports com.greetings;\n" +
					"	requires java.base;\n" +
					"}");
			waitForManualRefresh();
			this.currentProject.getProject().getWorkspace().build(IncrementalProjectBuilder.FULL_BUILD, null);
			IMarker[] markers = this.currentProject.getProject().findMarkers(null, true, IResource.DEPTH_INFINITE);
			assertMarkers("Unexpected markers", "",  markers);
			IFile bin = getFile("P1/bin/com/greetings/Main.class");
			long old = bin.getLocalTimeStamp();
			waitForManualRefresh();
			this.editFile("P1/src/module-info.java",
					"module M1 {\n" +
					"	exports com.greetings;\n" +
					"}");
			this.currentProject.getProject().getWorkspace().build(IncrementalProjectBuilder.AUTO_BUILD, null);
			long latest = getFile("P1/bin/com/greetings/Main.class").getLocalTimeStamp();
			assertTrue("Should not have been recompiled", old == latest);
		} finally {
			deleteProject("P2");
			this.editFile("P1/src/module-info.java",
					"module M1 {\n" +
					"	exports com.greetings;\n" +
					"	requires java.base;\n" +
					"}");
		}
	}
	public void testConvertToModule() throws CoreException, IOException {
		Hashtable<String, String> javaCoreOptions = JavaCore.getOptions();
		try {
			IJavaProject project = setUpJavaProject("ConvertToModule", "9");
			assertEquals(project.getOption("org.eclipse.jdt.core.compiler.compliance", true), "9");
			project.getProject().build(IncrementalProjectBuilder.FULL_BUILD, null);
			IPackageFragmentRoot[] roots = project.getPackageFragmentRoots();
			IPackageFragmentRoot theRoot = null;
			for (IPackageFragmentRoot root : roots) {
				if (root.getElementName().equals("jdt.test")) {
					theRoot = root;
					break;
				}
			}
			assertNotNull("should not be null", theRoot);
			String[] modules = JavaCore.getReferencedModules(project);
			assertStringsEqual("incorrect result", new String[]{"java.desktop", "java.rmi", "java.sql"}, modules);
		} finally {
			this.deleteProject("ConvertToModule");
			 JavaCore.setOptions(javaCoreOptions);
		}
	}
	public void test_services_abstractImpl() throws CoreException {
		try {
			String[] sources = new String[] { 
					"src/module-info.java",
					"module org.astro {\n" +
					"	exports org.astro;\n" +
					"}",
					"src/org/astro/World.java",
					"package org.astro;\n" +
					"public interface World {\n" +
					"	public String name();\n" +
					"}" 
			};
			IJavaProject p1 = setupModuleProject("org.astro", sources);
			IClasspathAttribute modAttr = new ClasspathAttribute("module", "true");
			IClasspathEntry dep = JavaCore.newProjectEntry(p1.getPath(), null, false,
				new IClasspathAttribute[] {modAttr},
				false/*not exported*/);
			String[] src = new String[] { 
					"src/module-info.java",
					"module com.greetings {\n" +
					"	requires org.astro;\n" +
					"	exports com.greetings;\n" +
					"	provides org.astro.World with com.greetings.MyWorld;\n" +
					"}",
					"src/com/greetings/MyWorld.java",
					"package com.greetings;\n" +
					"import org.astro.World;\n"	+
					"public abstract class MyWorld implements World { }\n"
			};
			IJavaProject p2 = setupModuleProject("com.greetings", src, new IClasspathEntry[] { dep });
			p2.getProject().getWorkspace().build(IncrementalProjectBuilder.FULL_BUILD, null);
			IMarker[] markers = p2.getProject().findMarkers(null, true, IResource.DEPTH_INFINITE);
			assertMarkers("Unexpected markers",
					"Invalid service implementation, the type com.greetings.MyWorld is abstract", markers);
		} finally {
			deleteProject("org.astro");
			deleteProject("com.greetings");
		}
	}
	public void test_services_invalidImpl() throws CoreException {
		try {
			String[] sources = new String[] { 
					"src/module-info.java",
					"module org.astro {\n" +
					"	exports org.astro;\n" +
					"}",
					"src/org/astro/World.java",
					"package org.astro;\n" +
					"public interface World {\n" +
					"	public String name();\n" +
					"}" 
			};
			IJavaProject p1 = setupModuleProject("org.astro", sources);
			IClasspathAttribute modAttr = new ClasspathAttribute("module", "true");
			IClasspathEntry dep = JavaCore.newProjectEntry(p1.getPath(), null, false,
				new IClasspathAttribute[] {modAttr},
				false/*not exported*/);
			String[] src = new String[] { 
					"src/module-info.java",
					"module com.greetings {\n" +
					"	requires org.astro;\n" +
					"	exports com.greetings;\n" +
					"	provides org.astro.World with com.greetings.MyWorld;\n" +
					"}",
					"src/com/greetings/MyWorld.java",
					"package com.greetings;\n" +
					"public class MyWorld { }\n"
			};
			IJavaProject p2 = setupModuleProject("com.greetings", src, new IClasspathEntry[] { dep });
			p2.getProject().getWorkspace().build(IncrementalProjectBuilder.FULL_BUILD, null);
			IMarker[] markers = p2.getProject().findMarkers(null, true, IResource.DEPTH_INFINITE);
			assertMarkers("Unexpected markers",
					"Type mismatch: cannot convert from MyWorld to World", markers);
		} finally {
			deleteProject("org.astro");
			deleteProject("com.greetings");
		}
	}
	public void test_services_NoDefaultConstructor() throws CoreException {
		try {
			String[] sources = new String[] {
				"src/module-info.java",
				"module org.astro {\n" +
				"	exports org.astro;\n" + 
				"}",
				"src/org/astro/World.java",
				"package org.astro;\n" +
				"public interface World {\n" +
				"	public String name();\n" +
				"}"
			};
			IJavaProject p1 = setupModuleProject("org.astro", sources);
			IClasspathAttribute modAttr = new ClasspathAttribute("module", "true");
			IClasspathEntry dep = JavaCore.newProjectEntry(p1.getPath(), null, false,
				new IClasspathAttribute[] {modAttr},
				false/*not exported*/);
			String[] src = new String[] {
				"src/module-info.java",
				"module com.greetings {\n" +
				"	requires org.astro;\n" +
				"	exports com.greetings;\n" +
				"	provides org.astro.World with com.greetings.MyWorld;\n" +
				"}",
				"src/com/greetings/MyWorld.java",
				"package com.greetings;\n" +
				"import org.astro.World;\n" +
				"public class MyWorld implements World {\n" +
				"	public MyWorld(String name) { }\n" +
				"	public String name() {\n" +
				"		return \" My World!!\";\n" +
				"	}\n" +
				"}"
			};
			IJavaProject p2 = setupModuleProject("com.greetings", src, new IClasspathEntry[] { dep });
			p2.getProject().getWorkspace().build(IncrementalProjectBuilder.FULL_BUILD, null);
			IMarker[] markers = p2.getProject().findMarkers(null, true, IResource.DEPTH_INFINITE);
			assertMarkers("Unexpected markers",
					"The service implementation com.greetings.MyWorld must define a public static provider method or a no-arg constructor",  markers);
		} finally {
			deleteProject("org.astro");
			deleteProject("com.greetings");
		}
	}
	public void test_services_DefaultConstructorNotVisible() throws CoreException {
		try {
			String[] sources = new String[] {
				"src/module-info.java",
				"module org.astro {\n" +
				"	exports org.astro;\n" + 
				"}",
				"src/org/astro/World.java",
				"package org.astro;\n" +
				"public interface World {\n" +
				"	public String name();\n" +
				"}"
			};
			IJavaProject p1 = setupModuleProject("org.astro", sources);
			IClasspathAttribute modAttr = new ClasspathAttribute("module", "true");
			IClasspathEntry dep = JavaCore.newProjectEntry(p1.getPath(), null, false,
				new IClasspathAttribute[] {modAttr},
				false/*not exported*/);
			String[] src = new String[] {
				"src/module-info.java",
				"module com.greetings {\n" +
				"	requires org.astro;\n" +
				"	exports com.greetings;\n" +
				"	provides org.astro.World with com.greetings.MyWorld;\n" +
				"}",
				"src/com/greetings/MyWorld.java",
				"package com.greetings;\n" +
				"import org.astro.World;\n" +
				"public class MyWorld implements World {\n" +
				"	MyWorld() { }\n" +
				"	public String name() {\n" +
				"		return \" My World!!\";\n" +
				"	}\n" +
				"}"
			};
			IJavaProject p2 = setupModuleProject("com.greetings", src, new IClasspathEntry[] { dep });
			p2.getProject().getWorkspace().build(IncrementalProjectBuilder.FULL_BUILD, null);
			IMarker[] markers = p2.getProject().findMarkers(null, true, IResource.DEPTH_INFINITE);
			assertMarkers("Unexpected markers",
					"The no-arg constructor of service implementation com.greetings.MyWorld is not public",  markers);
		} finally {
			deleteProject("org.astro");
			deleteProject("com.greetings");
		}
	}
	public void test_services_DuplicateEntries() throws CoreException {
		try {
			String[] sources = new String[] {
				"src/module-info.java",
				"module org.astro {\n" +
				"	exports org.astro;\n" + 
				"}",
				"src/org/astro/World.java",
				"package org.astro;\n" +
				"public interface World {\n" +
				"	public String name();\n" +
				"}"
			};
			IJavaProject p1 = setupModuleProject("org.astro", sources);
			IClasspathAttribute modAttr = new ClasspathAttribute("module", "true");
			IClasspathEntry dep = JavaCore.newProjectEntry(p1.getPath(), null, false,
				new IClasspathAttribute[] {modAttr},
				false/*not exported*/);
			String[] src = new String[] {
				"src/module-info.java",
				"module com.greetings {\n" +
				"	requires org.astro;\n" +
				"	exports com.greetings;\n" +
				"	provides org.astro.World with com.greetings.MyWorld;\n" +
				"	provides org.astro.World with com.greetings.MyWorld;\n" +
				"}",
				"src/com/greetings/MyWorld.java",
				"package com.greetings;\n" +
				"import org.astro.World;\n" +
				"public class MyWorld implements World {\n" +
				"	public String name() {\n" +
				"		return \" My World!!\";\n" +
				"	}\n" +
				"}"
			};
			IJavaProject p2 = setupModuleProject("com.greetings", src, new IClasspathEntry[] { dep });
			p2.getProject().getWorkspace().build(IncrementalProjectBuilder.FULL_BUILD, null);
			IMarker[] markers = p2.getProject().findMarkers(null, true, IResource.DEPTH_INFINITE);
			assertMarkers("Unexpected markers",
					"Duplicate service entry: org.astro.World",  markers);
		} finally {
			deleteProject("org.astro");
			deleteProject("com.greetings");
		}
	}
	public void test_services_NestedClass() throws CoreException {
		try {
			String[] sources = new String[] {
				"src/module-info.java",
				"module org.astro {\n" +
				"	exports org.astro;\n" + 
				"}",
				"src/org/astro/World.java",
				"package org.astro;\n" +
				"public interface World {\n" +
				"	public String name();\n" +
				"}"
			};
			IJavaProject p1 = setupModuleProject("org.astro", sources);
			IClasspathAttribute modAttr = new ClasspathAttribute("module", "true");
			IClasspathEntry dep = JavaCore.newProjectEntry(p1.getPath(), null, false,
				new IClasspathAttribute[] {modAttr},
				false/*not exported*/);
			String[] src = new String[] {
				"src/module-info.java",
				"module com.greetings {\n" +
				"	requires org.astro;\n" +
				"	exports com.greetings;\n" +
				"	provides org.astro.World with com.greetings.MyWorld.Nested;\n" +
				"}",
				"src/com/greetings/MyWorld.java",
				"package com.greetings;\n" +
				"import org.astro.World;\n" +
				"public class MyWorld {\n" +
				"	public static class Nested implements World {\n" +
				"		public String name() {\n" +
				"			return \" My World!!\";\n" +
				"		}\n" +
				"	}\n" +
				"}"
			};
			IJavaProject p2 = setupModuleProject("com.greetings", src, new IClasspathEntry[] { dep });
			p2.getProject().getWorkspace().build(IncrementalProjectBuilder.FULL_BUILD, null);
			IMarker[] markers = p2.getProject().findMarkers(null, true, IResource.DEPTH_INFINITE);
			assertMarkers("Unexpected markers",	"",  markers);
		} finally {
			deleteProject("org.astro");
			deleteProject("com.greetings");
		}
	}
	public void test_services_NonStatic_NestedClass() throws CoreException {
		try {
			String[] sources = new String[] {
				"src/module-info.java",
				"module org.astro {\n" +
				"	exports org.astro;\n" + 
				"}",
				"src/org/astro/World.java",
				"package org.astro;\n" +
				"public interface World {\n" +
				"	public String name();\n" +
				"}"
			};
			IJavaProject p1 = setupModuleProject("org.astro", sources);
			IClasspathAttribute modAttr = new ClasspathAttribute("module", "true");
			IClasspathEntry dep = JavaCore.newProjectEntry(p1.getPath(), null, false,
				new IClasspathAttribute[] {modAttr},
				false/*not exported*/);
			String[] src = new String[] {
				"src/module-info.java",
				"module com.greetings {\n" +
				"	requires org.astro;\n" +
				"	exports com.greetings;\n" +
				"	provides org.astro.World with com.greetings.MyWorld.Nested;\n" +
				"}",
				"src/com/greetings/MyWorld.java",
				"package com.greetings;\n" +
				"import org.astro.World;\n" +
				"public class MyWorld {\n" +
				"	public class Nested implements World {\n" +
				"		public String name() {\n" +
				"			return \" My World!!\";\n" +
				"		}\n" +
				"	}\n" +
				"}"
			};
			IJavaProject p2 = setupModuleProject("com.greetings", src, new IClasspathEntry[] { dep });
			p2.getProject().getWorkspace().build(IncrementalProjectBuilder.FULL_BUILD, null);
			IMarker[] markers = p2.getProject().findMarkers(null, true, IResource.DEPTH_INFINITE);
			assertMarkers("Unexpected markers",
					"Invalid service implementation, the type com.greetings.MyWorld.Nested is an inner class",  markers);
		} finally {
			deleteProject("org.astro");
			deleteProject("com.greetings");
		}
	}
	public void test_services_ImplDefinedInAnotherModule() throws CoreException {
		try {
			String[] sources = new String[] {
				"src/module-info.java",
				"module org.astro {\n" +
				"	exports org.astro;\n" + 
				"}",
				"src/org/astro/World.java",
				"package org.astro;\n" +
				"public interface World {\n" +
				"	public String name();\n" +
				"}",
				"src/org/astro/AstroWorld.java",
				"package org.astro;\n" +
				"public class AstroWorld implements World{\n" +
				"}"
			};
			IJavaProject p1 = setupModuleProject("org.astro", sources);
			IClasspathAttribute modAttr = new ClasspathAttribute("module", "true");
			IClasspathEntry dep = JavaCore.newProjectEntry(p1.getPath(), null, false,
				new IClasspathAttribute[] {modAttr},
				false/*not exported*/);
			String[] src = new String[] {
				"src/module-info.java",
				"module com.greetings {\n" +
				"	requires org.astro;\n" +
				"	provides org.astro.World with org.astro.AstroWorld;\n" +
				"}"
			};
			IJavaProject p2 = setupModuleProject("com.greetings", src, new IClasspathEntry[] { dep });
			p2.getProject().getWorkspace().build(IncrementalProjectBuilder.FULL_BUILD, null);
			IMarker[] markers = p2.getProject().findMarkers(null, true, IResource.DEPTH_INFINITE);
			assertMarkers("Unexpected markers",
					"Service implementation org.astro.AstroWorld is not defined in the module with the provides directive",  markers);
		} finally {
			deleteProject("org.astro");
			deleteProject("com.greetings");
		}
	}
	public void test_services_ProviderMethod() throws CoreException {
		try {
			String[] sources = new String[] {
				"src/module-info.java",
				"module org.astro {\n" +
				"	exports org.astro;\n" + 
				"}",
				"src/org/astro/World.java",
				"package org.astro;\n" +
				"public interface World {\n" +
				"	public String name();\n" +
				"}"
			};
			IJavaProject p1 = setupModuleProject("org.astro", sources);
			IClasspathAttribute modAttr = new ClasspathAttribute("module", "true");
			IClasspathEntry dep = JavaCore.newProjectEntry(p1.getPath(), null, false,
				new IClasspathAttribute[] {modAttr},
				false/*not exported*/);
			String[] src = new String[] {
				"src/module-info.java",
				"module com.greetings {\n" +
				"	requires org.astro;\n" +
				"	exports com.greetings;\n" +
				"	provides org.astro.World with com.greetings.MyImpl;\n" +
				"}",
				"src/com/greetings/MyImpl.java",
				"package com.greetings;\n" +
				"public class MyImpl {\n" +
				"	public static MyWorld provider() {\n" +
				"		return new MyWorld(\"Name\");\n" +
				"	}\n" +
				"}",
				"src/com/greetings/MyWorld.java",
				"package com.greetings;\n" +
				"import org.astro.World;\n" +
				"public class MyWorld implements World {\n" +
				"	public MyWorld(String name) { }\n" +
				"	public String name() {\n" +
				"		return \" My World!!\";\n" +
				"	}\n" +
				"}"
			};
			IJavaProject p2 = setupModuleProject("com.greetings", src, new IClasspathEntry[] { dep });
			p2.getProject().getWorkspace().build(IncrementalProjectBuilder.FULL_BUILD, null);
			IMarker[] markers = p2.getProject().findMarkers(null, true, IResource.DEPTH_INFINITE);
			assertMarkers("Unexpected markers",	"",  markers);
		} finally {
			deleteProject("org.astro");
			deleteProject("com.greetings");
		}
	}
	public void test_services_ProviderMethod_ReturnTypeFromAnotherModule() throws CoreException {
		try {
			String[] sources = new String[] {
				"src/module-info.java",
				"module org.astro {\n" +
				"	exports org.astro;\n" + 
				"}",
				"src/org/astro/World.java",
				"package org.astro;\n" +
				"public interface World {\n" +
				"	public String name();\n" +
				"}"
			};
			setupModuleProject("org.astro", sources, true);
			sources = new String[] {
				"src/module-info.java",
				"module other.mod {\n" +
				"	requires org.astro;\n" + 
				"	exports org.impl;\n" + 
				"}",
				"src/org/impl/MyWorld.java",
				"package org.impl;\n" +
				"import org.astro.World;\n" +
				"public class MyWorld implements World {\n" +
				"	public String name() {\n" +
				"		return \" My World!!\";\n" +
				"	}\n" +
				"}"
			};
			setupModuleProject("other.mod", sources, true);
			String[] src = new String[] {
				"src/module-info.java",
				"module com.greetings {\n" +
				"	requires org.astro;\n" +
				"	requires transitive other.mod;\n" +
				"	exports com.greetings;\n" +
				"	provides org.astro.World with com.greetings.MyImpl;\n" +
				"}",
				"src/com/greetings/MyImpl.java",
				"package com.greetings;\n" +
				"import org.impl.MyWorld;\n" +
				"public class MyImpl {\n" +
				"	public static MyWorld provider() {\n" +
				"		return new MyWorld();\n" +
				"	}\n" +
				"}"
			};
			IJavaProject p3 = setupModuleProject("com.greetings", src, true);
			p3.getProject().getWorkspace().build(IncrementalProjectBuilder.FULL_BUILD, null);
			IMarker[] markers = p3.getProject().findMarkers(null, true, IResource.DEPTH_INFINITE);
			assertMarkers("Unexpected markers",	"",  markers);
		} finally {
			deleteProject("org.astro");
			deleteProject("other.mod");
			deleteProject("com.greetings");
		}
	}
	public void test_services_ProviderMethod_ReturnTypeInvisible() throws CoreException {
		try {
			String[] sources = new String[] {
				"src/module-info.java",
				"module org.astro {\n" +
				"	exports org.astro;\n" + 
				"}",
				"src/org/astro/World.java",
				"package org.astro;\n" +
				"public interface World {\n" +
				"	public String name();\n" +
				"}"
			};
			setupModuleProject("org.astro", sources, true);
			sources = new String[] {
				"src/module-info.java",
				"module other.mod {\n" +
				"	requires org.astro;\n" + 
				"}",
				"src/org/impl/MyWorld.java",
				"package org.impl;\n" +
				"import org.astro.World;\n" +
				"public class MyWorld implements World {\n" +
				"	public String name() {\n" +
				"		return \" My World!!\";\n" +
				"	}\n" +
				"}"
			};
			setupModuleProject("other.mod", sources, true);
			String[] src = new String[] {
				"src/module-info.java",
				"module com.greetings {\n" +
				"	requires org.astro;\n" +
				"	requires other.mod;\n" +
				"	exports com.greetings;\n" +
				"	provides org.astro.World with com.greetings.MyImpl;\n" +
				"}",
				"src/com/greetings/MyImpl.java",
				"package com.greetings;\n" +
				"import org.impl.MyWorld;\n" +
				"public class MyImpl {\n" +
				"	public static MyWorld provider() {\n" +
				"		return new MyWorld();\n" +
				"	}\n" +
				"}"
			};
			IJavaProject p3 = setupModuleProject("com.greetings", src, true);
			p3.getProject().getWorkspace().build(IncrementalProjectBuilder.FULL_BUILD, null);
			IMarker[] markers = p3.getProject().getFile(new Path("src/module-info.java")).findMarkers(null, true, IResource.DEPTH_INFINITE);
			assertMarkers("Unexpected markers",	"MyWorld cannot be resolved to a type",  markers);
		} finally {
			deleteProject("org.astro");
			deleteProject("other.mod");
			deleteProject("com.greetings");
		}
	}
	public void test_services_ProviderMethod_InvalidReturnType() throws CoreException {
		try {
			String[] sources = new String[] {
				"src/module-info.java",
				"module org.astro {\n" +
				"	exports org.astro;\n" + 
				"}",
				"src/org/astro/World.java",
				"package org.astro;\n" +
				"public interface World {\n" +
				"	public String name();\n" +
				"}"
			};
			IJavaProject p1 = setupModuleProject("org.astro", sources);
			IClasspathAttribute modAttr = new ClasspathAttribute("module", "true");
			IClasspathEntry dep = JavaCore.newProjectEntry(p1.getPath(), null, false,
				new IClasspathAttribute[] {modAttr},
				false/*not exported*/);
			String[] src = new String[] {
				"src/module-info.java",
				"module com.greetings {\n" +
				"	requires org.astro;\n" +
				"	exports com.greetings;\n" +
				"	provides org.astro.World with com.greetings.MyImpl;\n" +
				"}",
				"src/com/greetings/MyImpl.java",
				"package com.greetings;\n" +
				"public class MyImpl {\n" +
				"	public static MyWorld provider() {\n" +
				"		return new MyWorld(\"Name\");\n" +
				"	}\n" +
				"}",
				"src/com/greetings/MyWorld.java",
				"package com.greetings;\n" +
				"public class MyWorld {\n" +
				"	public MyWorld(String name) { }\n" +
				"	public String name() {\n" +
				"		return \" My World!!\";\n" +
				"	}\n" +
				"}"
			};
			IJavaProject p2 = setupModuleProject("com.greetings", src, new IClasspathEntry[] { dep });
			p2.getProject().getWorkspace().build(IncrementalProjectBuilder.FULL_BUILD, null);
			IMarker[] markers = p2.getProject().findMarkers(null, true, IResource.DEPTH_INFINITE);
			assertMarkers("Unexpected markers",	"Type mismatch: cannot convert from MyWorld to World",  markers);
		} finally {
			deleteProject("org.astro");
			deleteProject("com.greetings");
		}
	}
	public void test_services_DuplicateImplEntries() throws CoreException {
		try {
			String[] sources = new String[] {
				"src/module-info.java",
				"module org.astro {\n" +
				"	exports org.astro;\n" + 
				"}",
				"src/org/astro/World.java",
				"package org.astro;\n" +
				"public interface World {\n" +
				"	public String name();\n" +
				"}"
			};
			IJavaProject p1 = setupModuleProject("org.astro", sources);
			IClasspathAttribute modAttr = new ClasspathAttribute("module", "true");
			IClasspathEntry dep = JavaCore.newProjectEntry(p1.getPath(), null, false,
				new IClasspathAttribute[] {modAttr},
				false/*not exported*/);
			String[] src = new String[] {
				"src/module-info.java",
				"module com.greetings {\n" +
				"	requires org.astro;\n" +
				"	exports com.greetings;\n" +
				"	provides org.astro.World with com.greetings.MyWorld, com.greetings.MyWorld;\n" +
				"}",
				"src/com/greetings/MyWorld.java",
				"package com.greetings;\n" +
				"import org.astro.World;\n" +
				"public class MyWorld implements World {\n" +
				"	public String name() {\n" +
				"		return \" My World!!\";\n" +
				"	}\n" +
				"}"
			};
			IJavaProject p2 = setupModuleProject("com.greetings", src, new IClasspathEntry[] { dep });
			p2.getProject().getWorkspace().build(IncrementalProjectBuilder.FULL_BUILD, null);
			IMarker[] markers = p2.getProject().findMarkers(null, true, IResource.DEPTH_INFINITE);
			assertMarkers("Unexpected markers",
					"Duplicate service entry: com.greetings.MyWorld",  markers);
		} finally {
			deleteProject("org.astro");
			deleteProject("com.greetings");
		}
	}
	public void test_services_InvalidIntfType() throws CoreException {
		try {
			String[] src = new String[] {
				"src/module-info.java",
				"module com.greetings {\n" +
				"	exports com.greetings;\n" +
				"	provides com.greetings.MyEnum with com.greetings.MyEnum;\n" +
				"}",
				"src/com/greetings/MyEnum.java",
				"package com.greetings;\n" +
				"public enum MyEnum {}"
			};
			IJavaProject p2 = setupModuleProject("com.greetings", src);
			p2.getProject().getWorkspace().build(IncrementalProjectBuilder.FULL_BUILD, null);
			IMarker[] markers = p2.getProject().findMarkers(null, true, IResource.DEPTH_INFINITE);
			sortMarkers(markers);
			assertMarkers("Unexpected markers",
					"Invalid service interface com.greetings.MyEnum, must be a class, interface or annotation type\n" +
					"Invalid service implementation com.greetings.MyEnum, must be a public class or interface type",  markers);
		} finally {
			deleteProject("com.greetings");
		}
	}
	public void test_services_InvalidImplType() throws CoreException {
		try {
			String[] sources = new String[] {
				"src/module-info.java",
				"module org.astro {\n" +
				"	exports org.astro;\n" + 
				"}",
				"src/org/astro/World.java",
				"package org.astro;\n" +
				"public interface World {\n" +
				"	public String name();\n" +
				"}"
			};
			IJavaProject p1 = setupModuleProject("org.astro", sources);
			IClasspathAttribute modAttr = new ClasspathAttribute("module", "true");
			IClasspathEntry dep = JavaCore.newProjectEntry(p1.getPath(), null, false,
				new IClasspathAttribute[] {modAttr},
				false/*not exported*/);
			String[] src = new String[] {
				"src/module-info.java",
				"module com.greetings {\n" +
				"	requires org.astro;\n" +
				"	exports com.greetings;\n" +
				"	provides org.astro.World with com.greetings.MyEnum;\n" +
				"}",
				"src/com/greetings/MyEnum.java",
				"package com.greetings;\n" +
				"public enum MyEnum implements org.astro.World {}"
			};
			IJavaProject p2 = setupModuleProject("com.greetings", src, new IClasspathEntry[] { dep });
			p2.getProject().getWorkspace().build(IncrementalProjectBuilder.FULL_BUILD, null);
			IMarker[] markers = p2.getProject().findMarkers(null, true, IResource.DEPTH_INFINITE);
			assertMarkers("Unexpected markers",
					"Invalid service implementation com.greetings.MyEnum, must be a public class or interface type",  markers);
		} finally {
			deleteProject("org.astro");
			deleteProject("com.greetings");
		}
	}
	public void test_services_nonPublicImpl() throws CoreException {
		try {
			String[] sources = new String[] {
				"src/module-info.java",
				"module org.astro {\n" +
				"	exports org.astro;\n" + 
				"}",
				"src/org/astro/World.java",
				"package org.astro;\n" +
				"public interface World {\n" +
				"	public String name();\n" +
				"}"
			};
			IJavaProject p1 = setupModuleProject("org.astro", sources);
			IClasspathAttribute modAttr = new ClasspathAttribute("module", "true");
			IClasspathEntry dep = JavaCore.newProjectEntry(p1.getPath(), null, false,
				new IClasspathAttribute[] {modAttr},
				false/*not exported*/);
			String[] src = new String[] {
				"src/module-info.java",
				"module com.greetings {\n" +
				"	requires org.astro;\n" +
				"	exports com.greetings;\n" +
				"	provides org.astro.World with com.greetings.MyWorld;\n" +
				"}",
				"src/com/greetings/MyWorld.java",
				"package com.greetings;\n" +
				"import org.astro.World;\n" +
				"class MyWorld implements World {\n" +
				"	public String name() {\n" +
				"		return \" My World!!\";\n" +
				"	}\n" +
				"}"
			};
			IJavaProject p2 = setupModuleProject("com.greetings", src, new IClasspathEntry[] { dep });
			p2.getProject().getWorkspace().build(IncrementalProjectBuilder.FULL_BUILD, null);
			IMarker[] markers = p2.getProject().findMarkers(null, true, IResource.DEPTH_INFINITE);
			assertMarkers("Unexpected markers",
					"The type com.greetings.MyWorld is not visible",  markers);
		} finally {
			deleteProject("org.astro");
			deleteProject("com.greetings");
		}
	}
	public void test_Exports_Error() throws CoreException {
		try {
			String[] src = new String[] {
				"src/module-info.java",
				"module com.greetings {\n" +
				"	exports com.greetings;\n" +
				"}"
			};
			IJavaProject p2 = setupModuleProject("com.greetings", src);
			p2.getProject().getWorkspace().build(IncrementalProjectBuilder.FULL_BUILD, null);
			IMarker[] markers = p2.getProject().findMarkers(null, true, IResource.DEPTH_INFINITE);
			assertMarkers("Unexpected markers",	
					"The package com.greetings does not exist or is empty",  markers);
		} finally {
			deleteProject("com.greetings");
		}
	}
	public void test_DuplicateExports() throws CoreException {
		try {
			String[] sources = new String[] {
				"src/module-info.java",
				"module org.astro {\n" +
				"	exports org.astro;\n" + 
				"	exports org.astro;\n" + 
				"}",
				"src/org/astro/World.java",
				"package org.astro;\n" +
				"public interface World {\n" +
				"	public String name();\n" +
				"}"
			};
			IJavaProject p1 = setupModuleProject("org.astro", sources);
			p1.getProject().getWorkspace().build(IncrementalProjectBuilder.FULL_BUILD, null);
			IMarker[] markers = p1.getProject().findMarkers(null, true, IResource.DEPTH_INFINITE);
			assertMarkers("Unexpected markers",	
					"Duplicate exports entry: org.astro",  markers);
		} finally {
			deleteProject("org.astro");
		}
	}
	public void test_TargetedExports_Duplicates() throws CoreException {
		try {
			String[] sources = new String[] {
				"src/module-info.java",
				"module org.astro {\n" +
				"	exports org.astro to com.greetings, com.greetings;\n" + 
				"}",
				"src/org/astro/World.java",
				"package org.astro;\n" +
				"public interface World {\n" +
				"	public String name();\n" +
				"}"
			};
			IJavaProject p1 = setupModuleProject("org.astro", sources);
			IClasspathEntry dep = JavaCore.newProjectEntry(p1.getPath());
			String[] src = new String[] {
				"src/module-info.java",
				"module com.greetings {\n" +
				"	requires org.astro;\n" +
				"	exports com.greetings;\n" +
				"}",
				"src/com/greetings/MyWorld.java",
				"package com.greetings;\n" +
				"import org.astro.World;\n" +
				"public class MyWorld implements World {\n" +
				"	public String name() {\n" +
				"		return \" My World!!\";\n" +
				"	}\n" +
				"}"
			};
			setupModuleProject("com.greetings", src, new IClasspathEntry[] { dep });
			p1.getProject().getWorkspace().build(IncrementalProjectBuilder.FULL_BUILD, null);
			IMarker[] markers = p1.getProject().findMarkers(null, true, IResource.DEPTH_INFINITE);
			assertMarkers("Unexpected markers",	
					"Duplicate module name: com.greetings",  markers);
		} finally {
			deleteProject("org.astro");
			deleteProject("com.greetings");
		}
	}
	// Types from source module should be resolved in target module
	// when package is exported specifically to the target module
	public void test_TargetedExports() throws CoreException {
		try {
			String[] sources = new String[] {
				"src/module-info.java",
				"module org.astro {\n" +
				"	exports org.astro to com.greetings;\n" + 
				"}",
				"src/org/astro/World.java",
				"package org.astro;\n" +
				"public interface World {\n" +
				"	public String name();\n" +
				"}"
			};
			IJavaProject p1 = setupModuleProject("org.astro", sources);
			IClasspathAttribute modAttr = new ClasspathAttribute("module", "true");
			IClasspathEntry dep = JavaCore.newProjectEntry(p1.getPath(), null, false,
				new IClasspathAttribute[] {modAttr},
				false/*not exported*/);
			String[] src = new String[] {
				"src/module-info.java",
				"module com.greetings {\n" +
				"	requires org.astro;\n" +
				"	exports com.greetings;\n" +
				"}",
				"src/com/greetings/MyWorld.java",
				"package com.greetings;\n" +
				"import org.astro.World;\n" +
				"public class MyWorld implements World {\n" +
				"	public String name() {\n" +
				"		return \" My World!!\";\n" +
				"	}\n" +
				"}"
			};
			IJavaProject p2 = setupModuleProject("com.greetings", src, new IClasspathEntry[] { dep });
			p2.getProject().getWorkspace().build(IncrementalProjectBuilder.FULL_BUILD, null);
			IMarker[] markers = p2.getProject().findMarkers(null, true, IResource.DEPTH_INFINITE);
			assertMarkers("Unexpected markers",	"",  markers);
		} finally {
			deleteProject("org.astro");
			deleteProject("com.greetings");
		}
	}
	// Types in one module should not be visible in target module when
	// source module exports packages to a specific module which is not
	// the same as the target module
	public void test_TargetedExports_Error() throws CoreException {
		try {
			String[] sources = new String[] {
				"src/module-info.java",
				"module some.mod { }",
			};
			setupModuleProject("some.mod", sources);
			sources = new String[] {
				"src/module-info.java",
				"module org.astro {\n" +
				"	exports org.astro to some.mod;\n" + 
				"}",
				"src/org/astro/World.java",
				"package org.astro;\n" +
				"public interface World {\n" +
				"	public String name();\n" +
				"}"
			};
			IJavaProject p1 = setupModuleProject("org.astro", sources);
			IClasspathAttribute modAttr = new ClasspathAttribute("module", "true");
			IClasspathEntry dep = JavaCore.newProjectEntry(p1.getPath(), null, false,
				new IClasspathAttribute[] {modAttr},
				false/*not exported*/);
			String[] src = new String[] {
				"src/module-info.java",
				"module com.greetings {\n" +
				"	requires org.astro;\n" +
				"	exports com.greetings;\n" +
				"}",
				"src/com/greetings/MyWorld.java",
				"package com.greetings;\n" +
				"import org.astro.World;\n" +
				"public class MyWorld implements World {\n" +
				"	public String name() {\n" +
				"		return \" My World!!\";\n" +
				"	}\n" +
				"}"
			};
			IJavaProject p2 = setupModuleProject("com.greetings", src, new IClasspathEntry[] { dep });
			p2.getProject().getWorkspace().build(IncrementalProjectBuilder.FULL_BUILD, null);
			IMarker[] markers = p2.getProject().findMarkers(null, true, IResource.DEPTH_INFINITE);
			sortMarkers(markers);
			assertMarkers("Unexpected markers",	
					"The type org.astro.World is not accessible\n" +
					"World cannot be resolved to a type",
					markers);
		} finally {
			deleteProject("some.mod");
			deleteProject("org.astro");
			deleteProject("com.greetings");
		}
	}
	// It is permitted for the to clause of an exports or opens statement to 
	// specify a module which is not observable
	public void test_TargetedExports_Unresolved() throws CoreException {
		try {
			String[] sources = new String[] {
				"src/module-info.java",
				"module org.astro {\n" +
				"	exports org.astro to some.mod;\n" + 
				"}",
				"src/org/astro/World.java",
				"package org.astro;\n" +
				"public interface World {\n" +
				"	public String name();\n" +
				"}"
			};
			IJavaProject p1 = setupModuleProject("org.astro", sources);
			p1.getProject().getWorkspace().build(IncrementalProjectBuilder.FULL_BUILD, null);
			IMarker[] markers = p1.getProject().findMarkers(null, true, IResource.DEPTH_INFINITE);
			assertMarkers("Unexpected markers",	"",  markers);
		} finally {
			deleteProject("org.astro");
		}
	}
	// Target module of an exports statement should be resolved without having an explicit
	// dependency to the project that defines the module
	public void test_TargetedExports_Resolution() throws CoreException {
		try {
			String[] sources = new String[] {
				"src/module-info.java",
				"module some.mod {\n" +
				"}"
			};
			setupModuleProject("some.mod", sources);
			sources = new String[] {
				"src/module-info.java",
				"module org.astro {\n" +
				"	exports org.astro to some.mod;\n" + 
				"}",
				"src/org/astro/World.java",
				"package org.astro;\n" +
				"public interface World {\n" +
				"	public String name();\n" +
				"}"
			};
			IJavaProject p1 = setupModuleProject("org.astro", sources);
			p1.getProject().getWorkspace().build(IncrementalProjectBuilder.FULL_BUILD, null);
			IMarker[] markers = p1.getProject().findMarkers(null, true, IResource.DEPTH_INFINITE);
			assertMarkers("Unexpected markers", "",  markers);
		} finally {
			deleteProject("org.astro");
			deleteProject("some.mod");
		}
	}
	// Make sure modules in the workspace are resolved via the module source path container
	// without needing to add a dependency to the project explicitly
	public void test_ModuleSourcePathContainer() throws CoreException {
		try {
			String[] sources = new String[] {
				"src/module-info.java",
				"module org.astro {\n" +
				"	exports org.astro;\n" + 
				"}",
				"src/org/astro/World.java",
				"package org.astro;\n" +
				"public interface World {\n" +
				"	public String name();\n" +
				"}"
			};
			setupModuleProject("org.astro", sources);
			String[] src = new String[] {
				"src/module-info.java",
				"module com.greetings {\n" +
				"	requires org.astro;\n" +
				"	exports com.greetings;\n" +
				"}",
				"src/com/greetings/MyWorld.java",
				"package com.greetings;\n" +
				"import org.astro.World;\n" +
				"public class MyWorld implements World {\n" +
				"	public String name() {\n" +
				"		return \" My World!!\";\n" +
				"	}\n" +
				"}"
			};
			IClasspathEntry dep = JavaCore.newContainerEntry(new Path(JavaCore.MODULE_PATH_CONTAINER_ID));
			IJavaProject p2 = setupModuleProject("com.greetings", src, new IClasspathEntry[] { dep });
			p2.getProject().getWorkspace().build(IncrementalProjectBuilder.FULL_BUILD, null);
			IMarker[] markers = p2.getProject().findMarkers(null, true, IResource.DEPTH_INFINITE);
			assertMarkers("Unexpected markers", "",  markers);
		} finally {
			deleteProject("org.astro");
			deleteProject("com.greetings");
		}
	}
	// Make sure module path container picks up changes to module-info
	public void _test_ModuleSourcePath_update() throws CoreException {
		try {
			String[] sources = new String[] {
				"src/module-info.java",
				"module some.mod {\n" +
				"}"
			};
			setupModuleProject("some.mod", sources);
			sources = new String[] {
				"src/module-info.java",
				"module org.astro {\n" +
				"	exports org.astro;\n" + 
				"}",
				"src/org/astro/World.java",
				"package org.astro;\n" +
				"public interface World {\n" +
				"	public String name();\n" +
				"}"
			};
			setupModuleProject("org.astro", sources);
			String[] src = new String[] {
				"src/module-info.java",
				"module com.greetings {\n" +
				"	requires org.astro;\n" +
				"	exports com.greetings;\n" +
				"}",
				"src/com/greetings/MyWorld.java",
				"package com.greetings;\n" +
				"import org.astro.World;\n" +
				"public class MyWorld implements World {\n" +
				"	public String name() {\n" +
				"		return \" My World!!\";\n" +
				"	}\n" +
				"}"
			};
			IClasspathEntry dep = JavaCore.newContainerEntry(new Path(JavaCore.MODULE_PATH_CONTAINER_ID));
			IJavaProject p2 = setupModuleProject("com.greetings", src, new IClasspathEntry[] { dep });
			this.editFile("com.greetings/src/module-info.java",
				"module com.greetings {\n" +
				"	requires org.astro;\n" +
				"	requires some.mod;\n" +
				"	exports com.greetings;\n" +
				"}");
			p2.getProject().getWorkspace().build(IncrementalProjectBuilder.FULL_BUILD, null);
			IMarker[] markers = p2.getProject().findMarkers(null, true, IResource.DEPTH_INFINITE);
			assertMarkers("Unexpected markers", "",  markers);
		} finally {
			deleteProject("org.astro");
			deleteProject("some.mod");
			deleteProject("com.greetings");
		}
	}
	// Implicit module dependencies via the 'requires transitive' directive should be
	// resolved via the module path container
	public void test_ModuleSourcePath_implicitdeps() throws CoreException {
		try {
			String[] sources = new String[] {
				"src/module-info.java",
				"module org.astro {\n" +
				"	exports org.astro;\n" + 
				"}",
				"src/org/astro/World.java",
				"package org.astro;\n" +
				"public interface World {\n" +
				"	public String name();\n" +
				"}"
			};
			IClasspathEntry dep = JavaCore.newContainerEntry(new Path(JavaCore.MODULE_PATH_CONTAINER_ID));
			setupModuleProject("org.astro", sources, new IClasspathEntry[]{dep});
			sources = new String[] {
				"src/module-info.java",
				"module some.mod {\n" +
				"	requires transitive org.astro;\n" +
				"}"
			};
			setupModuleProject("some.mod", sources, new IClasspathEntry[]{dep});
			String[] src = new String[] {
				"src/module-info.java",
				"module com.greetings {\n" +
				"	requires some.mod;\n" +
				"	exports com.greetings;\n" +
				"}",
				"src/com/greetings/MyWorld.java",
				"package com.greetings;\n" +
				"import org.astro.World;\n" +
				"public class MyWorld implements World {\n" +
				"	public String name() {\n" +
				"		return \" My World!!\";\n" +
				"	}\n" +
				"}"
			};
			
			IJavaProject p2 = setupModuleProject("com.greetings", src, new IClasspathEntry[] { dep });
			p2.getProject().getWorkspace().build(IncrementalProjectBuilder.FULL_BUILD, null);
			IMarker[] markers = p2.getProject().findMarkers(null, true, IResource.DEPTH_INFINITE);
			assertMarkers("Unexpected markers", "",  markers);
		} finally {
			deleteProject("org.astro");
			deleteProject("some.mod");
			deleteProject("com.greetings");
		}
	}
	// Changes to implicit dependencies should be reflected // FIXME: container JavaCore.MODULE_PATH_CONTAINER_ID is unreliable
	public void _test_ModuleSourcePath_implicitdeps2() throws CoreException {
		try {
			String[] sources = new String[] {
				"src/module-info.java",
				"module some.mod {\n" +
				"	requires transitive org.astro;\n" +
				"}"
			};
			IClasspathEntry dep = JavaCore.newContainerEntry(new Path(JavaCore.MODULE_PATH_CONTAINER_ID));
			setupModuleProject("some.mod", sources, new IClasspathEntry[]{dep});
			sources = new String[] {
				"src/module-info.java",
				"module org.astro {\n" +
				"	exports org.astro;\n" + 
				"}",
				"src/org/astro/World.java",
				"package org.astro;\n" +
				"public interface World {\n" +
				"	public String name();\n" +
				"}"
			};
			setupModuleProject("org.astro", sources, new IClasspathEntry[]{dep});
			String[] src = new String[] {
				"src/module-info.java",
				"module com.greetings {\n" +
				"	requires some.mod;\n" +
				"	exports com.greetings;\n" +
				"}",
				"src/com/greetings/MyWorld.java",
				"package com.greetings;\n" +
				"import org.astro.World;\n" +
				"public class MyWorld implements World {\n" +
				"	public String name() {\n" +
				"		return \" My World!!\";\n" +
				"	}\n" +
				"}"
			};
			
			IJavaProject p2 = setupModuleProject("com.greetings", src, new IClasspathEntry[] { dep });
			this.editFile("some.mod/src/module-info.java",
				"module some.mod {\n" +
				"	requires org.astro;\n" +
				"}");
			p2.getProject().getWorkspace().build(IncrementalProjectBuilder.FULL_BUILD, null);
			IMarker[] markers = p2.getProject().findMarkers(null, true, IResource.DEPTH_INFINITE);
			sortMarkers(markers);
			assertMarkers("Unexpected markers", 
					"The type org.astro.World is not accessible\n" +
					"World cannot be resolved to a type",  markers);
		} finally {
			deleteProject("org.astro");
			deleteProject("some.mod");
			deleteProject("com.greetings");
		}
	}
	// Changes to implicit dependencies should be reflected
	//TODO enable once we know how to update project cache
	public void _test_ModuleSourcePath_implicitdeps3() throws CoreException {
		try {
			String[] sources = new String[] {
				"src/module-info.java",
				"module some.mod {\n" +
				"	requires org.astro;\n" +
				"}"
			};
			IClasspathEntry dep = JavaCore.newContainerEntry(new Path(JavaCore.MODULE_PATH_CONTAINER_ID));
			setupModuleProject("some.mod", sources, new IClasspathEntry[]{dep});
			sources = new String[] {
				"src/module-info.java",
				"module org.astro {\n" +
				"	exports org.astro;\n" + 
				"}",
				"src/org/astro/World.java",
				"package org.astro;\n" +
				"public interface World {\n" +
				"	public String name();\n" +
				"}"
			};
			setupModuleProject("org.astro", sources, new IClasspathEntry[]{dep});
			String[] src = new String[] {
				"src/module-info.java",
				"module com.greetings {\n" +
				"	requires some.mod;\n" +
				"	exports com.greetings;\n" +
				"}",
				"src/com/greetings/MyWorld.java",
				"package com.greetings;\n" +
				"import org.astro.World;\n" +
				"public class MyWorld implements World {\n" +
				"	public String name() {\n" +
				"		return \" My World!!\";\n" +
				"	}\n" +
				"}"
			};
			
			IJavaProject p2 = setupModuleProject("com.greetings", src, new IClasspathEntry[] { dep });
			this.editFile("some.mod/src/module-info.java",
				"module some.mod {\n" +
				"	requires transitive org.astro;\n" +
				"}");
			p2.getProject().getWorkspace().build(IncrementalProjectBuilder.FULL_BUILD, null);
			IMarker[] markers = p2.getProject().findMarkers(null, true, IResource.DEPTH_INFINITE);
			assertMarkers("Unexpected markers", "",  markers);
		} finally {
			deleteProject("org.astro");
			deleteProject("some.mod");
			deleteProject("com.greetings");
		}
	}
	public void test_Cycle_In_Module_Dependency() throws CoreException {
		try {
			String[] sources = new String[] {
				"src/module-info.java",
				"module org.astro {\n" +
				"	exports org.astro;\n" +
				"}",
				"src/org/astro/World.java",
				"package org.astro;\n" +
				"public interface World {\n" +
				"	public String name();\n" +
				"}"
			};
			IClasspathEntry dep = JavaCore.newContainerEntry(new Path(JavaCore.MODULE_PATH_CONTAINER_ID));
			setupModuleProject("org.astro", sources, new IClasspathEntry[]{dep});
			sources = new String[] {
				"src/module-info.java",
				"module some.mod {\n" +
				"	requires org.astro;\n" +
				"}"
			};
			setupModuleProject("some.mod", sources, new IClasspathEntry[]{dep});
			String[] src = new String[] {
				"src/module-info.java",
				"module com.greetings {\n" +
				"	requires some.mod;\n" +
				"	exports com.greetings;\n" +
				"}"
			};
			
			IJavaProject p2 = setupModuleProject("com.greetings", src, new IClasspathEntry[] { dep });
			editFile("org.astro/src/module-info.java", 
					"module org.astro {\n" +
					"	exports org.astro;\n" +
					"	requires com.greetings;\n" +
					"}");
			waitForAutoBuild();
			getWorkspace().build(IncrementalProjectBuilder.FULL_BUILD, null);
			assertTrue("Should detect cycle", p2.hasClasspathCycle(null));
		} finally {
			deleteProject("org.astro");
			deleteProject("some.mod");
			deleteProject("com.greetings");
		}
	}
	public void test_Cycle_In_Implicit_Module_Dependency() throws CoreException {
		try {
			String[] sources = new String[] {
				"src/module-info.java",
				"module org.astro {\n" +
				"	exports org.astro;\n" +
				"}",
				"src/org/astro/World.java",
				"package org.astro;\n" +
				"public interface World {\n" +
				"	public String name();\n" +
				"}"
			};
			IClasspathEntry dep = JavaCore.newContainerEntry(new Path(JavaCore.MODULE_PATH_CONTAINER_ID));
			setupModuleProject("org.astro", sources, new IClasspathEntry[]{dep});
			sources = new String[] {
				"src/module-info.java",
				"module some.mod {\n" +
				"	requires transitive org.astro;\n" +
				"}"
			};
			setupModuleProject("some.mod", sources, new IClasspathEntry[]{dep});
			String[] src = new String[] {
				"src/module-info.java",
				"module com.greetings {\n" +
				"	requires some.mod;\n" +
				"	exports com.greetings;\n" +
				"}"
			};
			IJavaProject p2 = setupModuleProject("com.greetings", src, new IClasspathEntry[] { dep });
			editFile("org.astro/src/module-info.java", 
				"module org.astro {\n" +
				"	exports org.astro;\n" +
				"	requires transitive com.greetings;\n" +
				"}");
			waitForAutoBuild();
			getWorkspace().build(IncrementalProjectBuilder.FULL_BUILD, null);
			assertTrue("Should detect cycle", p2.hasClasspathCycle(null));
		} finally {
			deleteProject("org.astro");
			deleteProject("some.mod");
			deleteProject("com.greetings");
		}
	}
	public void test_bug506479() throws CoreException {
		try {
			String[] sources = new String[] {
					"src/module-info.java",
					"module org.astro {\n" +
					"	exports org.astro;\n" +
					"}",
					"src/org/astro/World.java",
					"package org.astro;\n" +
					"public interface World {\n" +
					"	public String name();\n" +
					"}"
				};
			IClasspathEntry dep = JavaCore.newContainerEntry(new Path(JavaCore.MODULE_PATH_CONTAINER_ID));
			IJavaProject p1 = setupModuleProject("org.astro", sources, new IClasspathEntry[]{dep});
			IWorkspaceDescription desc = p1.getProject().getWorkspace().getDescription();
			desc.setAutoBuilding(false);
			p1.getProject().getWorkspace().setDescription(desc);
			this.deleteFile("org.astro/src/module-info.java");
			this.createFile(
					"org.astro/src/module-info.java",
					"module org.astro {\n" +
					"	exports org.astro;\n" +
					"}");
			p1.getProject().getWorkspace().build(IncrementalProjectBuilder.FULL_BUILD, null);
		} finally {
			deleteProject("org.astro");
		}
	}
	public void test_Multiple_SourceFolders() throws CoreException {
		try {
			String[] sources = new String[] {
				"src/module-info.java",
				"module org.astro {\n" +
				"	exports org.astro;\n" + 
				"}",
				"src/org/astro/World.java",
				"package org.astro;\n" +
				"public interface World {\n" +
				"	public String name();\n" +
				"}",
				"othersrc/org/astro/OtherWorld.java",
				"package org.astro;\n" +
				"import org.astro.World;\n" +
				"public interface OtherWorld {\n" +
				"	default public String name() {\n" +
				"		return \" Other World!!\";\n" +
				"	}\n" +
				"}"
			};
			setupModuleProject("org.astro", new String[]{"src", "othersrc"}, sources, null);
			String[] src = new String[] {
				"src/module-info.java",
				"module com.greetings {\n" +
				"	requires org.astro;\n" +
				"	exports com.greetings;\n" +
				"}",
				"src/com/greetings/MyWorld.java",
				"package com.greetings;\n" +
				"import org.astro.World;\n" +
				"public class MyWorld implements World {\n" +
				"	public String name() {\n" +
				"		return \" My World!!\";\n" +
				"	}\n" +
				"}",
				"othersrc/com/greetings/AnotherWorld.java",
				"package com.greetings;\n" +
				"import org.astro.OtherWorld;\n" +
				"public class AnotherWorld implements OtherWorld {\n" +
				"	public String name() {\n" +
				"		return \" Another World!!\";\n" +
				"	}\n" +
				"}"
			};
			IClasspathEntry dep = JavaCore.newContainerEntry(new Path(JavaCore.MODULE_PATH_CONTAINER_ID));
			IJavaProject p2 = setupModuleProject("com.greetings", new String[]{"src", "othersrc"}, src, new IClasspathEntry[] { dep });
			p2.getProject().getWorkspace().build(IncrementalProjectBuilder.FULL_BUILD, null);
			IMarker[] markers = p2.getProject().findMarkers(null, true, IResource.DEPTH_INFINITE);
			assertMarkers("Unexpected markers", "",  markers);
		} finally {
			deleteProject("org.astro");
			deleteProject("com.greetings");
		}
	}
	public void test_Multiple_SourceFolders_WithModuleInfo() throws CoreException {
		try {
			String[] sources = new String[] {
				"src/module-info.java",
				"module org.astro {\n" +
				"	exports org.astro;\n" + 
				"}",
				"src/org/astro/World.java",
				"package org.astro;\n" +
				"public interface World {\n" +
				"	public String name();\n" +
				"}",
				"othersrc/org/astro/OtherWorld.java",
				"package org.astro;\n" +
				"import org.astro.World;\n" +
				"public interface OtherWorld {\n" +
				"	default public String name() {\n" +
				"		return \" Other World!!\";\n" +
				"	}\n" +
				"}"
			};
			setupModuleProject("org.astro", new String[]{"src", "othersrc"}, sources, null);
			String[] src = new String[] {
				"src/module-info.java",
				"module com.greetings {\n" +
				"	requires org.astro;\n" +
				"	exports com.greetings;\n" +
				"}",
				"src/com/greetings/MyWorld.java",
				"package com.greetings;\n" +
				"import org.astro.World;\n" +
				"public class MyWorld implements World {\n" +
				"	public String name() {\n" +
				"		return \" My World!!\";\n" +
				"	}\n" +
				"}",
				"othersrc/module-info.java",
				"module com.greetings1 {\n" +
				"	requires org.astro;\n" +
				"	exports com.greetings;\n" +
				"}",
				"othersrc/com/greetings/AnotherWorld.java",
				"package com.greetings;\n" +
				"import org.astro.OtherWorld;\n" +
				"public class AnotherWorld implements OtherWorld {\n" +
				"	public String name() {\n" +
				"		return \" Another World!!\";\n" +
				"	}\n" +
				"}"
			};
			IClasspathEntry dep = JavaCore.newContainerEntry(new Path(JavaCore.MODULE_PATH_CONTAINER_ID));
			IJavaProject p2 = setupModuleProject("com.greetings", new String[]{"src", "othersrc"}, src, new IClasspathEntry[] { dep });
			p2.getProject().getWorkspace().build(IncrementalProjectBuilder.FULL_BUILD, null);
			IMarker[] markers = p2.getProject().findMarkers(IJavaModelMarker.JAVA_MODEL_PROBLEM_MARKER, true, IResource.DEPTH_ZERO);
			assertEquals(1, markers.length);
			String msg = markers[0].getAttribute(IMarker.MESSAGE, "");
			String expected = Messages.bind(Messages.classpath_duplicateEntryPath, TypeConstants.MODULE_INFO_FILE_NAME_STRING, p2.getElementName());
			assertTrue("Unexpected result", msg.indexOf(expected) != -1);
		} finally {
			deleteProject("org.astro");
			deleteProject("com.greetings");
		}
	}
	public void test_Multiple_SourceFolders_addModuleInfo() throws CoreException {
		try {
			String[] sources = new String[] {
				"src/module-info.java",
				"module org.astro {\n" +
				"	exports org.astro;\n" + 
				"}",
				"src/org/astro/World.java",
				"package org.astro;\n" +
				"public interface World {\n" +
				"	public String name();\n" +
				"}",
				"othersrc/org/astro/OtherWorld.java",
				"package org.astro;\n" +
				"import org.astro.World;\n" +
				"public interface OtherWorld {\n" +
				"	default public String name() {\n" +
				"		return \" Other World!!\";\n" +
				"	}\n" +
				"}"
			};
			IJavaProject p1 = setupModuleProject("org.astro", new String[]{"src", "othersrc"}, sources, null);
			this.createFile("org.astro/othersrc/module-info.java", 
					"module org.astro1 {\n" +
					"	exports org.astro;\n" + 
					"}");
			waitForAutoBuild();
			p1.getProject().getWorkspace().build(IncrementalProjectBuilder.FULL_BUILD, null);
			IMarker[] markers = p1.getProject().findMarkers(IJavaModelMarker.JAVA_MODEL_PROBLEM_MARKER, true, IResource.DEPTH_ZERO);
			assertEquals(1, markers.length);
			String msg = markers[0].getAttribute(IMarker.MESSAGE, "");
			String expected = Messages.bind(Messages.classpath_duplicateEntryPath, TypeConstants.MODULE_INFO_FILE_NAME_STRING, p1.getElementName());
			assertTrue("Unexpected result", msg.indexOf(expected) != -1);
		} finally {
			deleteProject("org.astro");
		}
	}
	public void test_Multiple_SourceFolders_removeModuleInfo() throws CoreException {
		try {
			String[] sources = new String[] {
				"src/module-info.java",
				"module org.astro {\n" +
				"	exports org.astro;\n" + 
				"}",
				"src/org/astro/World.java",
				"package org.astro;\n" +
				"public interface World {\n" +
				"	public String name();\n" +
				"}",
				"othersrc/module-info.java",
				"module org.astro1 {\n" +
				"	exports org.astro;\n" + 
				"}",
				"othersrc/org/astro/OtherWorld.java",
				"package org.astro;\n" +
				"import org.astro.World;\n" +
				"public interface OtherWorld {\n" +
				"	default public String name() {\n" +
				"		return \" Other World!!\";\n" +
				"	}\n" +
				"}"
			};
			IJavaProject p1 = setupModuleProject("org.astro", new String[]{"src", "othersrc"}, sources, null);
			waitForAutoBuild();
			this.deleteFile("org.astro/othersrc/module-info.java");
			waitForAutoBuild();
			p1.getProject().getWorkspace().build(IncrementalProjectBuilder.FULL_BUILD, null);
			IMarker[] markers = p1.getProject().findMarkers(IJavaModelMarker.JAVA_MODEL_PROBLEM_MARKER, true, IResource.DEPTH_ZERO);
			assertEquals(0, markers.length);
		} finally {
			deleteProject("org.astro");
		}
	}
	public void test_services_multipleImpl() throws CoreException {
		try {
			String[] sources = new String[] { 
					"src/module-info.java",
					"module org.astro {\n" +
					"	exports org.astro;\n" +
					"}",
					"src/org/astro/World.java",
					"package org.astro;\n" +
					"public interface World {\n" +
					"	public String name();\n" +
					"}" 
			};
			IJavaProject p1 = setupModuleProject("org.astro", sources);
			IClasspathAttribute modAttr = new ClasspathAttribute("module", "true");
			IClasspathEntry dep = JavaCore.newProjectEntry(p1.getPath(), null, false,
				new IClasspathAttribute[] {modAttr},
				false/*not exported*/);
			String[] src = new String[] { 
					"src/module-info.java",
					"import org.astro.World;\n" +
					"import com.greetings.*;\n" +
					"module com.greetings {\n" +
					"	requires org.astro;\n" +
					"	exports com.greetings;\n" +
					"	provides World with MyWorld, AnotherWorld;\n" +
					"}",
					"src/com/greetings/MyWorld.java",
					"package com.greetings;\n" +
					"import org.astro.World;\n"	+
					"public class MyWorld implements World {\n" +
					"	public String name() {\n" +
					"		return \" My World!!\";\n" +
					"	}\n" +
					"}",
					"src/com/greetings/AnotherWorld.java",
					"package com.greetings;\n" +
					"import org.astro.World;\n"	+
					"public class AnotherWorld implements World {\n" +
					"	public String name() {\n" +
					"		return \" Another World!!\";\n" +
					"	}\n" +
					"}"
			};
			IJavaProject p2 = setupModuleProject("com.greetings", src, new IClasspathEntry[] { dep });
			p2.getProject().getWorkspace().build(IncrementalProjectBuilder.FULL_BUILD, null);
			IMarker[] markers = p2.getProject().findMarkers(null, true, IResource.DEPTH_INFINITE);
			assertMarkers("Unexpected markers", "", markers);
		} finally {
			deleteProject("org.astro");
			deleteProject("com.greetings");
		}
	}
	public void test_imports_in_moduleinfo() throws CoreException {
		try {
			String[] sources = new String[] { 
					"src/module-info.java",
					"module org.astro {\n" +
					"	exports org.astro;\n" +
					"}",
					"src/org/astro/World.java",
					"package org.astro;\n" +
					"public interface World {\n" +
					"	public String name();\n" +
					"}" 
			};
			IJavaProject p1 = setupModuleProject("org.astro", sources);
			IClasspathAttribute modAttr = new ClasspathAttribute("module", "true");
			IClasspathEntry dep = JavaCore.newProjectEntry(p1.getPath(), null, false,
				new IClasspathAttribute[] {modAttr},
				false/*not exported*/);
			String[] src = new String[] { 
					"src/module-info.java",
					"import org.astro.World;\n" +
					"module com.greetings {\n" +
					"	requires org.astro;\n" +
					"	exports com.greetings;\n" +
					"	provides World with com.greetings.MyWorld;\n" +
					"}",
					"src/com/greetings/MyWorld.java",
					"package com.greetings;\n" +
					"import org.astro.World;\n"	+
					"public class MyWorld implements World {\n" +
					"	public String name() {\n" +
					"		return \" My World!!\";\n" +
					"	}\n" +
					"}"
			};
			IJavaProject p2 = setupModuleProject("com.greetings", src, new IClasspathEntry[] { dep });
			p2.getProject().getWorkspace().build(IncrementalProjectBuilder.FULL_BUILD, null);
			IMarker[] markers = p2.getProject().findMarkers(null, true, IResource.DEPTH_INFINITE);
			assertMarkers("Unexpected markers", "", markers);
		} finally {
			deleteProject("org.astro");
			deleteProject("com.greetings");
		}
	}

	public void test_Opens_Nonexistent_Package() throws CoreException {
		try {
			String[] src = new String[] {
				"src/module-info.java",
				"module com.greetings {\n" +
				"	opens com.greetings;\n" +
				"}"
			};
			IJavaProject p2 = setupModuleProject("com.greetings", src);
			p2.getProject().getWorkspace().build(IncrementalProjectBuilder.FULL_BUILD, null);
			assertNoErrors();
		} finally {
			deleteProject("com.greetings");
		}
	}
	public void test_Opens_Alien_Package() throws CoreException {
		try {
			String[] src = new String[] {
				"src/module-info.java",
				"module org.astro {}",
				"src/org/astro/World.java",
				"package org.astro;\n" + 
				"public interface World {\n" + 
				"    public String name();\n" + 
				"}\n"
			};
			IJavaProject p1 = setupModuleProject("org.astro", src);
			src = new String[] {
				"src/module-info.java",
				"module com.greetings {\n" +
				"	requires org.astro;\n" +
				"	opens org.astro;\n" +
				"}",
				"src/test/Test.java",
				"package test;\n" +
				"public class Test {\n" +
				"	org.astro.World w = null;\n" +
				"}"
			};
			IClasspathAttribute modAttr = new ClasspathAttribute(IClasspathAttribute.MODULE, "true");
			IClasspathEntry dep = JavaCore.newProjectEntry(p1.getPath(), null, false, new IClasspathAttribute[] {modAttr}, false);
			IJavaProject p2 = setupModuleProject("com.greetings", src, new IClasspathEntry[] {dep});
			getWorkspace().build(IncrementalProjectBuilder.FULL_BUILD, null);
			IMarker[] markers = p2.getProject().findMarkers(null, true, IResource.DEPTH_INFINITE);
			sortMarkers(markers);
			assertMarkers("Unexpected markers",	
					"The type org.astro.World is not accessible\n" +
					"The package org.astro does not exist or is empty",  markers);
		} finally {
			deleteProject("org.astro");
			deleteProject("com.greetings");
		}
	}
	public void test_DuplicateOpens() throws CoreException {
		try {
			String[] sources = new String[] {
				"src/module-info.java",
				"module org.astro {\n" +
				"	opens org.astro;\n" + 
				"	opens org.astro;\n" + 
				"}",
				"src/org/astro/World.java",
				"package org.astro;\n" +
				"public interface World {\n" +
				"	public String name();\n" +
				"}"
			};
			IJavaProject p1 = setupModuleProject("org.astro", sources);
			p1.getProject().getWorkspace().build(IncrementalProjectBuilder.FULL_BUILD, null);
			IMarker[] markers = p1.getProject().findMarkers(null, true, IResource.DEPTH_INFINITE);
			assertMarkers("Unexpected markers",	
					"Duplicate opens entry: org.astro",  markers);
		} finally {
			deleteProject("org.astro");
		}
	}
	public void test_TargetedOpens_Duplicates() throws CoreException {
		try {
			String[] sources = new String[] {
				"src/module-info.java",
				"module org.astro {\n" +
				"	opens org.astro to com.greetings, com.greetings;\n" + 
				"}",
				"src/org/astro/World.java",
				"package org.astro;\n" +
				"public interface World {\n" +
				"	public String name();\n" +
				"}"
			};
			IJavaProject p1 = setupModuleProject("org.astro", sources);
			IClasspathEntry dep = JavaCore.newProjectEntry(p1.getPath());
			String[] src = new String[] {
				"src/module-info.java",
				"module com.greetings {\n" +
				"	requires org.astro;\n" +
				"	exports com.greetings;\n" +
				"}",
				"src/com/greetings/MyWorld.java",
				"package com.greetings;\n" +
				"import org.astro.World;\n" +
				"public class MyWorld implements World {\n" +
				"	public String name() {\n" +
				"		return \" My World!!\";\n" +
				"	}\n" +
				"}"
			};
			setupModuleProject("com.greetings", src, new IClasspathEntry[] { dep });
			p1.getProject().getWorkspace().build(IncrementalProjectBuilder.FULL_BUILD, null);
			IMarker[] markers = p1.getProject().findMarkers(null, true, IResource.DEPTH_INFINITE);
			assertMarkers("Unexpected markers",	
					"Duplicate module name: com.greetings",  markers);
		} finally {
			deleteProject("org.astro");
			deleteProject("com.greetings");
		}
	}
	// It is permitted for the to clause of an exports or opens statement to 
	// specify a module which is not observable
	public void test_TargetedOpens_Unresolved() throws CoreException {
		try {
			String[] sources = new String[] {
				"src/module-info.java",
				"module org.astro {\n" +
				"	opens org.astro to some.mod;\n" + 
				"}",
				"src/org/astro/World.java",
				"package org.astro;\n" +
				"public interface World {\n" +
				"	public String name();\n" +
				"}"
			};
			IJavaProject p1 = setupModuleProject("org.astro", sources);
			p1.getProject().getWorkspace().build(IncrementalProjectBuilder.FULL_BUILD, null);
			IMarker[] markers = p1.getProject().findMarkers(null, true, IResource.DEPTH_INFINITE);
			assertMarkers("Unexpected markers",	"",  markers);
		} finally {
			deleteProject("org.astro");
		}
	}
	// It is a compile-time error if an opens statement appears in the declaration of an open module. 
	public void test_OpensStatment_in_OpenModule() throws CoreException {
		try {
			String[] sources = new String[] {
				"src/module-info.java",
				"open module org.astro {\n" +
				"	opens org.astro to some.mod;\n" + 
				"}",
				"src/org/astro/World.java",
				"package org.astro;\n" +
				"public interface World {\n" +
				"	public String name();\n" +
				"}"
			};
			IJavaProject p1 = setupModuleProject("org.astro", sources);
			p1.getProject().getWorkspace().build(IncrementalProjectBuilder.FULL_BUILD, null);
			IMarker[] markers = p1.getProject().findMarkers(null, true, IResource.DEPTH_INFINITE);
			assertMarkers("Unexpected markers",	
				"opens statement is not allowed, as module org.astro is declared open",  markers);
		} finally {
			deleteProject("org.astro");
		}
	}
	public void test_uses_DuplicateEntries() throws CoreException {
		try {
			String[] sources = new String[] {
				"src/module-info.java",
				"module org.astro {\n" +
				"	exports org.astro;\n" +
				"	uses org.astro.World;\n" +
				"	uses org.astro.World;\n" +
				"}",
				"src/org/astro/World.java",
				"package org.astro;\n" +
				"public interface World {\n" +
				"	public String name();\n" +
				"}"
			};
			IJavaProject p1 = setupModuleProject("org.astro", sources);
			p1.getProject().getWorkspace().build(IncrementalProjectBuilder.FULL_BUILD, null);
			IMarker[] markers = p1.getProject().findMarkers(null, true, IResource.DEPTH_INFINITE);
			assertMarkers("Unexpected markers",
					"Duplicate uses entry: org.astro.World",  markers);
		} finally {
			deleteProject("org.astro");
		}
	}
	public void test_uses_InvalidIntfType() throws CoreException {
		try {
			String[] src = new String[] {
				"src/module-info.java",
				"module com.greetings {\n" +
				"	exports com.greetings;\n" +
				"	uses com.greetings.MyEnum;\n" +
				"}",
				"src/com/greetings/MyEnum.java",
				"package com.greetings;\n" +
				"public enum MyEnum {}"
			};
			IJavaProject p2 = setupModuleProject("com.greetings", src);
			p2.getProject().getWorkspace().build(IncrementalProjectBuilder.FULL_BUILD, null);
			IMarker[] markers = p2.getProject().findMarkers(null, true, IResource.DEPTH_INFINITE);
			sortMarkers(markers);
			assertMarkers("Unexpected markers",
					"Invalid service interface com.greetings.MyEnum, must be a class, interface or annotation type",  markers);
		} finally {
			deleteProject("com.greetings");
		}
	}
	public void test_ReconcilerModuleLookup1() throws CoreException {
		try {
			String[] src = new String[] {
				"src/module-info.java",
				"module com.greetings {\n" +
				"	requires java.sql;\n" +
				"}"};
			setupModuleProject("com.greetings", src);
			this.workingCopies = new ICompilationUnit[1];
			char[] sourceChars = src[1].toCharArray();
			this.problemRequestor.initialize(sourceChars);
			this.workingCopies[0] = getCompilationUnit("/com.greetings/src/module-info.java").getWorkingCopy(this.wcOwner, null);
			assertProblems(
					"Unexpected problems",
					"----------\n" + 
					"----------\n",
					this.problemRequestor);
		} finally {
			deleteProject("com.greetings");
		}
	}
	public void test_ReconcilerModuleLookup2() throws CoreException {
		try {
			String[] src = new String[] {
				"src/module-info.java",
				"module com.greetings {\n" +
				"	requires java.sq;\n" +
				"}"};
			setupModuleProject("com.greetings", src);
			this.workingCopies = new ICompilationUnit[1];
			char[] sourceChars = src[1].toCharArray();
			this.problemRequestor.initialize(sourceChars);
			this.workingCopies[0] = getCompilationUnit("/com.greetings/src/module-info.java").getWorkingCopy(this.wcOwner, null);
			assertProblems(
					"Unexpected problems",
					"----------\n" + 
					"1. ERROR in /com.greetings/src/module-info.java (at line 2)\n" + 
					"	requires java.sq;\n" + 
					"	         ^^^^^^^\n" + 
					"java.sq cannot be resolved to a module\n" + 
					"----------\n",
					this.problemRequestor);
		} finally {
			deleteProject("com.greetings");
		}
	}
	public void testSystemLibAsJMod() throws CoreException {
		try {
			IJavaProject project = createJava9Project("Test01", new String[]{"src"});
			IClasspathEntry[] rawClasspath = project.getRawClasspath();
			for (int i = 0; i < rawClasspath.length; i++) {
				IPath path = rawClasspath[i].getPath();
				if (path.lastSegment().equals("jrt-fs.jar")) {
					path = path.removeLastSegments(2).append("jmods").append("java.base.jmod");
					IClasspathEntry newEntry = JavaCore.newLibraryEntry(path, rawClasspath[i].getSourceAttachmentPath(), new Path("java.base"));
					rawClasspath[i] = newEntry;
				}
			}
			project.setRawClasspath(rawClasspath, null);
			this.createFile("Test01/src/module-info.java", "");
			this.createFolder("Test01/src/com/greetings");
			this.createFile("Test01/src/com/greetings/Main.java", "");
			waitForManualRefresh();
			waitForAutoBuild();
			project.getProject().build(IncrementalProjectBuilder.FULL_BUILD, null);
			IPackageFragmentRoot[] roots = project.getPackageFragmentRoots();
			IPackageFragmentRoot base = null;
			for (IPackageFragmentRoot iRoot : roots) {
				IModuleDescription moduleDescription = iRoot.getModuleDescription();
				if (moduleDescription != null) {
					base = iRoot;
					break;
				}
			}
			assertNotNull("Java.base module should not null", base);
			assertMarkers("Unexpected markers", "", project);
		} finally {
			deleteProject("Test01");
		}
	}
	public void testSystemLibAsJMod_2() throws CoreException {
		try {
			IJavaProject project = createJava9Project("Test01", new String[]{"src"});
			IClasspathEntry[] rawClasspath = project.getRawClasspath();
			IClasspathEntry[] newClasspath = new IClasspathEntry[rawClasspath.length + 1];
			IClasspathEntry desktop = null;
			for (int i = 0; i < rawClasspath.length; i++) {
				IPath path = rawClasspath[i].getPath();
				if (path.lastSegment().equals("jrt-fs.jar")) {
					path = path.removeLastSegments(2).append("jmods").append("java.base.jmod");
					IClasspathAttribute[] attributes = {
							JavaCore.newClasspathAttribute(IClasspathAttribute.MODULE, "true") };
					IClasspathEntry newEntry = JavaCore.newLibraryEntry(path, rawClasspath[i].getSourceAttachmentPath(),
							new Path("java.base"), null, attributes, rawClasspath[i].isExported());
					newClasspath[i] = newEntry;
					path = path.removeLastSegments(2).append("jmods").append("java.desktop.jmod");
					desktop = JavaCore.newLibraryEntry(path, rawClasspath[i].getSourceAttachmentPath(),
							new Path("java.desktop"), null, attributes, rawClasspath[i].isExported());
				} else {
					newClasspath[i] = rawClasspath[i];
				}
			}
			newClasspath[rawClasspath.length] = desktop;
			project.setRawClasspath(newClasspath, null);
			this.createFile("Test01/src/module-info.java", 
					"module org.eclipse {\n" + 
					"	requires java.desktop;\n" + 
					"	requires java.base;\n" + 
					"}");
			waitForManualRefresh();
			waitForAutoBuild();
			project.getProject().build(IncrementalProjectBuilder.FULL_BUILD, null);
			IMarker[] markers = project.getProject().findMarkers(IJavaModelMarker.JAVA_MODEL_PROBLEM_MARKER, true, IResource.DEPTH_INFINITE);
			assertMarkers("unexpected markers", "", markers);

			// Check the reconciler
			ICompilationUnit cu = getCompilationUnit("/Test01/src/module-info.java");
			cu.getWorkingCopy(this.wcOwner, null);
			markers = project.getProject().findMarkers(IJavaModelMarker.JAVA_MODEL_PROBLEM_MARKER, true, IResource.DEPTH_INFINITE);
			editFile("Test01/src/module-info.java", 
					"//Just touching \n" +
					"module org.eclipse {\n" + 
					"	requires java.desktop;\n" + 
					"	requires java.base;\n" + 
					"}");
			project.getProject().build(IncrementalProjectBuilder.INCREMENTAL_BUILD, null);
			markers = project.getProject().findMarkers(IJavaModelMarker.JAVA_MODEL_PROBLEM_MARKER, true, IResource.DEPTH_INFINITE);
			assertMarkers("unexpected markers", "", markers);
		} finally {
			deleteProject("Test01");
		}
	}
	public void testBug510617() throws CoreException {
		try {
			String[] src = new String[] {
				"src/module-info.java",
				"module Test {\n" +
				"	exports p;\n" +
				"	requires java.sql;\n" + 
				"	provides java.sql.Driver with p.C;\n" +
				"}",
				"src/p/C.java",
				"package p;\n" + 
				"import java.lang.SecurityManager;\n" + 
				"import java.sql.Connection;\n" + 
				"import java.sql.Driver;\n" + 
				"import java.sql.DriverPropertyInfo;\n" + 
				"import java.sql.SQLException;\n" + 
				"import java.sql.SQLFeatureNotSupportedException;\n" + 
				"import java.util.Properties;\n" + 
				"import java.util.logging.Logger;\n" + 
				"public class C implements Driver {\n" + 
				"	SecurityManager s;\n" + 
				"	@Override\n" + 
				"	public boolean acceptsURL(String arg0) throws SQLException {\n" + 
				"		return false;\n" + 
				"	}\n" + 
				"	@Override\n" + 
				"	public Connection connect(String arg0, Properties arg1) throws SQLException {\n" + 
				"		return null;\n" + 
				"	}\n" + 
				"	@Override\n" + 
				"	public int getMajorVersion() {\n" + 
				"		return 0;\n" + 
				"	}\n" + 
				"	@Override\n" + 
				"	public int getMinorVersion() {\n" + 
				"		return 0;\n" + 
				"	}\n" + 
				"	@Override\n" + 
				"	public Logger getParentLogger() throws SQLFeatureNotSupportedException {\n" + 
				"		return null;\n" + 
				"	}\n" + 
				"	@Override\n" + 
				"	public DriverPropertyInfo[] getPropertyInfo(String arg0, Properties arg1) throws SQLException {\n" + 
				"		return null;\n" + 
				"	}\n" + 
				"	@Override\n" + 
				"	public boolean jdbcCompliant() {\n" + 
				"		return false;\n" + 
				"	} \n" + 
				"}"
			};
			setupModuleProject("Test", src);
			this.workingCopies = new ICompilationUnit[1];
			char[] sourceChars = src[1].toCharArray();
			this.problemRequestor.initialize(sourceChars);
			this.workingCopies[0] = getCompilationUnit("/Test/src/module-info.java").getWorkingCopy(this.wcOwner, null);
			assertProblems(
				"Unexpected problems",
				"----------\n" + 
				"----------\n",
				this.problemRequestor);
		} finally {
			deleteProject("Test");
		}
	}
	public void test_annotations_in_moduleinfo() throws CoreException {
		try {
			String[] sources = new String[] { 
					"src/module-info.java",
					"module org.astro {\n" +
					"	exports org.astro;\n" +
					"}",
					"src/org/astro/World.java",
					"package org.astro;\n" +
					"public interface World {\n" +
					"	public String name();\n" +
					"}",
					"src/org/astro/Foo.java",
					"package org.astro;\n" +
					"public @interface Foo {}" 
			};
			IJavaProject p1 = setupModuleProject("org.astro", sources);
			IClasspathAttribute modAttr = new ClasspathAttribute("module", "true");
			IClasspathEntry dep = JavaCore.newProjectEntry(p1.getPath(), null, false,
				new IClasspathAttribute[] {modAttr},
				false/*not exported*/);
			String[] src = new String[] { 
					"src/module-info.java",
					"import org.astro.Foo;\n" +
					"import org.astro.World;\n" +
					"@Foo\n" +
					"module com.greetings {\n" +
					"	requires org.astro;\n" +
					"	exports com.greetings;\n" +
					"	provides World with com.greetings.MyWorld;\n" +
					"}",
					"src/com/greetings/MyWorld.java",
					"package com.greetings;\n" +
					"import org.astro.World;\n"	+
					"public class MyWorld implements World {\n" +
					"	public String name() {\n" +
					"		return \" My World!!\";\n" +
					"	}\n" +
					"}"
			};
			IJavaProject p2 = setupModuleProject("com.greetings", src, new IClasspathEntry[] { dep });
			p2.getProject().getWorkspace().build(IncrementalProjectBuilder.FULL_BUILD, null);
			IMarker[] markers = p2.getProject().findMarkers(null, true, IResource.DEPTH_INFINITE);
			assertMarkers("Unexpected markers", "", markers);
		} finally {
			deleteProject("org.astro");
			deleteProject("com.greetings");
		}
	}
	public void test_unresolved_annotations() throws CoreException {
		try {
			String[] sources = new String[] { 
					"src/module-info.java",
					"module org.astro {\n" +
					"	exports org.astro;\n" +
					"}",
					"src/org/astro/World.java",
					"package org.astro;\n" +
					"public interface World {\n" +
					"	public String name();\n" +
					"}",
					"src/org/astro/Foo.java",
					"package org.astro;\n" +
					"public @interface Foo {}" 
			};
			IJavaProject p1 = setupModuleProject("org.astro", sources);
			IClasspathAttribute modAttr = new ClasspathAttribute("module", "true");
			IClasspathEntry dep = JavaCore.newProjectEntry(p1.getPath(), null, false,
				new IClasspathAttribute[] {modAttr},
				false/*not exported*/);
			String[] src = new String[] { 
					"src/module-info.java",
					"import org.astro.Foo;\n" +
					"import org.astro.World;\n" +
					"@Foo @Bar\n" +
					"module com.greetings {\n" +
					"	requires org.astro;\n" +
					"	exports com.greetings;\n" +
					"	provides World with com.greetings.MyWorld;\n" +
					"}",
					"src/com/greetings/MyWorld.java",
					"package com.greetings;\n" +
					"import org.astro.World;\n"	+
					"public class MyWorld implements World {\n" +
					"	public String name() {\n" +
					"		return \" My World!!\";\n" +
					"	}\n" +
					"}"
			};
			IJavaProject p2 = setupModuleProject("com.greetings", src, new IClasspathEntry[] { dep });
			p2.getProject().getWorkspace().build(IncrementalProjectBuilder.FULL_BUILD, null);
			IMarker[] markers = p2.getProject().findMarkers(null, true, IResource.DEPTH_INFINITE);
			assertMarkers("Unexpected markers", 
					"Bar cannot be resolved to a type", markers);
		} finally {
			deleteProject("org.astro");
			deleteProject("com.greetings");
		}
	}
	public void test_illegal_modifiers() throws CoreException {
		try {
			String[] sources = new String[] { 
					"src/module-info.java",
					"module org.astro {\n" +
					"	exports org.astro;\n" +
					"}",
					"src/org/astro/World.java",
					"package org.astro;\n" +
					"public interface World {\n" +
					"	public String name();\n" +
					"}",
					"src/org/astro/Foo.java",
					"package org.astro;\n" +
					"public @interface Foo {}" 
			};
			IJavaProject p1 = setupModuleProject("org.astro", sources);
			IClasspathAttribute modAttr = new ClasspathAttribute("module", "true");
			IClasspathEntry dep = JavaCore.newProjectEntry(p1.getPath(), null, false,
				new IClasspathAttribute[] {modAttr},
				false/*not exported*/);
			String[] src = new String[] { 
					"src/module-info.java",
					"import org.astro.Foo;\n" +
					"import org.astro.World;\n" +
					"@Foo\n" +
					"private static module com.greetings {\n" +
					"	requires org.astro;\n" +
					"	exports com.greetings;\n" +
					"	provides World with com.greetings.MyWorld;\n" +
					"}",
					"src/com/greetings/MyWorld.java",
					"package com.greetings;\n" +
					"import org.astro.World;\n"	+
					"public class MyWorld implements World {\n" +
					"	public String name() {\n" +
					"		return \" My World!!\";\n" +
					"	}\n" +
					"}"
			};
			IJavaProject p2 = setupModuleProject("com.greetings", src, new IClasspathEntry[] { dep });
			p2.getProject().getWorkspace().build(IncrementalProjectBuilder.FULL_BUILD, null);
			IMarker[] markers = p2.getProject().findMarkers(null, true, IResource.DEPTH_INFINITE);
			assertMarkers("Unexpected markers", 
					"Illegal modifier for module com.greetings; only open is permitted", markers);
		} finally {
			deleteProject("org.astro");
			deleteProject("com.greetings");
		}
	}
	public void test_annotations_with_target() throws CoreException {
		try {
			String[] sources = new String[] { 
					"src/module-info.java",
					"module org.astro {\n" +
					"	exports org.astro;\n" +
					"}",
					"src/org/astro/World.java",
					"package org.astro;\n" +
					"public interface World {\n" +
					"	public String name();\n" +
					"}",
					"src/org/astro/Foo.java",
					"package org.astro;\n" +
					"import java.lang.annotation.ElementType;\n" +
					"import java.lang.annotation.Target;\n" +
					"@Target(ElementType.MODULE)\n" +
					"public @interface Foo {}" 
			};
			IJavaProject p1 = setupModuleProject("org.astro", sources);
			IClasspathAttribute modAttr = new ClasspathAttribute("module", "true");
			IClasspathEntry dep = JavaCore.newProjectEntry(p1.getPath(), null, false,
				new IClasspathAttribute[] {modAttr},
				false/*not exported*/);
			String[] src = new String[] { 
					"src/module-info.java",
					"import org.astro.Foo;\n" +
					"import org.astro.World;\n" +
					"@Foo\n" +
					"module com.greetings {\n" +
					"	requires org.astro;\n" +
					"	exports com.greetings;\n" +
					"	provides World with com.greetings.MyWorld;\n" +
					"}",
					"src/com/greetings/MyWorld.java",
					"package com.greetings;\n" +
					"import org.astro.World;\n"	+
					"public class MyWorld implements World {\n" +
					"	public String name() {\n" +
					"		return \" My World!!\";\n" +
					"	}\n" +
					"}"
			};
			IJavaProject p2 = setupModuleProject("com.greetings", src, new IClasspathEntry[] { dep });
			p2.getProject().getWorkspace().build(IncrementalProjectBuilder.FULL_BUILD, null);
			IMarker[] markers = p2.getProject().findMarkers(null, true, IResource.DEPTH_INFINITE);
			assertMarkers("Unexpected markers", "", markers);
		} finally {
			deleteProject("org.astro");
			deleteProject("com.greetings");
		}
	}
	public void test_annotations_with_wrong_target() throws CoreException {
		try {
			String[] sources = new String[] { 
					"src/module-info.java",
					"module org.astro {\n" +
					"	exports org.astro;\n" +
					"}",
					"src/org/astro/World.java",
					"package org.astro;\n" +
					"public interface World {\n" +
					"	public String name();\n" +
					"}",
					"src/org/astro/Foo.java",
					"package org.astro;\n" +
					"import java.lang.annotation.ElementType;\n" +
					"import java.lang.annotation.Target;\n" +
					"@Target({ElementType.TYPE_PARAMETER, ElementType.TYPE})\n" +
					"public @interface Foo {}" 
			};
			IJavaProject p1 = setupModuleProject("org.astro", sources);
			IClasspathAttribute modAttr = new ClasspathAttribute("module", "true");
			IClasspathEntry dep = JavaCore.newProjectEntry(p1.getPath(), null, false,
				new IClasspathAttribute[] {modAttr},
				false/*not exported*/);
			String[] src = new String[] { 
					"src/module-info.java",
					"import org.astro.Foo;\n" +
					"import org.astro.World;\n" +
					"@Foo\n" +
					"module com.greetings {\n" +
					"	requires org.astro;\n" +
					"	exports com.greetings;\n" +
					"	provides World with com.greetings.MyWorld;\n" +
					"}",
					"src/com/greetings/MyWorld.java",
					"package com.greetings;\n" +
					"import org.astro.World;\n"	+
					"public class MyWorld implements World {\n" +
					"	public String name() {\n" +
					"		return \" My World!!\";\n" +
					"	}\n" +
					"}"
			};
			IJavaProject p2 = setupModuleProject("com.greetings", src, new IClasspathEntry[] { dep });
			p2.getProject().getWorkspace().build(IncrementalProjectBuilder.FULL_BUILD, null);
			IMarker[] markers = p2.getProject().findMarkers(null, true, IResource.DEPTH_INFINITE);
			assertMarkers("Unexpected markers", 
					"The annotation @Foo is disallowed for this location", markers);
		} finally {
			deleteProject("org.astro");
			deleteProject("com.greetings");
		}
	}
	public void testBug518334() throws CoreException, IOException {
		try {
			String[] sources = new String[] { 
					"src/module-info.java",
					"module org.astro {\n" +
					"	requires java.sql;\n" +
					"}"
			};
			IJavaProject p1 = setupModuleProject("org.astro", sources);
			waitForAutoBuild();
			// set options
			Map<String, String> options = new HashMap<>();
			options.put(CompilerOptions.OPTION_Compliance, "1.8");
			options.put(CompilerOptions.OPTION_Source, "1.8");
			options.put(CompilerOptions.OPTION_TargetPlatform, "1.8");
			p1.setOptions(options);
//			waitForAutoBuild();
			p1.getProject().getWorkspace().build(IncrementalProjectBuilder.FULL_BUILD, null);
			IMarker[] markers = p1.getProject().findMarkers(null, true, IResource.DEPTH_INFINITE);
			assertTrue("Module declaration incorrectly accepted below 9", markers.length > 0);
		} finally {
			deleteProject("org.astro");
		}
	}
	public void testBug518334a() throws CoreException {
		try {
			String[] sources = new String[] { 
					"src/module-info.java",
					"module org.astro {\n" +
					"	exports org.astro;\n" +
					"}",
					"src/org/astro/World.java",
					"package org.astro;\n" +
					"public interface World {\n" +
					"	public String name();\n" +
					"}" 
			};
			IJavaProject p1 = setupModuleProject("org.astro", sources);
			IClasspathEntry dep = JavaCore.newProjectEntry(p1.getPath());
			String[] src = new String[] { 
					"src/module-info.java",
					"module com.greetings {\n" +
					"	requires org.astro;\n" +
					"}"
			};
			IJavaProject p2 = setupModuleProject("com.greetings", src, new IClasspathEntry[] { dep });
			waitForAutoBuild();
			// set options
			Map<String, String> options = new HashMap<>();
			options.put(CompilerOptions.OPTION_Compliance, "1.8");
			options.put(CompilerOptions.OPTION_Source, "1.8");
			options.put(CompilerOptions.OPTION_TargetPlatform, "1.8");
			p1.setOptions(options);

			p2.getProject().getWorkspace().build(IncrementalProjectBuilder.FULL_BUILD, null);
			IMarker[] markers = p2.getProject().findMarkers(null, true, IResource.DEPTH_INFINITE);
			assertMarkers("Unexpected markers", 
					"org.astro cannot be resolved to a module", markers);
		} finally {
			deleteProject("org.astro");
			deleteProject("com.greetings");
		}
	}

	public void test_api_leak_1() throws CoreException {
		try {
			String[] sources1 = {
								"src/module-info.java", 
								"module mod.one { \n" +
								"	exports pm;\n" +
								"}",
								"src/impl/Other.java", 
								"package impl;\n" +
								"public class Other {\n" +
								"}\n",
								"src/pm/C1.java", 
								"package pm;\n" +
								"import impl.Other;\n" + 
								"public class C1 extends Other {\n" +
								"	public void m1(Other o) {}\n" + 
								"}\n"
							};
			IJavaProject p1 = setupModuleProject("mod.one", sources1);
			IClasspathAttribute modAttr = new ClasspathAttribute("module", "true");
			IClasspathEntry dep = JavaCore.newProjectEntry(p1.getPath(), null, false,
				new IClasspathAttribute[] {modAttr},
				false/*not exported*/);
			p1.getProject().getWorkspace().build(IncrementalProjectBuilder.FULL_BUILD, null);

			String[] sources2 = {
								"src/module-info.java", 
								"module mod.two { \n" +
								"	requires mod.one;\n" +
								"}",
								"src/impl/Other.java", 
								"package impl;\n" +
								"public class Other {\n" +
								"}\n",
								"src/po/Client.java", 
								"package po;\n" + 
								"import pm.C1;\n" + 
								"public class Client {\n" + 
								"    void test1(C1 one) {\n" + 
								"        one.m1(one);\n" + 
								"    }\n" + 
								"}\n"
							};
			IJavaProject p2 = setupModuleProject("mod.two", sources2, new IClasspathEntry[] { dep });
			p2.getProject().getWorkspace().build(IncrementalProjectBuilder.INCREMENTAL_BUILD, null);
			IMarker[] markers = p2.getProject().findMarkers(null, true, IResource.DEPTH_INFINITE);
			assertMarkers("Unexpected markers", "", markers);

			p2.getProject().getWorkspace().build(IncrementalProjectBuilder.FULL_BUILD, null);
			markers = p2.getProject().findMarkers(null, true, IResource.DEPTH_INFINITE);
			assertMarkers("Unexpected markers", "", markers);
		} finally {
			deleteProject("mod.one");
			deleteProject("mod.two");
		}
	}

	/**
	 * Same-named classes should not conflict, since one is not accessible.
	 * Still a sub class of the inaccessible class can be accessed and used for a method argument.
	 */
	public void test_api_leak_2() throws CoreException {
		try {
			String[] sources1 = {
						"src/module-info.java", 
						"module mod.one { \n" +
						"	exports pm;\n" +
						"}",
						"src/impl/SomeImpl.java", 
						"package impl;\n" +
								"public class SomeImpl {\n" +
						"}\n",
						"src/pm/C1.java", 
						"package pm;\n" +
						"import impl.SomeImpl;\n" + 
						"public class C1 {\n" +
						"	public void m1(SomeImpl o) {}\n" + 
						"}\n",
						"src/pm/Other.java", 
						"package pm;\n" +
								"import impl.SomeImpl;\n" + 
								"public class Other extends SomeImpl {\n" +
						"}\n"
					};
			IJavaProject p1 = setupModuleProject("mod.one", sources1);
			IClasspathAttribute modAttr = new ClasspathAttribute("module", "true");
			IClasspathEntry dep = JavaCore.newProjectEntry(p1.getPath(), null, false,
				new IClasspathAttribute[] {modAttr},
				false/*not exported*/);
			p1.getProject().getWorkspace().build(IncrementalProjectBuilder.FULL_BUILD, null);

			String[] sources2 = {
						"src/module-info.java",
						"module mod.two { \n" +
						"	requires mod.one;\n" +
						"}",
						"src/impl/SomeImpl.java", 
						"package impl;\n" +
								"public class SomeImpl {\n" + // pseudo-conflict to same named, but inaccessible class from mod.one
						"}\n",
						"src/po/Client.java", 
						"package po;\n" + 
						"import pm.C1;\n" + 
						"import pm.Other;\n" +
						"import impl.SomeImpl;\n" + 
						"public class Client {\n" + 
						"    void test1(C1 one) {\n" +
						"		 SomeImpl impl = new SomeImpl();\n" + // our own version 
						"        one.m1(impl);\n" + // incompatible to what's required 
						"		 one.m1(new Other());\n" + // OK
						"    }\n" + 
						"}\n",
					};
			String expectedError = "The method m1(impl.SomeImpl) in the type C1 is not applicable for the arguments (impl.SomeImpl)";
			IJavaProject p2 = setupModuleProject("mod.two", sources2, new IClasspathEntry[] { dep });
			p2.getProject().getWorkspace().build(IncrementalProjectBuilder.INCREMENTAL_BUILD, null);
			IMarker[] markers = p2.getProject().findMarkers(null, true, IResource.DEPTH_INFINITE);
			assertMarkers("Unexpected markers", expectedError, markers);

			p2.getProject().getWorkspace().build(IncrementalProjectBuilder.FULL_BUILD, null);
			markers = p2.getProject().findMarkers(null, true, IResource.DEPTH_INFINITE);
			assertMarkers("Unexpected markers", expectedError, markers);
		} finally {
			deleteProject("mod.one");
			deleteProject("mod.two");
		}
	}
	
	public void testNonPublic1() throws CoreException {
		try {
			String[] sources1 = {
					"src/module-info.java", 
					"module mod.one { \n" +
					"	exports pm;\n" +
					"}",
					"src/pm/C1.java", 
					"package pm;\n" +
					"class C1 {\n" +
					"	public void test() {}\n" +
					"}\n"
			};
			IJavaProject p1 = setupModuleProject("mod.one", sources1);
			IClasspathAttribute modAttr = new ClasspathAttribute("module", "true");
			IClasspathEntry dep = JavaCore.newProjectEntry(p1.getPath(), null, false,
				new IClasspathAttribute[] {modAttr},
				false/*not exported*/);
			p1.getProject().getWorkspace().build(IncrementalProjectBuilder.FULL_BUILD, null);

			String[] sources2 = {
					"src/module-info.java", 
					"module mod.two { \n" +
					"	requires mod.one;\n" +
					"}",
					"src/pm/sub/C2.java", 
					"package pm.sub;\n" +
					"class C2 {\n" +
					"	public void foo() {}\n" +
					"}\n",
					"src/po/Client.java", 
					"package po;\n" + 
					"import pm.*;\n" + // package is exported but type C1 is not public
					"public class Client {\n" + 
					"    void test1(C1 one) {\n" +
					"        one.test();\n" + 
					"    }\n" + 
					"}\n"
			};

			IJavaProject p2 = setupModuleProject("mod.two", sources2, new IClasspathEntry[] { dep });
			this.workingCopies = new ICompilationUnit[3];
			this.workingCopies[0] = getCompilationUnit("/mod.two/src/module-info.java").getWorkingCopy(this.wcOwner, null);
			this.workingCopies[1] = getCompilationUnit("/mod.two/src/pm/sub/C2.java").getWorkingCopy(this.wcOwner, null);
			this.problemRequestor.initialize(sources2[5].toCharArray());
			this.workingCopies[2] = getCompilationUnit("/mod.two/src/po/Client.java").getWorkingCopy(this.wcOwner, null);
			assertProblems(
					"Unexpected problems",
					"----------\n" + 
					"1. ERROR in /mod.two/src/po/Client.java (at line 4)\n" + 
					"	void test1(C1 one) {\n" + 
					"	           ^^\n" + 
					"The type C1 is not visible\n" + 
					"----------\n" + 
					"2. ERROR in /mod.two/src/po/Client.java (at line 5)\n" + 
					"	one.test();\n" + 
					"	^^^\n" + 
					"The type C1 is not visible\n" + 
					"----------\n",
					this.problemRequestor);

			String expectedError = "The type C1 is not visible\n" + 
									"The type C1 is not visible";
			p2.getProject().getWorkspace().build(IncrementalProjectBuilder.INCREMENTAL_BUILD, null);
			IMarker[] markers = p2.getProject().findMarkers(null, true, IResource.DEPTH_INFINITE);
			assertMarkers("Unexpected markers", expectedError, markers);

			p2.getProject().getWorkspace().build(IncrementalProjectBuilder.FULL_BUILD, null);
			markers = p2.getProject().findMarkers(null, true, IResource.DEPTH_INFINITE);
			assertMarkers("Unexpected markers", expectedError, markers);
		} finally {
			deleteProject("mod.one");
			deleteProject("mod.two");
		}
	}
	// test that two packages with the same name result in conflict if they are both
	// accessible to a module
	public void test_conflicting_packages() throws CoreException {
		try {
			String[] sources = new String[] {
				"src/module-info.java",
				"module some.mod {\n" +
				"	exports org.astro;\n" +
				"}",
				"src/org/astro/Test.java",
				"package org.astro;\n" +
				"public class Test { }"
			};
			IClasspathEntry dep = JavaCore.newContainerEntry(new Path(JavaCore.MODULE_PATH_CONTAINER_ID));
			setupModuleProject("some.mod", sources, new IClasspathEntry[]{dep});
			sources = new String[] {
				"src/module-info.java",
				"module org.astro {\n" +
				"	exports org.astro;\n" + 
				"}",
				"src/org/astro/World.java",
				"package org.astro;\n" +
				"public interface World {\n" +
				"	public String name();\n" +
				"}"
			};
			setupModuleProject("org.astro", sources, new IClasspathEntry[]{dep});
			String[] src = new String[] {
				"src/module-info.java",
				"module com.greetings {\n" +
				"	requires some.mod;\n" +
				"	requires org.astro;\n" +
				"	exports com.greetings;\n" +
				"}",
				"src/com/greetings/MyWorld.java",
				"package com.greetings;\n" +
				"import org.astro.World;\n" +
				"public class MyWorld implements World {\n" +
				"	public String name() {\n" +
				"		return \" My World!!\";\n" +
				"	}\n" +
				"}"
			};
			
			IJavaProject p2 = setupModuleProject("com.greetings", src, new IClasspathEntry[] { dep });
			p2.getProject().getWorkspace().build(IncrementalProjectBuilder.FULL_BUILD, null);
			IMarker[] markers = p2.getProject().findMarkers(null, true, IResource.DEPTH_INFINITE);
			sortMarkers(markers);
			assertMarkers("Unexpected markers",
					// reported against both 'requires' directives & against the import:
					"The package org.astro is accessible from more than one module: org.astro, some.mod\n" +
					"The package org.astro is accessible from more than one module: org.astro, some.mod\n" +
					"The package org.astro is accessible from more than one module: org.astro, some.mod\n" +
					"World cannot be resolved to a type",
					markers);
		} finally {
			deleteProject("org.astro");
			deleteProject("some.mod");
			deleteProject("com.greetings");
		}
	}
	// test that a package declared in a module conflicts with an accessible package
	// of the same name declared in another required module
	public void test_conflicting_packages_declaredvsaccessible() throws CoreException {
		try {
			IClasspathEntry dep = JavaCore.newContainerEntry(new Path(JavaCore.MODULE_PATH_CONTAINER_ID));
			String[] sources = new String[] {
				"src/module-info.java",
				"module org.astro {\n" +
				"	exports org.astro;\n" + 
				"}",
				"src/org/astro/World.java",
				"package org.astro;\n" +
				"public interface World {\n" +
				"	public String name();\n" +
				"}"
			};
			setupModuleProject("org.astro", sources, new IClasspathEntry[]{dep});
			String[] src = new String[] {
				"src/module-info.java",
				"module com.greetings {\n" +
				"	requires org.astro;\n" +
				"	exports com.greetings;\n" +
				"}",
				"src/org/astro/Test.java",
				"package org.astro;\n" +
				"public class Test {\n" +
				"	public String name() {\n" +
				"		return \" My World!!\";\n" +
				"	}\n" +
				"}",
				"src/com/greetings/MyWorld.java",
				"package com.greetings;\n" +
				"public class MyWorld implements org.astro.World {\n" +
				"	public String name() {\n" +
				"		return \" My World!!\";\n" +
				"	}\n" +
				"}"
			};
			IJavaProject p2 = setupModuleProject("com.greetings", src, new IClasspathEntry[] { dep });
			p2.getProject().getWorkspace().build(IncrementalProjectBuilder.FULL_BUILD, null);
			IMarker[] markers = p2.getProject().findMarkers(null, true, IResource.DEPTH_INFINITE);
			sortMarkers(markers);
			assertMarkers("Unexpected markers", 
					"The package org.astro conflicts with a package accessible from another module: org.astro\n" +
					"The package org.astro is accessible from more than one module: com.greetings, org.astro",
					markers);
		} finally {
			deleteProject("org.astro");
			deleteProject("com.greetings");
		}
	}
	// accessible package bundle.org contains type astro
	// accessible package bundle.org.astro contains type World
	// Type bundle.org.astro.World should not be resolved, because type
	// bundle.org.astro trumps package bundle.org.astro
	public void test_conflict_packagevstype() throws CoreException {
		try {
			IClasspathEntry dep = JavaCore.newContainerEntry(new Path(JavaCore.MODULE_PATH_CONTAINER_ID));
			String[] sources = new String[] {
				"src/module-info.java",
				"module org.astro {\n" +
				"	exports bundle.org.astro;\n" + 
				"}",
				"src/bundle/org/astro/World.java",
				"package bundle.org.astro;\n" +
				"public interface World {\n" +
				"	public String name();\n" +
				"}"
			};
			setupModuleProject("org.astro", sources, new IClasspathEntry[]{dep});
			sources = new String[] {
					"src/module-info.java",
					"module other.mod {\n" +
					"	exports bundle.org;\n" + 
					"}",
					"src/bundle/org/astro.java",
					"package bundle.org;\n" +
					"public class astro {}"
				};
			setupModuleProject("other.mod", sources, new IClasspathEntry[]{dep});
			String[] src = new String[] {
				"src/module-info.java",
				"module com.greetings {\n" +
				"	requires org.astro;\n" +
				"	requires other.mod;\n" +
				"	exports com.greetings;\n" +
				"}",
				"src/com/greetings/MyWorld.java",
				"package com.greetings;\n" +
				"public class MyWorld implements bundle.org.astro.World {\n" +
				"	public String name() {\n" +
				"		return \" My World!!\";\n" +
				"	}\n" +
				"}"
			};
			IJavaProject p2 = setupModuleProject("com.greetings", src, new IClasspathEntry[] { dep });
			p2.getProject().getWorkspace().build(IncrementalProjectBuilder.FULL_BUILD, null);
			IMarker[] markers = p2.getProject().findMarkers(null, true, IResource.DEPTH_INFINITE);
			assertMarkers("Unexpected markers", 
					"bundle.org.astro.World cannot be resolved to a type",  markers);
		} finally {
			deleteProject("org.astro");
			deleteProject("other.mod");
			deleteProject("com.greetings");
		}
	}
	// package bundle.org contains type astro, but the package is not accessible
	// accessible package bundle.org.astro contains type World
	// type bundle.org.astro.World should be resolved because type bundle.org.astro
	// cannot be seen
	// TODO - to be confirmed with spec
	public void test_noconflict_concealedtype_accessiblepackage() throws CoreException {
		try {
			IClasspathEntry dep = JavaCore.newContainerEntry(new Path(JavaCore.MODULE_PATH_CONTAINER_ID));
			String[] sources = new String[] {
				"src/module-info.java",
				"module org.astro {\n" +
				"	exports bundle.org.astro;\n" + 
				"}",
				"src/bundle/org/astro/World.java",
				"package bundle.org.astro;\n" +
				"public interface World {\n" +
				"	public String name();\n" +
				"}"
			};
			setupModuleProject("org.astro", sources, new IClasspathEntry[]{dep});
			sources = new String[] {
					"src/module-info.java",
					"module other.mod {\n" +
					"}",
					"src/bundle/org/astro.java",
					"package bundle.org;\n" +
					"public class astro {}"
				};
			setupModuleProject("other.mod", sources, new IClasspathEntry[]{dep});
			String[] src = new String[] {
				"src/module-info.java",
				"module com.greetings {\n" +
				"	requires org.astro;\n" +
				"	requires other.mod;\n" +
				"	exports com.greetings;\n" +
				"}",
				"src/com/greetings/MyWorld.java",
				"package com.greetings;\n" +
				"public class MyWorld implements bundle.org.astro.World {\n" +
				"	public String name() {\n" +
				"		return \" My World!!\";\n" +
				"	}\n" +
				"}"
			};
			IJavaProject p2 = setupModuleProject("com.greetings", src, new IClasspathEntry[] { dep });
			p2.getProject().getWorkspace().build(IncrementalProjectBuilder.FULL_BUILD, null);
			IMarker[] markers = p2.getProject().findMarkers(null, true, IResource.DEPTH_INFINITE);
			assertMarkers("Unexpected markers",	"",  markers);
		} finally {
			deleteProject("org.astro");
			deleteProject("other.mod");
			deleteProject("com.greetings");
		}
	}
	// test that two packages of the same name exported by two named modules result in
	// a conflict in the context of a non-modular project
	public void test_conflicting_packages_unnamed() throws CoreException {
		try {
			String[] sources = new String[] {
				"src/module-info.java",
				"module some.mod {\n" +
				"	exports org.astro;\n" +
				"}",
				"src/org/astro/Test.java",
				"package org.astro;\n" +
				"public class Test { }"
			};
			IClasspathEntry dep = JavaCore.newContainerEntry(new Path(JavaCore.MODULE_PATH_CONTAINER_ID));
			IJavaProject p1 = setupModuleProject("some.mod", sources, new IClasspathEntry[]{dep});
			sources = new String[] {
				"src/module-info.java",
				"module org.astro {\n" +
				"	exports org.astro;\n" + 
				"}",
				"src/org/astro/World.java",
				"package org.astro;\n" +
				"public interface World {\n" +
				"	public String name();\n" +
				"}"
			};
			IJavaProject p2 = setupModuleProject("org.astro", sources, new IClasspathEntry[]{dep});
			String[] src = new String[] {
				"src/com/greetings/MyWorld.java",
				"package com.greetings;\n" +
				"import org.astro.World;\n" +
				"public class MyWorld implements World {\n" +
				"	public String name() {\n" +
				"		return \" My World!!\";\n" +
				"	}\n" +
				"}"
			};
			IClasspathAttribute modAttr = new ClasspathAttribute("module", "true");
			IClasspathEntry dep1 = JavaCore.newProjectEntry(p1.getPath(), null, false,
				new IClasspathAttribute[] {modAttr},
				false/*not exported*/);
			IClasspathEntry dep2 = JavaCore.newProjectEntry(p2.getPath(), null, false,
				new IClasspathAttribute[] {modAttr},
				false/*not exported*/);
			IJavaProject p3 = setupModuleProject("com.greetings", src, new IClasspathEntry[] { dep1, dep2 });
			getWorkspace().build(IncrementalProjectBuilder.FULL_BUILD, null);
			IMarker[] markers = p3.getProject().findMarkers(null, true, IResource.DEPTH_INFINITE);
			sortMarkers(markers);
			assertMarkers("Unexpected markers", 
					"The package org.astro is accessible from more than one module: org.astro, some.mod\n" +
					"World cannot be resolved to a type",
					markers);
		} finally {
			deleteProject("org.astro");
			deleteProject("some.mod");
			deleteProject("com.greetings");
		}
	}
	// test that a package declared in a non-modular project conflicts with a package with the same name
	// exported by a named module on it's build path
	public void test_conflict_unnamed_declaredvsexported() throws CoreException {
		try {
			IClasspathEntry dep = JavaCore.newContainerEntry(new Path(JavaCore.MODULE_PATH_CONTAINER_ID));
			String[] sources = new String[] {
				"src/module-info.java",
				"module org.astro {\n" +
				"	exports org.astro;\n" + 
				"}",
				"src/org/astro/World.java",
				"package org.astro;\n" +
				"public interface World {\n" +
				"	public String name();\n" +
				"}"
			};
			IJavaProject p1 = setupModuleProject("org.astro", sources, new IClasspathEntry[]{dep});
			String[] src = new String[] {
				"src/org/astro/Test.java",
				"package org.astro;\n" +
				"public class Test {\n" +
				"	public String name() {\n" +
				"		return \" My World!!\";\n" +
				"	}\n" +
				"}",
				"src/com/greetings/MyWorld.java",
				"package com.greetings;\n" +
				"public class MyWorld implements org.astro.World {\n" +
				"	public String name() {\n" +
				"		return \" My World!!\";\n" +
				"	}\n" +
				"}"
			};
			IClasspathAttribute modAttr = new ClasspathAttribute("module", "true");
			IClasspathEntry dep1 = JavaCore.newProjectEntry(p1.getPath(), null, false,
				new IClasspathAttribute[] {modAttr},
				false/*not exported*/);
			IJavaProject p2 = setupModuleProject("com.greetings", src, new IClasspathEntry[] { dep1 });
			p2.getProject().getWorkspace().build(IncrementalProjectBuilder.FULL_BUILD, null);
			IMarker[] markers = p2.getProject().findMarkers(null, true, IResource.DEPTH_INFINITE);
			sortMarkers(markers);
			assertMarkers("Unexpected markers", 
					"The package org.astro conflicts with a package accessible from another module: org.astro\n" +
					"The package org.astro is accessible from more than one module: <unnamed>, org.astro",
					markers);
		} finally {
			deleteProject("org.astro");
			deleteProject("com.greetings");
		}
	}
	// test that a type in an accessible package trumps an accessible package with the same name
	// in the context of a non-modular project
	public void test_conflict_packagevstype_unnamed() throws CoreException {
		try {
			IClasspathEntry dep = JavaCore.newContainerEntry(new Path(JavaCore.MODULE_PATH_CONTAINER_ID));
			String[] sources = new String[] {
				"src/module-info.java",
				"module org.astro {\n" +
				"	exports bundle.org.astro;\n" + 
				"}",
				"src/bundle/org/astro/World.java",
				"package bundle.org.astro;\n" +
				"public interface World {\n" +
				"	public String name();\n" +
				"}"
			};
			IJavaProject p1 = setupModuleProject("org.astro", sources, new IClasspathEntry[]{dep});
			sources = new String[] {
					"src/module-info.java",
					"module other.mod {\n" +
					"	exports bundle.org;\n" + 
					"}",
					"src/bundle/org/astro.java",
					"package bundle.org;\n" +
					"public class astro {}"
				};
			IJavaProject p2 = setupModuleProject("other.mod", sources, new IClasspathEntry[]{dep});
			String[] src = new String[] {
				"src/com/greetings/MyWorld.java",
				"package com.greetings;\n" +
				"public class MyWorld implements bundle.org.astro.World {\n" +
				"	public String name() {\n" +
				"		return \" My World!!\";\n" +
				"	}\n" +
				"}"
			};
			IClasspathAttribute modAttr = new ClasspathAttribute("module", "true");
			IClasspathEntry dep1 = JavaCore.newProjectEntry(p1.getPath(), null, false,
				new IClasspathAttribute[] {modAttr},
				false/*not exported*/);
			IClasspathEntry dep2 = JavaCore.newProjectEntry(p2.getPath(), null, false,
				new IClasspathAttribute[] {modAttr},
				false/*not exported*/);
			IJavaProject p3 = setupModuleProject("com.greetings", src, new IClasspathEntry[] { dep1, dep2 });
			getWorkspace().build(IncrementalProjectBuilder.FULL_BUILD, null);
			IMarker[] markers = p3.getProject().findMarkers(null, true, IResource.DEPTH_INFINITE);
			assertMarkers("Unexpected markers", 
					"bundle.org.astro.World cannot be resolved to a type",  markers);
		} finally {
			deleteProject("org.astro");
			deleteProject("other.mod");
			deleteProject("com.greetings");
		}
	}
	// test that a conflicting package does not cause an error when resolving a sub package name
	// when the sub package is accessible in the context of a non-modular project
	public void test_noconflict_subpkg_unnamed() throws CoreException {
		try {
			IClasspathEntry dep = JavaCore.newContainerEntry(new Path(JavaCore.MODULE_PATH_CONTAINER_ID));
			String[] sources = new String[] {
				"src/module-info.java",
				"module org.astro {\n" +
				"	exports bundle.org.astro;\n" + 
				"}",
				"src/bundle/org/astro/World.java",
				"package bundle.org.astro;\n" +
				"public interface World {\n" +
				"	public String name();\n" +
				"}"
			};
			IJavaProject p1 = setupModuleProject("org.astro", sources, new IClasspathEntry[]{dep});
			sources = new String[] {
					"src/module-info.java",
					"module other.mod {\n" +
					"	exports bundle.org;\n" + 
					"}",
					"src/bundle/org/astro.java",
					"package bundle.org;\n" +
					"public class astro {}"
				};
			IJavaProject p2 = setupModuleProject("other.mod", sources, new IClasspathEntry[]{dep});
			String[] src = new String[] {
				"src/bundle/org/Test.java",
				"package bundle.org;\n" +
				"public class Test {}",
				"src/com/greetings/MyWorld.java",
				"package com.greetings;\n" +
				"public class MyWorld implements bundle.org.astro.World {\n" +
				"	public String name() {\n" +
				"		return \" My World!!\";\n" +
				"	}\n" +
				"}"
			};
			IClasspathAttribute modAttr = new ClasspathAttribute("module", "true");
			IClasspathEntry dep1 = JavaCore.newProjectEntry(p1.getPath(), null, false,
				new IClasspathAttribute[] {modAttr},
				false/*not exported*/);
			IClasspathEntry dep2 = JavaCore.newProjectEntry(p2.getPath(), null, false,
				new IClasspathAttribute[] {modAttr},
				false/*not exported*/);
			IJavaProject p3 = setupModuleProject("com.greetings", src, new IClasspathEntry[] { dep1, dep2 });
			getWorkspace().build(IncrementalProjectBuilder.FULL_BUILD, null);
			IMarker[] markers = p3.getProject().findMarkers(null, true, IResource.DEPTH_INFINITE);
			sortMarkers(markers);
			assertMarkers("Unexpected markers", 
					"The package bundle.org conflicts with a package accessible from another module: other.mod\n" + 
					"The package bundle.org is accessible from more than one module: <unnamed>, other.mod",
					markers);
		} finally {
			deleteProject("org.astro");
			deleteProject("other.mod");
			deleteProject("com.greetings");
		}
	}
	// test that a type in a non-accessible package does not conflict with an accessible package
	// in the context of a non-modular project
	public void test_noconflict_concealedtype_accessiblepackage_unnamed() throws CoreException {
		try {
			IClasspathEntry dep = JavaCore.newContainerEntry(new Path(JavaCore.MODULE_PATH_CONTAINER_ID));
			String[] sources = new String[] {
				"src/module-info.java",
				"module org.astro {\n" +
				"	exports bundle.org.astro;\n" + 
				"}",
				"src/bundle/org/astro/World.java",
				"package bundle.org.astro;\n" +
				"public interface World {\n" +
				"	public String name();\n" +
				"}"
			};
			IJavaProject p1 = setupModuleProject("org.astro", sources, new IClasspathEntry[]{dep});
			sources = new String[] {
					"src/module-info.java",
					"module other.mod {\n" +
					"}",
					"src/bundle/org/astro.java",
					"package bundle.org;\n" +
					"public class astro {}"
				};
			IJavaProject p2 = setupModuleProject("other.mod", sources, new IClasspathEntry[]{dep});
			String[] src = new String[] {
				"src/com/greetings/MyWorld.java",
				"package com.greetings;\n" +
				"public class MyWorld implements bundle.org.astro.World {\n" +
				"	public String name() {\n" +
				"		return \" My World!!\";\n" +
				"	}\n" +
				"}"
			};
			IClasspathAttribute modAttr = new ClasspathAttribute("module", "true");
			IClasspathEntry dep1 = JavaCore.newProjectEntry(p1.getPath(), null, false,
				new IClasspathAttribute[] {modAttr},
				false/*not exported*/);
			IClasspathEntry dep2 = JavaCore.newProjectEntry(p2.getPath(), null, false,
				new IClasspathAttribute[] {modAttr},
				false/*not exported*/);
			IJavaProject p3 = setupModuleProject("com.greetings", src, new IClasspathEntry[] { dep1, dep2 });
			getWorkspace().build(IncrementalProjectBuilder.FULL_BUILD, null);
			IMarker[] markers = p3.getProject().findMarkers(null, true, IResource.DEPTH_INFINITE);
			assertMarkers("Unexpected markers",	"",  markers);
		} finally {
			deleteProject("org.astro");
			deleteProject("other.mod");
			deleteProject("com.greetings");
		}
	}
	public void testBug512053() throws CoreException, IOException {
		Hashtable<String, String> javaCoreOptions = JavaCore.getOptions();
		this.sourceWorkspacePath = super.getSourceWorkspacePath() + java.io.File.separator + "bug512053"; 
		try {
			setUpJavaProject("bundle.test.a.callable", "9");
			setUpJavaProject("bundle.test.a", "9");
			setUpJavaProject("bundle.test.b", "9");
			setUpJavaProject("jpms.test.a", "9");
			setUpJavaProject("jpms.test.b", "9");
			getWorkspace().build(IncrementalProjectBuilder.FULL_BUILD, null);
			assertNoErrors();
			//assertNoErrors(p2);
		} finally {
			this.deleteProject("bundle.test.a.callable");
			this.deleteProject("bundle.test.a");
			this.deleteProject("bundle.test.b");
			this.deleteProject("jpms.test.a");
			this.deleteProject("jpms.test.b");
			this.sourceWorkspacePath = null;
			 JavaCore.setOptions(javaCoreOptions);
		}
	}
	// basic test for automatic modules - external jars
	public void testBug518280() throws CoreException, IOException {
		try {
			String libPath = "externalLib/test.jar";
			Util.createJar(
					new String[] {
						"test/src/org/astro/World.java", //$NON-NLS-1$
						"package org.astro;\n" +
						"public interface World {\n" +
						"	public String name();\n" +
						"}",
					},
					null,
					new HashMap<>(),
					null,
					getExternalResourcePath(libPath));
			String[] src = new String[] { 
					"src/module-info.java",
					"module com.greetings {\n" +
					"	requires test;\n" +
					"	exports com.greetings;\n" +
					"}",
					"src/com/greetings/MyWorld.java",
					"package com.greetings;\n" +
					"import org.astro.World;\n"	+
					"public class MyWorld implements World {\n" +
					"	public String name() {\n" +
					"		return \" My World!!\";\n" +
					"	}\n" +
					"}"
			};
			IClasspathAttribute modAttr = new ClasspathAttribute("module", "true");
			IClasspathEntry dep = JavaCore.newLibraryEntry(new Path(getExternalResourcePath(libPath)), null, null, ClasspathEntry.NO_ACCESS_RULES,
					new IClasspathAttribute[] {modAttr},
					false/*not exported*/);
			IJavaProject p2 = setupModuleProject("com.greetings", src, new IClasspathEntry[] { dep });
			p2.setOption(JavaCore.COMPILER_PB_UNSTABLE_AUTO_MODULE_NAME, JavaCore.IGNORE);

			getWorkspace().build(IncrementalProjectBuilder.FULL_BUILD, null);
			IMarker[] markers = p2.getProject().findMarkers(null, true, IResource.DEPTH_INFINITE);
			assertMarkers("Unexpected markers", "", markers);
		} finally {
			deleteExternalResource("externalLib");
			this.deleteProject("com.greetings");
		}
	}
	// basic test for automatic modules - workspace jars
	public void testBug518282() throws CoreException, IOException {
		Hashtable<String, String> javaCoreOptions = JavaCore.getOptions();
		try {
			setUpJavaProject("test_automodules", "9");
			getWorkspace().build(IncrementalProjectBuilder.FULL_BUILD, null);
			getWorkspace().build(IncrementalProjectBuilder.FULL_BUILD, null);
			assertNoErrors();
		} finally {
			this.deleteProject("test_automodules");
			JavaCore.setOptions(javaCoreOptions);
		}
	}
	// Only the project using a jar as an automatic module should be able to
	// resolve one as such
	public void testBug518282a() throws CoreException, IOException {
		Hashtable<String, String> javaCoreOptions = JavaCore.getOptions();
		try {
			IJavaProject p1 = setUpJavaProject("test_automodules", "9");
			getWorkspace().build(IncrementalProjectBuilder.FULL_BUILD, null);
			assertNoErrors();
			String[] src = new String[] { 
					"src/module-info.java",
					"module com.greetings {\n" +
					"	requires junit; // This should not be resolved\n" +
					"	exports com.greetings;\n" +
					"}",
					"src/com/greetings/Test.java",
					"package com.greetings;\n" +
					"public class Test {\n" +
					"	public String name() {\n" +
					"		return \" My World!!\";\n" +
					"	}\n" +
					"}"
			};
			IClasspathAttribute modAttr = new ClasspathAttribute("module", "false");
			IClasspathEntry dep = JavaCore.newLibraryEntry(p1.getProject().findMember("lib/junit.jar").getFullPath(), null, null,
					ClasspathEntry.NO_ACCESS_RULES,
					new IClasspathAttribute[] {modAttr},
					false/*not exported*/);
			IJavaProject p2 = setupModuleProject("com.greetings", src, new IClasspathEntry[] { dep });

			getWorkspace().build(IncrementalProjectBuilder.FULL_BUILD, null);
			IMarker[] markers = p2.getProject().findMarkers(null, true, IResource.DEPTH_INFINITE);
			assertMarkers("Unexpected markers", 
					"junit cannot be resolved to a module", markers);
		} finally {
			this.deleteProject("test_automodules");
			this.deleteProject("com.greetings");
			JavaCore.setOptions(javaCoreOptions);
		}
	}
	// A modular jar on the module path of a project should behave as a regular module and not
	// as an automatic module
	public void testBug518282b() throws CoreException, IOException {
		Hashtable<String, String> javaCoreOptions = JavaCore.getOptions();
		String libPath = "externalLib/test.jar";
		try {
			String[] src = new String[] { 
					"src/module-info.java",
					"module com.greetings {\n" +
					"	exports com.greetings;\n" +
					"}",
					"src/com/greetings/Test.java",
					"package com.greetings;\n" +
					"public class Test {\n" +
					"	public String name() {\n" +
					"		return \" My World!!\";\n" +
					"	}\n" +
					"}"
			};
			IJavaProject p1 = setupModuleProject("test", src);
			getWorkspace().build(IncrementalProjectBuilder.FULL_BUILD, null);
			File rootDir = new File(p1.getProject().findMember("bin").getLocation().toString());
			Util.zip(rootDir, getExternalResourcePath(libPath));
			src = new String[] { 
					"src/module-info.java",
					"module test_automodules {\n" +
					"	requires com.greetings;\n" +
					"}",
					"src/test/Main.java",
					"package test;\n" +
					"import com.greetings.Test;\n" +
					"public class Main {\n" +
					"	public static void main(String[] args) {\n" +
					"		System.out.println(new Test().name());\n" +
					"	}\n" +
					"}"
			};
			IClasspathAttribute modAttr = new ClasspathAttribute("module", "true");
			IClasspathEntry dep = JavaCore.newLibraryEntry(new Path(getExternalResourcePath(libPath)), null, null,
				ClasspathEntry.NO_ACCESS_RULES,
				new IClasspathAttribute[] {modAttr},
				false/*not exported*/);
			IJavaProject p2 = setupModuleProject("test_automodules", src, new IClasspathEntry[] {dep});
			getWorkspace().build(IncrementalProjectBuilder.FULL_BUILD, null);
			IMarker[] markers = p2.getProject().findMarkers(null, true, IResource.DEPTH_INFINITE);
			assertMarkers("Unexpected markers", "", markers);
		} finally {
			this.deleteProject("test");
			this.deleteProject("test_automodules");
			deleteExternalResource(libPath);
			JavaCore.setOptions(javaCoreOptions);
		}
	}
	// A modular jar on the class path of a module project - shouldn't be
	// treated as a module and shouldn't be readable
	public void testBug518282c() throws CoreException, IOException {
		Hashtable<String, String> javaCoreOptions = JavaCore.getOptions();
		String libPath = "externalLib/test.jar";
		try {
			String[] src = new String[] { 
					"src/module-info.java",
					"module test {\n" +
					"	exports com.greetings;\n" +
					"}",
					"src/com/greetings/Test.java",
					"package com.greetings;\n" +
					"public class Test {\n" +
					"	public String name() {\n" +
					"		return \" My World!!\";\n" +
					"	}\n" +
					"}"
			};
			IJavaProject p1 = setupModuleProject("test", src);
			getWorkspace().build(IncrementalProjectBuilder.FULL_BUILD, null);
			File rootDir = new File(p1.getProject().findMember("bin").getLocation().toString());
			Util.zip(rootDir, getExternalResourcePath(libPath));
			src = new String[] { 
					"src/module-info.java",
					"module test_automodules {\n" +
					"	requires test;\n" +
					"}",
					"src/test/Main.java",
					"package test;\n" +
					"import com.greetings.Test;\n" +
					"public class Main {\n" +
					"	public static void main(String[] args) {\n" +
					"		System.out.println(new Test().name());\n" +
					"	}\n" +
					"}"
			};
			IClasspathAttribute modAttr = new ClasspathAttribute("module", "false");
			IClasspathEntry dep = JavaCore.newLibraryEntry(new Path(getExternalResourcePath(libPath)), null, null,
				ClasspathEntry.NO_ACCESS_RULES,
				new IClasspathAttribute[] {modAttr},
				false/*not exported*/);
			IJavaProject p2 = setupModuleProject("test_automodules", src, new IClasspathEntry[] {dep});
			getWorkspace().build(IncrementalProjectBuilder.FULL_BUILD, null);
			IMarker[] markers = p2.getProject().findMarkers(null, true, IResource.DEPTH_INFINITE);
			assertTrue("Compilation succeeds unexpectedly", markers.length > 0);
		} finally {
			this.deleteProject("test");
			this.deleteProject("test_automodules");
			deleteExternalResource(libPath);
			JavaCore.setOptions(javaCoreOptions);
		}
	}
	// An automatic module grants implied readability to all other automatic modules
	public void testBug518282d() throws CoreException, IOException {
		Hashtable<String, String> javaCoreOptions = JavaCore.getOptions();
		String libPath = "externalLib/test.jar";
		try {
			String[] src = new String[] { 
					"src/org/astro/World.java",
					"package org.astro;\n" +
					"public interface World {\n" +
					"	public String name();\n" +
					"}"
			};
			IJavaProject p1 = setupModuleProject("org.astro", src);
			src = new String[] { 
				"src/org/greetings/Test.java",
				"package org.greetings;\n" +
				"import  org.astro.World;\n" +
				"public class Test implements World {\n" +
				"	public String name() {\n" +
				"		return \" My World!!\";\n" +
				"	}\n" +
				"}"
			};
			IClasspathEntry dep = JavaCore.newProjectEntry(p1.getPath());
			IJavaProject p2 = setupModuleProject("test", src, new IClasspathEntry[] {dep});
			getWorkspace().build(IncrementalProjectBuilder.FULL_BUILD, null);
			File rootDir = new File(p2.getProject().findMember("bin").getLocation().toString());
			Util.zip(rootDir, getExternalResourcePath(libPath));
			src = new String[] { 
				"src/module-info.java",
				"module test_automodules {\n" +
				"	requires test;\n" +
				"}",
				"src/test/Main.java",
				"package test;\n" +
				"import org.greetings.Test;\n" +
				"public class Main {\n" +
				"	public static void main(String[] args) {\n" +
				"		org.astro.World world = new Test();\n" +
				"		System.out.println(world.name());\n" +
				"	}\n" +
				"}"
			};
			IClasspathAttribute modAttr = new ClasspathAttribute("module", "true");
			dep = JavaCore.newLibraryEntry(new Path(getExternalResourcePath(libPath)), null, null,
				ClasspathEntry.NO_ACCESS_RULES,
				new IClasspathAttribute[] {modAttr},
				false/*not exported*/);
			IClasspathEntry dep2 = JavaCore.newLibraryEntry(p1.getProject().findMember("bin").getFullPath(), null, null,
				ClasspathEntry.NO_ACCESS_RULES,
				new IClasspathAttribute[] {modAttr},
				false/*not exported*/);
			IJavaProject p3 = setupModuleProject("test_automodules", src, new IClasspathEntry[] {dep, dep2});
			p3.setOption(JavaCore.COMPILER_PB_UNSTABLE_AUTO_MODULE_NAME, JavaCore.IGNORE);
			getWorkspace().build(IncrementalProjectBuilder.FULL_BUILD, null);
			IMarker[] markers = p3.getProject().findMarkers(null, true, IResource.DEPTH_INFINITE);
			assertMarkers("Unexpected markers", "", markers);
		} finally {
			this.deleteProject("test");
			this.deleteProject("test_automodules");
			this.deleteProject("org.astro");
			deleteExternalResource(libPath);
			JavaCore.setOptions(javaCoreOptions);
		}
	}
	// Automatic module should not allow access to other explicit modules without
	// requires
	public void testBug518282e() throws CoreException, IOException {
		Hashtable<String, String> javaCoreOptions = JavaCore.getOptions();
		String libPath = "externalLib/test.jar";
		try {
			String[] src = new String[] { 
					"src/module-info.java",
					"module org.astro {\n" +
					"	exports org.astro;\n" +
					"}",
					"src/org/astro/World.java",
					"package org.astro;\n" +
					"public interface World {\n" +
					"	public String name();\n" +
					"}"
			};
			IJavaProject p1 = setupModuleProject("org.astro", src);
			src = new String[] { 
				"src/com/greetings/Test.java",
				"package com.greetings;\n" +
				"import  org.astro.World;\n" +
				"public class Test implements World {\n" +
				"	public String name() {\n" +
				"		return \" My World!!\";\n" +
				"	}\n" +
				"}"
			};
			IClasspathEntry dep = JavaCore.newProjectEntry(p1.getPath());
			IJavaProject p2 = setupModuleProject("test", src, new IClasspathEntry[] {dep});
			getWorkspace().build(IncrementalProjectBuilder.FULL_BUILD, null);
			File rootDir = new File(p2.getProject().findMember("bin").getLocation().toString());
			Util.zip(rootDir, getExternalResourcePath(libPath));
			src = new String[] { 
				"src/module-info.java",
				"module test_automodules {\n" +
				"	requires test;\n" +
				"}",
				"src/test/Main.java",
				"package test;\n" +
				"import com.greetings.Test;\n" +
				"import org.astro.*;\n" +
				"public class Main {\n" +
				"	public static void main(String[] args) {\n" +
				"		World world = new Test();\n" +
				"		System.out.println(world.name());\n" +
				"	}\n" +
				"}"
			};
			IClasspathAttribute modAttr = new ClasspathAttribute("module", "true");
			dep = JavaCore.newLibraryEntry(new Path(getExternalResourcePath(libPath)), null, null,
				ClasspathEntry.NO_ACCESS_RULES,
				new IClasspathAttribute[] {modAttr},
				false/*not exported*/);
			modAttr = new ClasspathAttribute("module", "true");
			IClasspathEntry dep2 = JavaCore.newProjectEntry(p1.getPath(), null, true,
				new IClasspathAttribute[] {modAttr},
				false/*not exported*/);
			IJavaProject p3 = setupModuleProject("test_automodules", src, new IClasspathEntry[] {dep, dep2});
			p3.setOption(JavaCore.COMPILER_PB_UNSTABLE_AUTO_MODULE_NAME, JavaCore.IGNORE);
			getWorkspace().build(IncrementalProjectBuilder.FULL_BUILD, null);
			IMarker[] markers = p3.getProject().findMarkers(null, true, IResource.DEPTH_INFINITE);
			sortMarkers(markers);
			assertMarkers("Unexpected markers", 
					"The package org.astro is not accessible\n" +
					"World cannot be resolved to a type", markers);
		} finally {
			this.deleteProject("test");
			this.deleteProject("test_automodules");
			this.deleteProject("org.astro");
			deleteExternalResource(libPath);
			JavaCore.setOptions(javaCoreOptions);
		}
	}
	// An automatic module shouldn't allow access to classpath
	public void testBug518282f() throws CoreException, IOException {
		Hashtable<String, String> javaCoreOptions = JavaCore.getOptions();
		String libPath = "externalLib/test.jar";
		try {
			String[] src = new String[] { 
					"src/org/astro/World.java",
					"package org.astro;\n" +
					"public interface World {\n" +
					"	public String name();\n" +
					"}"
			};
			IJavaProject p1 = setupModuleProject("org.astro", src);
			src = new String[] { 
				"src/com/greetings/Test.java",
				"package com.greetings;\n" +
				"import  org.astro.World;\n" +
				"public class Test implements World {\n" +
				"	public String name() {\n" +
				"		return \" My World!!\";\n" +
				"	}\n" +
				"}"
			};
			IClasspathEntry dep = JavaCore.newProjectEntry(p1.getPath());
			IJavaProject p2 = setupModuleProject("test", src, new IClasspathEntry[] {dep});
			getWorkspace().build(IncrementalProjectBuilder.FULL_BUILD, null);
			File rootDir = new File(p2.getProject().findMember("bin").getLocation().toString());
			Util.zip(rootDir, getExternalResourcePath(libPath));
			src = new String[] { 
				"src/module-info.java",
				"module test_automodules {\n" +
				"	requires test;\n" +
				"}",
				"src/test/Main.java",
				"package test;\n" +
				"import com.greetings.Test;\n" +
				"public class Main {\n" +
				"	public static void main(String[] args) {\n" +
				"		org.astro.World world = new Test();\n" +
				"		System.out.println(world.name());\n" +
				"	}\n" +
				"}"
			};
			IClasspathAttribute modAttr = new ClasspathAttribute("module", "true");
			dep = JavaCore.newLibraryEntry(new Path(getExternalResourcePath(libPath)), null, null,
				ClasspathEntry.NO_ACCESS_RULES,
				new IClasspathAttribute[] {modAttr},
				false/*not exported*/);
			modAttr = new ClasspathAttribute("module", "false");
			IClasspathEntry dep2 = JavaCore.newLibraryEntry(p1.getProject().findMember("bin").getFullPath(), null, null,
				ClasspathEntry.NO_ACCESS_RULES,
				new IClasspathAttribute[] {modAttr},
				false/*not exported*/);
			IJavaProject p3 = setupModuleProject("test_automodules", src, new IClasspathEntry[] {dep, dep2});
			getWorkspace().build(IncrementalProjectBuilder.FULL_BUILD, null);
			IMarker[] markers = p3.getProject().findMarkers(null, true, IResource.DEPTH_INFINITE);
			assertMarkers("Unexpected markers",
					"The project was not built since its build path is incomplete. Cannot find the class file for org.astro.World. Fix the build path then try building this project\n" + 
					"The type org.astro.World cannot be resolved. It is indirectly referenced from required .class files",
					markers);
		} finally {
			this.deleteProject("test");
			this.deleteProject("test_automodules");
			this.deleteProject("org.astro");
			deleteExternalResource(libPath);
			JavaCore.setOptions(javaCoreOptions);
		}
	}

	public void testUnnamedModule_bug519674() throws CoreException {
		try {
			IJavaProject p1 = createJava9Project("Project1");
			createFolder("/Project1/src/pack1");
			createFile("/Project1/src/pack1/Class1.java",
					"package pack1;\n" +
					"public class Class1 {}\n");
			
			IJavaProject p2 = createJava9Project("Project2");
			{
				IClasspathEntry[] old = p2.getRawClasspath();
				IClasspathEntry[] newPath = new IClasspathEntry[old.length + 1];
				System.arraycopy(old, 0, newPath, 0, old.length);
				newPath[old.length] = JavaCore.newProjectEntry(p1.getPath());
				p2.setRawClasspath(newPath, null);
			}
			createFolder("/Project2/src/pack2");
			createFile("/Project2/src/pack2/Class2.java",
					"package pack2;\n" +
					"import pack1.Class1;\n" +
					"public class Class2 extends Class1 {}\n");
			getWorkspace().build(IncrementalProjectBuilder.FULL_BUILD, null);
			IMarker[] markers = p2.getProject().findMarkers(null, true, IResource.DEPTH_INFINITE);
			assertMarkers("Unexpected markers", "", markers);
		} finally {
			this.deleteProject("Project1");
			this.deleteProject("Project2");
		}

	}
	public void testBug520246() throws CoreException {
		try {
			String[] src = new String[] { 
				"src/module-info.java",
				"module test_automodules {\n" +
				"	requires java.sql;\n" +
				"}",
				"src/org/astro/World.java",
				"package org.astro;\n" +
				"import some.pack.Type;\n" +
				"public interface World {\n" +
				"	public String name();\n" +
				"}"
			};
			IJavaProject p1 = setupModuleProject("org.astro", src);
			getWorkspace().build(IncrementalProjectBuilder.FULL_BUILD, null);
			IMarker[] markers = p1.getProject().findMarkers(null, true, IResource.DEPTH_INFINITE);
			assertMarkers("Unexpected markers", "The import some cannot be resolved", markers);
		} finally {
			this.deleteProject("org.astro");
		}

	}	
	public void testBug520147() throws CoreException, IOException {
		Hashtable<String, String> javaCoreOptions = JavaCore.getOptions();
		try {
			String[] src = new String[] { 
					"src/module-info.java",
					"module org.astro {\n" +
					"	exports org.astro;\n" +
					"}",
					"src/bundle/org/SomeClass.java",
					"package bundle.org;\n" +
					"public class SomeClass {}",
					"src/org/astro/World.java",
					"package org.astro;\n" +
					"public interface World {\n" +
					"	public String name();\n" +
					"}"
			};
			IJavaProject p1 = setupModuleProject("org.astro", src);
			src = new String[] {
				"src/module-info.java",
				"module com.greetings {\n" +
					"	requires org.astro;\n" +
					"	exports bundle.org;\n" +
					"}",
				"src/bundle/org/SomeWorld.java",
				"package bundle.org;\n" +
				"import  org.astro.World;\n" +
				"public class SomeWorld implements World {\n" +
				"	public String name() {\n" +
				"		return \" Some World!!\";\n" +
				"	}\n" +
				"}"
			};
			IClasspathAttribute modAttr = new ClasspathAttribute("module", "true");
			IClasspathEntry dep = JavaCore.newProjectEntry(p1.getPath(), null, false, new IClasspathAttribute[] {modAttr}, false);
			IJavaProject p2 = setupModuleProject("com.greetings", src, new IClasspathEntry[] {dep});
			getWorkspace().build(IncrementalProjectBuilder.FULL_BUILD, null);
			src = new String[] { 
				"src/module-info.java",
				"module test {\n" +
				"	exports test;\n" +
				"	requires org.astro;\n" +
				"	requires com.greetings;\n" +
				"}",
				"src/test/Main.java",
				"package test;\n" +
				"import bundle.org.SomeWorld;\n" +
				"public class Main {\n" +
				"	public static void main(String[] args) {\n" +
				"		org.astro.World world = new SomeWorld();\n" +
				"		System.out.println(world.name());\n" +
				"	}\n" +
				"}"
			};
			IClasspathEntry dep2 = JavaCore.newProjectEntry(p2.getPath(), null, false, new IClasspathAttribute[] {modAttr}, false);
			IJavaProject p3 = setupModuleProject("test", src, new IClasspathEntry[] {dep, dep2});
			getWorkspace().build(IncrementalProjectBuilder.FULL_BUILD, null);
			IMarker[] markers = p3.getProject().findMarkers(null, true, IResource.DEPTH_INFINITE);
			assertMarkers("Unexpected markers", "", markers);
		} finally {
			this.deleteProject("test");
			this.deleteProject("com.greetings");
			this.deleteProject("org.astro");
			JavaCore.setOptions(javaCoreOptions);
		}
	}	
	public void testBug520147a() throws CoreException, IOException {
		Hashtable<String, String> javaCoreOptions = JavaCore.getOptions();
		try {
			String[] src = new String[] { 
					"src/module-info.java",
					"module org.astro {\n" +
					"	exports org.astro;\n" +
					"}",
					"src/bundle/org/SomeClass.java",
					"package bundle.org;\n" +
					"public class SomeClass {}",
					"src/org/astro/World.java",
					"package org.astro;\n" +
					"public interface World {\n" +
					"	public String name();\n" +
					"}"
			};
			IJavaProject p1 = setupModuleProject("org.astro", src);
			src = new String[] {
				"src/module-info.java",
				"module com.greetings {\n" +
					"	requires org.astro;\n" +
					"	exports bundle.org;\n" +
					"}",
				"src/bundle/org/SomeWorld.java",
				"package bundle.org;\n" +
				"import  org.astro.World;\n" +
				"public class SomeWorld implements World {\n" +
				"	public String name() {\n" +
				"		return \" Some World!!\";\n" +
				"	}\n" +
				"}"
			};
			IClasspathAttribute modAttr = new ClasspathAttribute("module", "true");
			IClasspathEntry dep = JavaCore.newProjectEntry(p1.getPath(), null, false, new IClasspathAttribute[] {modAttr}, false);
			IJavaProject p2 = setupModuleProject("com.greetings", src, new IClasspathEntry[] {dep});
			getWorkspace().build(IncrementalProjectBuilder.FULL_BUILD, null);
			src = new String[] { 
				"src/module-info.java",
				"module test {\n" +
				"	exports test;\n" +
				"	requires com.greetings;\n" +
				"}",
				"src/test/Main.java",
				"package test;\n" +
				"import bundle.org.SomeWorld;\n" +
				"public class Main {\n" +
				"	public static void main(String[] args) {\n" +
				"		org.astro.World world = new SomeWorld();\n" +
				"		System.out.println(world.name());\n" +
				"	}\n" +
				"}"
			};
			IClasspathEntry dep2 = JavaCore.newProjectEntry(p2.getPath(), null, false, new IClasspathAttribute[] {modAttr}, false);
			IJavaProject p3 = setupModuleProject("test", src, new IClasspathEntry[] {dep, dep2});
			getWorkspace().build(IncrementalProjectBuilder.FULL_BUILD, null);
			IMarker[] markers = p3.getProject().findMarkers(null, true, IResource.DEPTH_INFINITE);
			assertMarkers("Unexpected markers", 
					"The type org.astro.World is not accessible", markers);
		} finally {
			this.deleteProject("test");
			this.deleteProject("com.greetings");
			this.deleteProject("org.astro");
			JavaCore.setOptions(javaCoreOptions);
		}
	}
	public void testBug520147b() throws CoreException, IOException {
		Hashtable<String, String> javaCoreOptions = JavaCore.getOptions();
		try {
			String[] src = new String[] { 
					"src/module-info.java",
					"module org.astro {\n" +
					"	exports org.astro;\n" +
					"	exports bundle.org to com.greetings;\n" +
					"}",
					"src/bundle/org/SomeClass.java",
					"package bundle.org;\n" +
					"public class SomeClass {}",
					"src/org/astro/World.java",
					"package org.astro;\n" +
					"public interface World {\n" +
					"	public String name();\n" +
					"}"
			};
			IJavaProject p1 = setupModuleProject("org.astro", src);
			src = new String[] {
				"src/module-info.java",
				"module com.greetings {\n" +
					"	requires org.astro;\n" +
					"	exports bundle.org;\n" +
					"}",
				"src/bundle/org/SomeWorld.java",
				"package bundle.org;\n" +
				"import  org.astro.World;\n" +
				"public class SomeWorld implements World {\n" +
				"	public String name() {\n" +
				"		return \" Some World!!\";\n" +
				"	}\n" +
				"}"
			};
			IClasspathAttribute modAttr = new ClasspathAttribute("module", "true");
			IClasspathEntry dep = JavaCore.newProjectEntry(p1.getPath(), null, false, new IClasspathAttribute[] {modAttr}, false);
			IJavaProject p2 = setupModuleProject("com.greetings", src, new IClasspathEntry[] {dep});
			getWorkspace().build(IncrementalProjectBuilder.FULL_BUILD, null);
			src = new String[] { 
				"src/module-info.java",
				"module test {\n" +
				"	exports test;\n" +
				"	requires org.astro;\n" +
				"	requires com.greetings;\n" +
				"}",
				"src/test/Main.java",
				"package test;\n" +
				"import bundle.org.SomeWorld;\n" +
				"public class Main {\n" +
				"	public static void main(String[] args) {\n" +
				"		org.astro.World world = new SomeWorld();\n" +
				"		System.out.println(world.name());\n" +
				"	}\n" +
				"}"
			};
			IClasspathEntry dep2 = JavaCore.newProjectEntry(p2.getPath(), null, false, new IClasspathAttribute[] {modAttr}, false);
			IJavaProject p3 = setupModuleProject("test", src, new IClasspathEntry[] {dep, dep2});
			getWorkspace().build(IncrementalProjectBuilder.FULL_BUILD, null);
			IMarker[] markers = p3.getProject().findMarkers(null, true, IResource.DEPTH_INFINITE);
			assertMarkers("Unexpected markers", "", markers);
		} finally {
			this.deleteProject("test");
			this.deleteProject("com.greetings");
			this.deleteProject("org.astro");
			JavaCore.setOptions(javaCoreOptions);
		}
	}
	public void testSourceFolders_Bug519673() throws CoreException {
		try {
			// Setup project PSources1:
			String[] src = new String[] { 
					"src/module-info.java",
					"module PSources1 {\n" +
					"	//exports p.q;\n" +
					"}",
					"src2/p/q/SomeClass.java",
					"package p.q;\n" +
					"public class SomeClass {}",
			};
			IJavaProject p1 = setupModuleProject("PSources1", new String[] { "src", "src2" }, src, new IClasspathEntry[0]);
			getWorkspace().build(IncrementalProjectBuilder.FULL_BUILD, null);

			// Edit PSources1/src/module-info.java:
			String infoSrc =
					"module PSources1 {\n" +
					"	exports p.q;\n" +
					"}";
			String infoPath = "/PSources1/src/module-info.java";
			editFile(infoPath, infoSrc);
			this.workingCopies = new ICompilationUnit[1];
			char[] sourceChars = src[1].toCharArray();
			this.problemRequestor.initialize(sourceChars);
			this.workingCopies[0] = getCompilationUnit(infoPath).getWorkingCopy(this.wcOwner, null);
			// was: ERROR: The package pkg does not exist or is empty
			assertProblems(
					"Unexpected problems",
					"----------\n" + 
					"----------\n",
					this.problemRequestor);

			// Setup project PClient2:
			String[] src2 = new String[] { 
					"src/module-info.java",
					"module PClient2 {\n" +
					"	requires PSources1;\n" +
					"}",
					"src/x/Client.java",
					"package x;\n" +
					"public class Client {\n" +
					"	p.q.SomeClass f;\n" +
					"\n}",
			};
			setupModuleProject("PClient2", src2);
			getWorkspace().build(IncrementalProjectBuilder.INCREMENTAL_BUILD, null);
			IMarker[] markers = p1.getProject().findMarkers(null, true, IResource.DEPTH_INFINITE);
			assertMarkers("Unexpected markers", "", markers);

			// Edit PClient2/src/module-info.java:
			// was NPE in ModuleBinding.canAccess()
			char[] info2Chars = src2[2].toCharArray();
			this.problemRequestor.initialize(info2Chars);
			this.workingCopies[0] = getCompilationUnit("PClient2/src/module-info.java").getWorkingCopy(this.wcOwner, null);
			assertProblems(
					"Unexpected problems",
					"----------\n" + 
					"----------\n",
					this.problemRequestor);

			// Failed attempt to trigger NPE in ModuleBinding.isPackageExportedTo() by editing Client.java
			char[] source2Chars = src2[3].toCharArray();
			this.problemRequestor.initialize(source2Chars);
			this.workingCopies[0] = getCompilationUnit("PClient2/src/x/Client.java").getWorkingCopy(this.wcOwner, null);
			assertProblems(
					"Unexpected problems",
					"----------\n" + 
					"----------\n",
					this.problemRequestor);
		} finally {
			deleteProject("PSources1");
			deleteProject("PClient2");
		}
	}
	public void testPrivateMethod_Bug515985() throws CoreException {
		try {
			String[] src = new String[] {
					"src/module-info.java", 
					"module mod.one { \n" +
					"	exports pm;\n" +
					"}",
					"src/impl/Other.java", 
					"package impl;\n" +
					"public class Other {\n" +
					"    public void privateMethod() {}" + 
					"}\n",
					"src/pm/C1.java", 
					"package pm;\n" +
					"import impl.Other;\n" + 
					"public class C1 extends Other {\n" + 
					"}\n"
			};
			IJavaProject p1 = setupModuleProject("mod.one", src);
			getWorkspace().build(IncrementalProjectBuilder.FULL_BUILD, null);
	
			String[] src2 = new String[] {
					"src/module-info.java", 
					"module mod.two { \n" +
					"	requires mod.one;\n" +
					"}",
					"src/po/Client.java", 
					"package po;\n" + 
					"import pm.C1;\n" + 
					"public class Client {\n" + 
					"    void test1(C1 one) {\n" + 
					"        one.privateMethod(); // ecj: The method privateMethod() is undefined for the type C1\n" + 
					"    }\n" + 
					"}\n"
			};
			IClasspathAttribute modAttr = new ClasspathAttribute("module", "true");
			IClasspathEntry dep = JavaCore.newProjectEntry(p1.getPath(), null, false, new IClasspathAttribute[] {modAttr}, false);
			IJavaProject p2 = setupModuleProject("mod.two", src2, new IClasspathEntry[] {dep});
			getWorkspace().build(IncrementalProjectBuilder.INCREMENTAL_BUILD, null);
			IMarker[] markers = p2.getProject().findMarkers(null, true, IResource.DEPTH_INFINITE);
			assertMarkers("Unexpected markers", "", markers);
		} finally {
			deleteProject("mod.one");
			deleteProject("mod.two");
		}
	}
	public void testAddExports() throws CoreException {
		try {
			String[] sources = new String[] {
					"src/module-info.java",
					"module morg.astro {\n" +
//					"	exports org.astro to com.greetings;\n" + // this export will be added via add-exports
					"}",
					"src/org/astro/World.java",
					"package org.astro;\n" +
					"public interface World {\n" +
					"	public String name();\n" +
					"}"
			};
			IJavaProject p1 = setupModuleProject("morg.astro", sources);
			IClasspathAttribute modAttr = new ClasspathAttribute("module", "true");
			IClasspathAttribute addExports = new ClasspathAttribute(IClasspathAttribute.ADD_EXPORTS, "morg.astro/org.astro=com.greetings");
			IClasspathEntry dep = JavaCore.newProjectEntry(p1.getPath(), null, false,
															new IClasspathAttribute[] {modAttr, addExports},
															false/*not exported*/);
			String[] src = new String[] {
					"src/module-info.java",
					"module com.greetings {\n" +
					"	requires morg.astro;\n" +
					"	exports com.greetings;\n" +
					"}",
					"src/com/greetings/MyWorld.java",
					"package com.greetings;\n" +
					"import org.astro.World;\n" +
					"public class MyWorld implements World {\n" +
					"	public String name() {\n" +
					"		return \" My World!!\";\n" +
					"	}\n" +
					"}"
			};
			IJavaProject p2 = setupModuleProject("com.greetings", src, new IClasspathEntry[] { dep });
			p2.getProject().getWorkspace().build(IncrementalProjectBuilder.FULL_BUILD, null);
			IMarker[] markers = p2.getProject().findMarkers(null, true, IResource.DEPTH_INFINITE);
			assertMarkers("Unexpected markers",	"",  markers);
		} finally {
			deleteProject("morg.astro");
			deleteProject("com.greetings");
		}
	}
	public void testAddExports2() throws CoreException {
		try {
			String[] sources = new String[] {
					"src/module-info.java",
					"module morg.astro {\n" +
//					"	exports org.astro to com.greetings;\n" + // this export will be added via add-exports
//					"	exports org.eclipse to com.greetings;\n" + // this export will be added via add-exports
					"}",
					"src/org/astro/World.java",
					"package org.astro;\n" +
					"public interface World {\n" +
					"	public String name();\n" +
					"}",
					"src/org/eclipse/Planet.java",
					"package org.eclipse;\n" +
					"public class Planet {}\n"
			};
			IJavaProject p1 = setupModuleProject("morg.astro", sources);
			IClasspathAttribute modAttr = new ClasspathAttribute("module", "true");
			IClasspathAttribute addExports = new ClasspathAttribute(IClasspathAttribute.ADD_EXPORTS,
						"morg.astro/org.astro=com.greetings:morg.astro/org.eclipse=com.greetings");
			IClasspathEntry dep = JavaCore.newProjectEntry(p1.getPath(), null, false,
															new IClasspathAttribute[] {modAttr, addExports},
															false/*not exported*/);
			String[] src = new String[] {
					"src/module-info.java",
					"module com.greetings {\n" +
					"	requires morg.astro;\n" +
					"	exports com.greetings;\n" +
					"}",
					"src/com/greetings/MyWorld.java",
					"package com.greetings;\n" +
					"import org.astro.World;\n" +
					"public class MyWorld implements World {\n" +
					"	org.eclipse.Planet planet;\n" +
					"	public String name() {\n" +
					"		return \" My World!!\";\n" +
					"	}\n" +
					"}"
			};
			IJavaProject p2 = setupModuleProject("com.greetings", src, new IClasspathEntry[] { dep });
			p2.getProject().getWorkspace().build(IncrementalProjectBuilder.FULL_BUILD, null);
			IMarker[] markers = p2.getProject().findMarkers(null, true, IResource.DEPTH_INFINITE);
			assertMarkers("Unexpected markers",	"",  markers);
		} finally {
			deleteProject("morg.astro");
			deleteProject("com.greetings");
		}
	}
	public void testAddReads() throws CoreException, IOException {
		try {
			// org.astro defines the "real" org.astro.World:
			String[] sources = new String[] {
					"src/module-info.java",
					"module org.astro {\n" +
					"	exports org.astro;\n" + 
					"}",
					"src/org/astro/World.java",
					"package org.astro;\n" +
					"public interface World {\n" +
					"	public String name();\n" +
					"}"
			};
			IJavaProject p = setupModuleProject("org.astro", sources);

			// build mod.one with a private copy of org.astro.World:
			String[] src1 = new String[] {
					"src/module-info.java",
					"module mod.one {\n" +
					"	exports one.p;\n" +
					"}\n",
					"src/org/astro/World.java",
					"package org.astro;\n" +
					"public interface World { public String name(); }\n",
					"src/one/p/C.java",
					"package one.p;\n" +
					"public class C {\n" +
					"	public void test(org.astro.World w) {\n" +
					"		System.out.println(w.name());\n" +
					"	}\n" +
					"}\n"
			};
			IClasspathAttribute modAttr = new ClasspathAttribute("module", "true");
			IClasspathEntry dep = JavaCore.newProjectEntry(p.getPath(), null, false,
															new IClasspathAttribute[] { modAttr },
															false/*not exported*/);
			IJavaProject p1 = setupModuleProject("mod.one", src1, new IClasspathEntry[] { dep });
			p1.setOption(JavaCore.COMPILER_PB_API_LEAKS, JavaCore.IGNORE); // the stub org.astro.World is not exported but used in API
			p1.getProject().getWorkspace().build(IncrementalProjectBuilder.FULL_BUILD, null);
			IMarker[] markers = p1.getProject().findMarkers(null, true, IResource.DEPTH_INFINITE);
			assertMarkers("Unexpected markers",	"",  markers);

			// jar-up without the private copy:
			deleteFile("/mod.one/src/org/astro/World.java");
			deleteFile("/mod.one/bin/org/astro/World.class");
			String modOneJarPath = getWorkspacePath()+File.separator+"mod.one.jar";
			Util.zip(new File(getWorkspacePath()+"/mod.one/bin"), modOneJarPath);

			// com.greetings depends on both other modules:
			String[] src2 = new String[] {
				"src/module-info.java",
				"module com.greetings {\n" +
				"	requires org.astro;\n" +
				"	requires mod.one;\n" +
				"}",
				"src/com/greetings/MyTest.java",
				"package com.greetings;\n" +
				"public class MyTest {\n" +
				"	public void test(one.p.C c, org.astro.World w) {\n" +
				"		c.test(w);\n" +
				"	}\n" +
				"}"
			};
			IClasspathEntry dep1 = JavaCore.newProjectEntry(p.getPath(), null, false,
															new IClasspathAttribute[] {new ClasspathAttribute("module", "true")},
															false/*not exported*/);
			// need to re-wire dependency mod.one -> org.astro for resolving one.p.C:
			IClasspathEntry dep2 = JavaCore.newLibraryEntry(new Path(modOneJarPath), null, null, null,
															new IClasspathAttribute[] {
																	new ClasspathAttribute("module", "true"),
																	new ClasspathAttribute(IClasspathAttribute.ADD_READS, "mod.one=org.astro")
															},
															false/*not exported*/);
			IJavaProject p2 = setupModuleProject("com.greetings", src2, new IClasspathEntry[] { dep1, dep2 });
			p2.getProject().getWorkspace().build(IncrementalProjectBuilder.INCREMENTAL_BUILD, null);
			markers = p2.getProject().findMarkers(null, true, IResource.DEPTH_INFINITE);
			assertMarkers("Unexpected markers",	"",  markers);

			// check that reconcile respects --add-reads, too:
			this.problemRequestor.reset();
			ICompilationUnit cu = getCompilationUnit("/com.greetings/src/com/greetings/MyTest.java");
			cu.getWorkingCopy(this.wcOwner, null);
			assertProblems(
				"Unexpected problems",
				"----------\n" +
				"----------\n",
				this.problemRequestor);

		} finally {
			deleteProject("mod.one");
			deleteProject("org.astro");
			deleteProject("com.greetings");
		}
	}
	public void testBug520147c() throws CoreException, IOException {
		Hashtable<String, String> javaCoreOptions = JavaCore.getOptions();
		try {
			String[] src = new String[] { 
					"src/module-info.java",
					"module org.astro {\n" +
					"	exports org.astro;\n" +
					"}",
					"src/org/astro/World.java",
					"package org.astro;\n" +
					"public interface World {\n" +
					"	public String name();\n" +
					"}"
			};
			IJavaProject p1 = setupModuleProject("org.astro", src);
			src = new String[] {
				"src/org/eclipse/pack1/SomeWorld.java",
				"package org.eclipse.pack1;\n" +
				"import  org.astro.World;\n" +
				"public class SomeWorld implements World {\n" +
				"	public String name() {\n" +
				"		return \" Some World!!\";\n" +
				"	}\n" +
				"}"
			};
			IClasspathAttribute modAttr = new ClasspathAttribute("module", "true");
			IClasspathEntry dep = JavaCore.newProjectEntry(p1.getPath(), null, false, new IClasspathAttribute[] {modAttr}, false);
			IJavaProject p2 = setupModuleProject("com.greetings", src, new IClasspathEntry[] {dep});
			getWorkspace().build(IncrementalProjectBuilder.FULL_BUILD, null);
			src = new String[] { 
				"src/module-info.java",
				"module test {\n" +
				"	exports test;\n" +
				"	requires com.greetings;\n" +
				"	requires org.astro;\n" +
				"}",
				"src/test/Main.java",
				"package test;\n" +
				"import org.eclipse.pack1.SomeWorld;\n" +
				"public class Main {\n" +
				"	public static void main(String[] args) {\n" +
				"		org.astro.World world = new SomeWorld();\n" +
				"		System.out.println(world.name());\n" +
				"	}\n" +
				"}"
			};
			IClasspathEntry dep2 = JavaCore.newProjectEntry(p2.getPath(), null, false, new IClasspathAttribute[] {modAttr}, false);
			IJavaProject p3 = setupModuleProject("test", src, new IClasspathEntry[] {dep, dep2});
			getWorkspace().build(IncrementalProjectBuilder.FULL_BUILD, null);
			IMarker[] markers = p3.getProject().findMarkers(null, true, IResource.DEPTH_INFINITE);
			assertMarkers("Unexpected markers", 
					"Name of automatic module \'com.greetings\' is unstable, it is derived from the module\'s file name.",
					markers);
		} finally {
			this.deleteProject("test");
			this.deleteProject("com.greetings");
			this.deleteProject("org.astro");
			JavaCore.setOptions(javaCoreOptions);
		}
	}
	@Deprecated
	public void testBug519935() throws CoreException, IOException {
		Hashtable<String, String> javaCoreOptions = JavaCore.getOptions();
		try {
			String[] src = new String[] { 
				"src/module-info.java",
				"module org.astro {\n" +
				"	exports org.astro;\n" +
				"}",
				"src/org/astro/World.java",
				"package org.astro;\n" +
				"public interface World {\n" +
				"	public String name();\n" +
				"}"
			};
			IJavaProject p1 = setupModuleProject("org.astro", src);
			src = new String[] { 
				"src/org/eclipse/pack/Test.java",
				"package org.eclipse.pack;\n" +
				"import org.astro.World;\n" +
				"public class Test implements World {\n" +
				"	public String name() {\n" +
				"		return \" My World!!\";\n" +
				"	}\n" +
				"}"
			};
			IClasspathEntry dep = JavaCore.newProjectEntry(p1.getPath());
			IJavaProject p2 = setupModuleProject("test", src, new IClasspathEntry[] {dep});
			getWorkspace().build(IncrementalProjectBuilder.FULL_BUILD, null);
			src = new String[] { 
				"src/module-info.java",
				"module test_automodules {\n" +
				"	requires bin;\n" +
				"	requires org.astro;\n" +
				"}",
				"src/test/Main.java",
				"package test;\n" +
				"import org.eclipse.pack.Test;\n" +
				"import org.astro.*;\n" +
				"public class Main {\n" +
				"	public static void main(String[] args) {\n" +
				"		World world = new Test();\n" +
				"		System.out.println(world.name());\n" +
				"	}\n" +
				"}"
			};
			IClasspathAttribute modAttr = new ClasspathAttribute("module", "true");
			dep = JavaCore.newLibraryEntry(p2.getProject().findMember("bin").getFullPath(), null, null,
				ClasspathEntry.NO_ACCESS_RULES,
				new IClasspathAttribute[] {modAttr},
				false/*not exported*/);
			modAttr = new ClasspathAttribute("module", "true");
			IClasspathEntry dep2 = JavaCore.newProjectEntry(p1.getPath(), null, true,
				new IClasspathAttribute[] {modAttr},
				false/*not exported*/);
			setupModuleProject("testSOE", src, new IClasspathEntry[] {dep, dep2});
			this.workingCopies = new ICompilationUnit[1];
			this.workingCopies[0] = getCompilationUnit("/testSOE/src/test/Main.java").getWorkingCopy(this.wcOwner, null);
			this.problemRequestor.initialize(src[3].toCharArray());
			CompilationUnit unit = this.workingCopies[0].reconcile(AST.JLS9, true, this.wcOwner, null);
			assertNotNull("Could not reconcile", unit);
		} finally {
			this.deleteProject("test");
			this.deleteProject("testSOE");
			this.deleteProject("org.astro");
			JavaCore.setOptions(javaCoreOptions);
		}
	}
	@Deprecated
	public void testBug520310() throws CoreException, IOException {
		try {
			String[] src = new String[] { 
				"src/module-info.java",
				"module mod.one {\n" +
//				"	requires mod.two;\n" +
				"	exports org.astro;\n" +
				"}",
				"src/org/astro/World.java",
				"package org.astro;\n" +
				"public interface World {\n" +
				"	public String name();\n" +
				"}"
			};
			IClasspathEntry modDep = JavaCore.newContainerEntry(new Path(JavaCore.MODULE_PATH_CONTAINER_ID));
			IJavaProject p1 = setupModuleProject("mod.one", src, new IClasspathEntry[] {modDep});

			src = new String[] { 
					"src/module-info.java",
					"module mod.two {\n" +
					"	requires mod.one;\n" +
					"	exports test;\n" +
					"}",
					"src/test/Test.java",
					"package test;\n" +
					"import org.astro.World;\n" +
					"public class Test implements World {\n" +
					"	public String name() {\n" +
					"		return \" My World!!\";\n" +
					"	}\n" +
					"}"
			};
			IJavaProject p2 = setupModuleProject("mod.two", src, new IClasspathEntry[] {modDep});
			
			getWorkspace().build(IncrementalProjectBuilder.FULL_BUILD, null);
			IMarker[] markers = p1.getProject().findMarkers(null, true, IResource.DEPTH_INFINITE);
			assertMarkers("Unexpected markers in mod.one", "", markers);
			markers = p2.getProject().findMarkers(null, true, IResource.DEPTH_INFINITE);
			assertMarkers("Unexpected markers in mod.two", "", markers);
			
			editFile("/mod.one/src/module-info.java",
				"module mod.one {\n" +
				"	requires mod.two;\n" + // added
				"	exports org.astro;\n" +
				"}");
			getWorkspace().build(IncrementalProjectBuilder.FULL_BUILD, null);
			getWorkspace().build(IncrementalProjectBuilder.FULL_BUILD, null); // modules see each other only on 2nd attempt, don't ask me...
			markers = p1.getProject().findMarkers(null, true, IResource.DEPTH_INFINITE);
			assertMarkers("Unexpected markers in mod.one", 
					"Cycle exists in module dependencies, Module mod.one requires itself via mod.two",
					markers);
			markers = p2.getProject().findMarkers(null, true, IResource.DEPTH_INFINITE);
			sortMarkers(markers);
			assertMarkers("Unexpected markers in mod.two", 
					"The import org cannot be resolved\n" + // cannot use cyclic requires 
					"Cycle exists in module dependencies, Module mod.two requires itself via mod.one\n" + 
					"World cannot be resolved to a type",
					markers);

			this.workingCopies = new ICompilationUnit[1];
			this.workingCopies[0] = getCompilationUnit("/mod.two/src/module-info.java").getWorkingCopy(this.wcOwner, null);
			this.problemRequestor.initialize(src[1].toCharArray());
			CompilationUnit unit = this.workingCopies[0].reconcile(AST.JLS9, true, this.wcOwner, null);
			assertNotNull("Could not reconcile", unit);
		} finally {
			this.deleteProject("mod.one");
			this.deleteProject("mod.two");
		}
	}
	public void testBug521346() throws CoreException, IOException {
		IJavaProject javaProject = null;
		try {
			String src =
					"import java.*;\n" + 
					"public class X {\n" + 
					"    public static void main(String[] args) {\n" + 
					"        System.out.println(true);\n" + 
					"    }\n" + 
					"}";
			javaProject = createJava9Project("Test");
			this.problemRequestor.initialize(src.toCharArray());
			getWorkingCopy("/Test/src/X.java", src, true);
			assertProblems("should have not problems",
					"----------\n" + 
					"1. WARNING in /Test/src/X.java (at line 1)\n" + 
					"	import java.*;\n" + 
					"	       ^^^^\n" + 
					"The import java is never used\n" + 
					"----------\n",
					this.problemRequestor);
		} finally {
			if (javaProject != null)
				deleteProject(javaProject);
		}
	}
	public void testAutoModule1() throws Exception {
		IJavaProject javaProject = null;
		try {
			String[] sources = {
				"p/a/X.java",
				"package p.a;\n" +
				"public class X {}\n;"
			};
			String outputDirectory = Util.getOutputDirectory();
	
			String jarPath = outputDirectory + File.separator + "lib-x.jar";
			Util.createJar(sources, jarPath, "1.8");
			
			javaProject = createJava9Project("mod.one", new String[] {"src"});
			IClasspathAttribute[] attributes = { JavaCore.newClasspathAttribute(IClasspathAttribute.MODULE, "true") };
			addClasspathEntry(javaProject, JavaCore.newLibraryEntry(new Path(jarPath), null, null, null, attributes, false));

			String srcMod =
				"module mod.one { \n" +
				"	requires lib.x;\n" + // lib.x is derived from lib-x.jar
				"}";
			createFile("/mod.one/src/module-info.java", 
				srcMod);
			createFolder("mod.one/src/q");
			String srcX =
				"package q;\n" +
				"public class X {\n" +
				"	p.a.X f;\n" +
				"}";
			createFile("/mod.one/src/q/X.java", srcX);
			
			this.problemRequestor.initialize(srcMod.toCharArray());
			getWorkingCopy("/mod.one/module-info.java", srcMod, true);
			assertProblems("module-info should have one warning",
					"----------\n" + 
					"1. WARNING in /mod.one/module-info.java (at line 2)\n" + 
					"	requires lib.x;\n" + 
					"	         ^^^^^\n" + 
					"Name of automatic module \'lib.x\' is unstable, it is derived from the module\'s file name.\n" + 
					"----------\n",
					this.problemRequestor);

			this.problemRequestor.initialize(srcX.toCharArray());
			getWorkingCopy("/mod.one/src/q/X.java", srcX, true);
			assertProblems("X should have no problems",
					"----------\n" + 
					"----------\n",
					this.problemRequestor);

			javaProject.getProject().build(IncrementalProjectBuilder.FULL_BUILD, null);
			assertNoErrors();
		} finally {
			if (javaProject != null)
				deleteProject(javaProject);
		}
	}
	public void testAutoModule2() throws Exception {
		IJavaProject javaProject = null;
		try {
			String[] sources = {
				"p/a/X.java",
				"package p.a;\n" +
				"public class X {}\n;",
			};
			String[] mfSource = {
				"META-INF/MANIFEST.MF",
				"Manifest-Version: 1.0\n" + 
				"Automatic-Module-Name: org.eclipse.lib.x\n"
			};
			String outputDirectory = Util.getOutputDirectory();

			String jarPath = outputDirectory + File.separator + "lib-x.jar";
			Util.createJar(sources, mfSource, jarPath, "1.8");
			
			javaProject = createJava9Project("mod.one", new String[] {"src"});
			IClasspathAttribute[] attributes = { JavaCore.newClasspathAttribute(IClasspathAttribute.MODULE, "true") };
			addClasspathEntry(javaProject, JavaCore.newLibraryEntry(new Path(jarPath), null, null, null, attributes, false));

			String srcMod =
				"module mod.one { \n" +
				"	requires org.eclipse.lib.x;\n" + // from jar attribute
				"}";
			createFile("/mod.one/src/module-info.java", 
				srcMod);
			createFolder("mod.one/src/q");
			String srcX =
				"package q;\n" +
				"public class X {\n" +
				"	p.a.X f;\n" +
				"}";
			createFile("/mod.one/src/q/X.java", srcX);

			this.problemRequestor.initialize(srcMod.toCharArray());
			getWorkingCopy("/mod.one/module-info.java", srcMod, true);
			assertProblems("module-info should have no problems",
					"----------\n" + 
					"----------\n",
					this.problemRequestor);

			this.problemRequestor.initialize(srcX.toCharArray());
			getWorkingCopy("/mod.one/src/q/X.java", srcX, true);
			assertProblems("X should have no problems",
					"----------\n" + 
					"----------\n",
					this.problemRequestor);

			javaProject.getProject().build(IncrementalProjectBuilder.FULL_BUILD, null);
			assertNoErrors();
		} finally {
			if (javaProject != null)
				deleteProject(javaProject);
		}
	}
	public void testAutoModule3() throws Exception {
		IJavaProject javaProject = null, auto = null;
		try {
			auto = createJava9Project("auto", new String[] {"src"});
			createFolder("auto/src/p/a");
			createFile("auto/src/p/a/X.java",
				"package p.a;\n" +
				"public class X {}\n;");
			createFolder("auto/META-INF");
			createFile("auto/META-INF/MANIFEST.MF",
				"Manifest-Version: 1.0\n" + 
				"Automatic-Module-Name: org.eclipse.lib.x\n");

			javaProject = createJava9Project("mod.one", new String[] {"src"});
			IClasspathAttribute[] attributes = { JavaCore.newClasspathAttribute(IClasspathAttribute.MODULE, "true") };
			addClasspathEntry(javaProject, JavaCore.newProjectEntry(auto.getPath(), null, false, attributes, false));

			String srcMod =
				"module mod.one { \n" +
				"	requires org.eclipse.lib.x;\n" + // from manifest attribute
				"}";
			createFile("/mod.one/src/module-info.java", 
				srcMod);
			createFolder("mod.one/src/q");
			String srcX =
				"package q;\n" +
				"public class X {\n" +
				"	p.a.X f;\n" +
				"}";
			createFile("/mod.one/src/q/X.java", srcX);
			auto.getProject().build(IncrementalProjectBuilder.FULL_BUILD, null);

			this.problemRequestor.initialize(srcMod.toCharArray());
			getWorkingCopy("/mod.one/module-info.java", srcMod, true);
			assertProblems("module-info should have no problems",
					"----------\n" + 
					"----------\n",
					this.problemRequestor);

			this.problemRequestor.initialize(srcX.toCharArray());
			getWorkingCopy("/mod.one/src/q/X.java", srcX, true);
			assertProblems("X should have no problems",
					"----------\n" + 
					"----------\n",
					this.problemRequestor);

			javaProject.getProject().build(IncrementalProjectBuilder.FULL_BUILD, null);
			assertNoErrors();
		} finally {
			if (javaProject != null)
				deleteProject(javaProject);
			if (auto != null)
				deleteProject(auto);
		}
	}

	public void testAutoModule4() throws Exception {
		IJavaProject javaProject = null;
		IJavaProject javaProject2 = null;
		try {
			// auto module as jar:
			String[] sources = {
				"p/a/X.java",
				"package p.a;\n" +
				"public class X {}\n;",
			};
			String[] mfSource = {
				"META-INF/MANIFEST.MF",
				"Manifest-Version: 1.0\n" + 
				"Automatic-Module-Name: org.eclipse.lib.x\n" // automatic module reads all (incl. mod.one below)
			};
			String outputDirectory = Util.getOutputDirectory();

			String jarPath = outputDirectory + File.separator + "lib-x.jar";
			Util.createJar(sources, mfSource, jarPath, "1.8");
			
			// first source module:
			javaProject = createJava9Project("mod.one", new String[] {"src"});
			IClasspathAttribute[] attributes = { JavaCore.newClasspathAttribute(IClasspathAttribute.MODULE, "true") };
			addClasspathEntry(javaProject, JavaCore.newLibraryEntry(new Path(jarPath), null, null, null, attributes, false));

			String srcMod =
				"module mod.one { \n" +
				"	requires org.eclipse.lib.x;\n" + // creates cycle mod.one -> org.eclipse.lib.x -> mod.one
				"	exports p.q.api;\n" +
				"}";
			createFile("/mod.one/src/module-info.java", srcMod);
			createFolder("mod.one/src/p/q/api");
			String srcX =
				"package p.q.api;\n" +
				"public class X {\n" +
				"	p.a.X f;\n" +
				"}";
			createFile("/mod.one/src/p/q/api/X.java", srcX);

			// second source module:
			javaProject2 = createJava9Project("mod.two", new String[] {"src"});
			addClasspathEntry(javaProject2, JavaCore.newProjectEntry(new Path("/mod.one"), null, false, attributes, false));
			addClasspathEntry(javaProject2, JavaCore.newLibraryEntry(new Path(jarPath), null, null, null, attributes, false));
			String srcMod2 =
				"module mod.two { \n" +
				"	requires mod.one;\n" +
				"}";
			createFile("/mod.two/src/module-info.java", srcMod2);
			createFolder("mod.two/src/p/q");
			String srcY =
				"package p.q;\n" +
				"import p.q.api.X;\n" + // here we saw "The package p.q.api is accessible from more than one module: mod.one, mod.one"
				"public class Y {\n" +
				"	X f;\n" +
				"}";
			createFile("/mod.two/src/p/q/Y.java", srcY);

			this.problemRequestor.initialize(srcMod.toCharArray());
			getWorkingCopy("/mod.one/module-info.java", srcMod, true);
			assertProblems("module-info should have no problems",
					"----------\n" + 
					"----------\n",
					this.problemRequestor);

			this.problemRequestor.initialize(srcX.toCharArray());
			getWorkingCopy("/mod.one/src/p/q/api/X.java", srcX, true);
			assertProblems("X should have no problems",
					"----------\n" + 
					"----------\n",
					this.problemRequestor);

			this.problemRequestor.initialize(srcY.toCharArray());
			getWorkingCopy("/mod.two/src/p/q/Y.java", srcY, true);
			assertProblems("Y should have no problems",
					"----------\n" + 
					"----------\n",
					this.problemRequestor);

			javaProject.getProject().build(IncrementalProjectBuilder.FULL_BUILD, null);
			assertMarkers("markers in mod.one", "", javaProject);
			
			javaProject2.getProject().build(IncrementalProjectBuilder.FULL_BUILD, null);
			assertMarkers("markers in mod.two", "", javaProject2);

			javaProject.getProject().getWorkspace().build(IncrementalProjectBuilder.CLEAN_BUILD, null);
			assertNoErrors();
		} finally {
			if (javaProject != null)
				deleteProject(javaProject);
			if (javaProject2 != null)
				deleteProject(javaProject2);
		}
	}
	// like testAutoModule3 without name derived from project, not manifest - warning suppressed
	public void testAutoModule5() throws Exception {
		IJavaProject javaProject = null, auto = null;
		try {
			auto = createJava9Project("auto", new String[] {"src"});
			createFolder("auto/src/p/a");
			createFile("auto/src/p/a/X.java",
				"package p.a;\n" +
				"public class X {}\n;");

			javaProject = createJava9Project("mod.one", new String[] {"src"});
			IClasspathAttribute[] attributes = { JavaCore.newClasspathAttribute(IClasspathAttribute.MODULE, "true") };
			addClasspathEntry(javaProject, JavaCore.newProjectEntry(auto.getPath(), null, false, attributes, false));

			String srcMod =
				"@SuppressWarnings(\"module\")\n" +
				"module mod.one { \n" +
				"	requires auto;\n" +
				"}";
			createFile("/mod.one/src/module-info.java", 
				srcMod);
			createFolder("mod.one/src/q");
			String srcX =
				"package q;\n" +
				"public class X {\n" +
				"	p.a.X f;\n" +
				"}";
			createFile("/mod.one/src/q/X.java", srcX);
			auto.getProject().build(IncrementalProjectBuilder.FULL_BUILD, null);

			this.problemRequestor.initialize(srcMod.toCharArray());
			getWorkingCopy("/mod.one/module-info.java", srcMod, true);
			assertProblems("module-info should have no problems",
					"----------\n" + 
					"----------\n",
					this.problemRequestor);

			this.problemRequestor.initialize(srcX.toCharArray());
			getWorkingCopy("/mod.one/src/q/X.java", srcX, true);
			assertProblems("X should have no problems",
					"----------\n" + 
					"----------\n",
					this.problemRequestor);

			javaProject.getProject().build(IncrementalProjectBuilder.FULL_BUILD, null);
			assertNoErrors();
		} finally {
			if (javaProject != null)
				deleteProject(javaProject);
			if (auto != null)
				deleteProject(auto);
		}
	}
	// like testAutoModule5, warning configured as ERROR
	public void testAutoModule6() throws Exception {
		IJavaProject javaProject = null, auto = null;
		try {
			auto = createJava9Project("auto", new String[] {"src"});
			createFolder("auto/src/p/a");
			createFile("auto/src/p/a/X.java",
				"package p.a;\n" +
				"public class X {}\n;");

			javaProject = createJava9Project("mod.one", new String[] {"src"});
			IClasspathAttribute[] attributes = { JavaCore.newClasspathAttribute(IClasspathAttribute.MODULE, "true") };
			addClasspathEntry(javaProject, JavaCore.newProjectEntry(auto.getPath(), null, false, attributes, false));
			javaProject.setOption(JavaCore.COMPILER_PB_UNSTABLE_AUTO_MODULE_NAME, JavaCore.ERROR);

			String srcMod =
				"module mod.one { \n" +
				"	requires auto;\n" +
				"}";
			createFile("/mod.one/src/module-info.java", 
				srcMod);
			auto.getProject().build(IncrementalProjectBuilder.FULL_BUILD, null);

			this.problemRequestor.initialize(srcMod.toCharArray());
			getWorkingCopy("/mod.one/module-info.java", srcMod, true);
			assertProblems("module-info should have only one error",
					"----------\n" + 
					"1. ERROR in /mod.one/module-info.java (at line 2)\n" + 
					"	requires auto;\n" + 
					"	         ^^^^\n" + 
					"Name of automatic module \'auto\' is unstable, it is derived from the module\'s file name.\n" + 
					"----------\n",
					this.problemRequestor);
		} finally {
			if (javaProject != null)
				deleteProject(javaProject);
			if (auto != null)
				deleteProject(auto);
		}
	}

	// patch can see unexported type from host (and package accessible method), but not vice versa
	public void testPatch1() throws CoreException, IOException {
		try {
			IJavaProject mainProject = createJava9Project("org.astro");
			String[] sources = { 
				"src/module-info.java",
				"module org.astro {\n" + // no exports
				"}",
				"src/org/astro/World.java",
				"package org.astro;\n" +
				"public class World {\n" +
				"	public String name() { return \"world\"; }\n" +
				"	void internalTest() { }\n" +
				"	public org.astro.test.WorldTest test;\n" +
				"}",
			};
			createSourceFiles(mainProject, sources);

			IJavaProject patchProject = createJava9Project("org.astro.patch");
			IClasspathAttribute[] attributes = {
						JavaCore.newClasspathAttribute(IClasspathAttribute.MODULE, "true"),
						JavaCore.newClasspathAttribute(IClasspathAttribute.PATCH_MODULE, "org.astro")
					};
			addClasspathEntry(patchProject, JavaCore.newProjectEntry(new Path("/org.astro"), null, false, attributes, false));
			String[] patchSources = {
				"src/org/astro/test/WorldTest.java",
				"package org.astro.test;\n" +
				"import org.astro.*;\n" +
				"public class WorldTest {\n" +
				"	void testWorld(World w) {\n" +
				"		w.name();\n" +
				"	}\n" +
				"}\n",
				"src/org/astro/Test2.java",
				"package org.astro;\n" +
				"class Test2 {\n" +
				"	void test(World w) {\n" +
				"		w.internalTest();\n" + // package access
				"	}\n" +
				"}\n"
			};
			createSourceFiles(patchProject, patchSources);
			
			getWorkspace().build(IncrementalProjectBuilder.FULL_BUILD, null);
			IMarker[] markers = mainProject.getProject().findMarkers(null, true, IResource.DEPTH_INFINITE);
			assertMarkers("Unexpected markers",
					"org.astro.test cannot be resolved to a type", // missing reverse dependency
					markers);

			this.problemRequestor.reset();
			ICompilationUnit cu = getCompilationUnit("/org.astro.patch/src/org/astro/test/WorldTest.java");
			cu.getWorkingCopy(this.wcOwner, null);
			assertProblems(
				"Unexpected problems",
				"----------\n" +
				"----------\n",
				this.problemRequestor);

			this.problemRequestor.reset();
			cu = getCompilationUnit("/org.astro/src/org/astro/World.java");
			cu.getWorkingCopy(this.wcOwner, null);
			assertProblems(
				"Unexpected problems",
				"----------\n" + 
				"1. ERROR in /org.astro/src/org/astro/World.java\n" + 
				"org.astro.test cannot be resolved to a type\n" +
				"----------\n",
				this.problemRequestor);

		} finally {
			this.deleteProject("org.astro");
			this.deleteProject("org.astro.patch");
		}
	}

	// patch can see unexported type from host - JRE patched from two source folders
	public void testPatch2() throws CoreException, IOException {
		try {
			IClasspathAttribute[] attributes = {
					JavaCore.newClasspathAttribute(IClasspathAttribute.MODULE, "true"),
					JavaCore.newClasspathAttribute(IClasspathAttribute.PATCH_MODULE, "java.base")
			};
			IJavaProject patchProject = createJava9ProjectWithJREAttributes("org.astro.patch", new String[]{"src", "src2"}, attributes);

			String[] patchSources = {
				"src/org/astro/Test2.java",
				"package org.astro;\n" +
				"class Test2 {\n" +
				"	int test(jdk.internal.misc.Unsafe unsafe) {\n" +
				"		return unsafe.addressSize();\n" +
				"	}\n" +
				"}\n",
				"src2/jdk/internal/misc/Test3.java",
				"package jdk.internal.misc;\n" +
				"class Test3 {\n" +
				"	Signal.NativeHandler handler;\n" + // package access
				"}\n"
			};
			createSourceFiles(patchProject, patchSources);
			
			getWorkspace().build(IncrementalProjectBuilder.FULL_BUILD, null);
			assertNoErrors();

			this.problemRequestor.reset();
			ICompilationUnit cu = getCompilationUnit("/org.astro.patch/src/org/astro/Test2.java");
			cu.getWorkingCopy(this.wcOwner, null);
			assertProblems(
				"Unexpected problems",
				"----------\n" +
				"----------\n",
				this.problemRequestor);

		} finally {
			this.deleteProject("org.astro.patch");
		}
	}

	// patch can share a package with its host - jar
	public void testPatch3() throws CoreException, IOException {
		try {
			String[] sources = {
				"p/a/X.java",
				"package p.a;\n" +
				"class X {}\n;", // package access
				"module-info.java",
				"module mod.one {\n" + // no exports
				"}\n"
			};
			String outputDirectory = Util.getOutputDirectory();

			String jarPath = outputDirectory + File.separator + "mod-one.jar";
			Util.createJar(sources, jarPath, "9");

			IJavaProject patchProject = createJava9Project("mod.one.patch");			
			IClasspathAttribute[] attributes = {
					JavaCore.newClasspathAttribute(IClasspathAttribute.MODULE, "true"),
					JavaCore.newClasspathAttribute(IClasspathAttribute.PATCH_MODULE, "mod.one")
			};
			addClasspathEntry(patchProject, JavaCore.newLibraryEntry(new Path(jarPath), null, null, null, attributes, false));

			String[] patchSources = {
				"src/p/a/Test2.java",
				"package p.a;\n" +
				"class Test2 extends X {\n" +
				"}\n"
			};
			createSourceFiles(patchProject, patchSources);
			
			getWorkspace().build(IncrementalProjectBuilder.FULL_BUILD, null);
			assertNoErrors();

			this.problemRequestor.reset();
			ICompilationUnit cu = getCompilationUnit("/mod.one.patch/src/p/a/Test2.java");
			cu.getWorkingCopy(this.wcOwner, null);
			assertProblems(
				"Unexpected problems",
				"----------\n" +
				"----------\n",
				this.problemRequestor);

		} finally {
			this.deleteProject("mod.one.patch");
		}
	}
	public void testLimitModules1() throws CoreException, IOException {
		try {
			IClasspathAttribute[] attributes = {
					JavaCore.newClasspathAttribute(IClasspathAttribute.MODULE, "true"),
					JavaCore.newClasspathAttribute(IClasspathAttribute.LIMIT_MODULES, "java.base,java.desktop")
			};
			IJavaProject project = createJava9ProjectWithJREAttributes("org.astro", new String[]{"src", "src2"}, attributes);

			String[] sources = {
				"src/module-info.java",
				"module org.astro {\n" +
				"	requires java.base;\n" +
				"	requires java.desktop;\n" +
				"	requires java.datatransfer;\n" + // within the closure of java.desktop
				"	requires java.sql;\n" + // not included
				"}\n",
				"src/org/astro/Test2.java",
				"package org.astro;\n" +
				"class Test2 {\n" +
				"	java.awt.Window window;\n" +
				"}\n",
				"src2/org/astro/Test3.java",
				"package org.astro;\n" +
				"class Test3 {\n" +
				"	java.awt.datatransfer.Clipboard clippy;\n" +
				"}\n"
			};
			createSourceFiles(project, sources);
			
			getWorkspace().build(IncrementalProjectBuilder.FULL_BUILD, null);
			IMarker[] markers = project.getProject().findMarkers(null, true, IResource.DEPTH_INFINITE);
			assertMarkers("Unexpected markers",
					"java.sql cannot be resolved to a module", // outside limited scope
					markers);

			this.problemRequestor.reset();
			ICompilationUnit cu = getCompilationUnit("/org.astro/src/module-info.java");
			cu.getWorkingCopy(this.wcOwner, null);
			assertProblems(
				"Unexpected problems",
				"----------\n" +
				"1. ERROR in /org.astro/src/module-info.java\n" + 
				"java.sql cannot be resolved to a module\n" +
				"----------\n",
				this.problemRequestor);

			this.problemRequestor.reset();
			cu = getCompilationUnit("/org.astro/src/org/astro/Test2.java");
			cu.getWorkingCopy(this.wcOwner, null);
			assertProblems(
				"Unexpected problems",
				"----------\n" +
				"----------\n",
				this.problemRequestor);

			this.problemRequestor.reset();
			cu = getCompilationUnit("/org.astro/src/org/astro/Test3.java");
			cu.getWorkingCopy(this.wcOwner, null);
			assertProblems(
				"Unexpected problems",
				"----------\n" +
				"----------\n",
				this.problemRequestor);

		} finally {
			this.deleteProject("org.astro");
		}
	}
	public void testLimitModules2() throws CoreException, IOException {
		try {
			IClasspathAttribute[] attributes = {
					JavaCore.newClasspathAttribute(IClasspathAttribute.MODULE, "true"),
					JavaCore.newClasspathAttribute(IClasspathAttribute.LIMIT_MODULES, "java.se") // test transitive closure
			};
			IJavaProject project = createJava9ProjectWithJREAttributes("org.astro", new String[]{"src", "src2"}, attributes);

			String[] sources = {
				"src/module-info.java",
				"module org.astro {\n" +
				"	requires java.base;\n" +
				"	requires java.desktop;\n" +
				"	requires java.datatransfer;\n" +
				"	requires java.sql;\n" +
				"}\n",
				"src/org/astro/Test2.java",
				"package org.astro;\n" +
				"class Test2 {\n" +
				"	java.awt.Window window;\n" +
				"}\n",
				"src2/org/astro/Test3.java",
				"package org.astro;\n" +
				"class Test3 {\n" +
				"	java.awt.datatransfer.Clipboard clippy;\n" +
				"}\n"
			};
			createSourceFiles(project, sources);
			
			getWorkspace().build(IncrementalProjectBuilder.FULL_BUILD, null);
			IMarker[] markers = project.getProject().findMarkers(null, true, IResource.DEPTH_INFINITE);
			assertMarkers("Unexpected markers",
					"",
					markers);

			this.problemRequestor.reset();
			ICompilationUnit cu = getCompilationUnit("/org.astro/src/module-info.java");
			cu.getWorkingCopy(this.wcOwner, null);
			assertProblems(
				"Unexpected problems",
				"----------\n" +
				"----------\n",
				this.problemRequestor);

			this.problemRequestor.reset();
			cu = getCompilationUnit("/org.astro/src/org/astro/Test2.java");
			cu.getWorkingCopy(this.wcOwner, null);
			assertProblems(
				"Unexpected problems",
				"----------\n" +
				"----------\n",
				this.problemRequestor);

			this.problemRequestor.reset();
			cu = getCompilationUnit("/org.astro/src/org/astro/Test3.java");
			cu.getWorkingCopy(this.wcOwner, null);
			assertProblems(
				"Unexpected problems",
				"----------\n" +
				"----------\n",
				this.problemRequestor);

		} finally {
			this.deleteProject("org.astro");
		}
	}
	public void testDefaultRootModules() throws CoreException, IOException {
		try {

			IJavaProject project = createJava9Project("org.astro", new String[]{"src"});

			String[] sources = {
				"src/org/astro/ProblemWithPostConstruct.java",
				"package org.astro;\n" +
				"import javax.annotation.PostConstruct;\n" + 
				"\n" + 
				"public class ProblemWithPostConstruct {\n" +
				"	@PostConstruct void init() {}\n" + 
				"}\n"
			};
			createSourceFiles(project, sources);
			
			getWorkspace().build(IncrementalProjectBuilder.FULL_BUILD, null);
			IMarker[] markers = project.getProject().findMarkers(null, true, IResource.DEPTH_INFINITE);
			sortMarkers(markers);
			assertMarkers("Unexpected markers",
					"The import javax.annotation.PostConstruct cannot be resolved\n" + 
					"PostConstruct cannot be resolved to a type", // not in default root modules: java.xml.ws.annotation
					markers);
			
			this.problemRequestor.reset();
			ICompilationUnit cu = getCompilationUnit("/org.astro/src/org/astro/ProblemWithPostConstruct.java");
			cu.getWorkingCopy(this.wcOwner, null);
			assertProblems(
				"Unexpected problems",
				"----------\n" + 
				"1. ERROR in /org.astro/src/org/astro/ProblemWithPostConstruct.java\n" + 
				"The import javax.annotation.PostConstruct cannot be resolved\n" + 
				"----------\n" + 
				"2. ERROR in /org.astro/src/org/astro/ProblemWithPostConstruct.java\n" + 
				"PostConstruct cannot be resolved to a type\n" + 
				"----------\n",
				this.problemRequestor);
		} finally {
			this.deleteProject("org.astro");
		}
	}
	public void testBug522398() throws CoreException {
		try {

			String[] sources = new String[] {
				"src/javax/xml/mysubpackage/MyClass.java",
				"package javax.xml.mysubpackage;\n" +
				"\n" +
				"public class MyClass {\n" +
				"}\n" +
				"\n" +
				"",
				"src/nonmodular/UsesMySubPackage.java",
				"package nonmodular;\n" +
				"\n" +
				"import javax.xml.mysubpackage.MyClass;\n" +
				"\n" +
				"public class UsesMySubPackage {\n" +
				"	public MyClass field;\n" +
				"}\n" +
				"",
			};
			IJavaProject p1 = setupModuleProject("nonmodular1", sources);
			IClasspathEntry dep = JavaCore.newProjectEntry(p1.getPath(), null, false,
				new IClasspathAttribute[] {},
				false/*not exported*/);
			String[] src = new String[] {
				"src/nonmodular2/Problem.java",
				"package nonmodular2;\n" +
				"\n" +
				"import javax.xml.XMLConstants;\n" +
				"\n" +
				"import nonmodular.UsesMySubPackage;\n" +
				"\n" +
				"public class Problem extends nonmodular.UsesMySubPackage {\n" +
				"	String s = XMLConstants.NULL_NS_URI;\n" +
				"}\n" +
				"",
			};
			IJavaProject p2 = setupModuleProject("nonmodular2", src, new IClasspathEntry[] { dep });
			p2.getProject().getWorkspace().build(IncrementalProjectBuilder.FULL_BUILD, null);
			assertNoErrors();
		} finally {
			deleteProject("nonmodular1");
			deleteProject("nonmodular2");
		}
	}
	public void testBug522330() throws CoreException, IOException {
		try {
			String[] sources = new String[] {
				"src/javax/net/ServerSocketFactory1.java",
				"package javax.net;\n" +
				"\n" +
				"public class ServerSocketFactory1 {\n" +
				"}\n" +
				"\n" +
				"",
			};
			IJavaProject p1 = setupModuleProject("nonmodular1", sources);
			p1.setOption(JavaCore.COMPILER_COMPLIANCE, "1.8"); // compile with 1.8 compliance to avoid error about package conflict
			
			IClasspathEntry dep = JavaCore.newProjectEntry(p1.getPath(), null, false,
				new IClasspathAttribute[] {},
				false/*not exported*/);
			String[] src = new String[] {
				"src/nonmodular2/Problem.java",
				"package nonmodular2;\n" +
				"\n" +
				"import javax.net.ServerSocketFactory;\n" +
				"\n" +
				"public class Problem  {\n" +
				"	Object o = ServerSocketFactory.getDefault();\n" +
				"} \n" +
				"",
			};
			IJavaProject p2 = setupModuleProject("nonmodular2", src, new IClasspathEntry[] { dep });
			p2.getProject().getWorkspace().build(IncrementalProjectBuilder.FULL_BUILD, null);
			IMarker[] markers = p2.getProject().findMarkers(null, true, IResource.DEPTH_INFINITE);
			sortMarkers(markers);
			assertMarkers("unexpected markers",
					"The package javax.net is accessible from more than one module: <unnamed>, java.base\n" +
					"ServerSocketFactory cannot be resolved",
					markers);
		} finally {
			deleteProject("nonmodular1");
			deleteProject("nonmodular2");
		}
	}

	public void testBug522503() throws Exception {
		try {
			IJavaProject p1 = setupModuleProject("mod.one",
				new String[] {
					"src/module-info.java",
					"module mod.one {\n" +
					"	exports p1;\n" +
					"}\n",
					"src/p1/API.java",
					"package p1;\n" +
					"public class API {}\n"
				});
			IClasspathAttribute[] attr = { JavaCore.newClasspathAttribute(IClasspathAttribute.MODULE, "true") };
			IClasspathEntry[] deps = { JavaCore.newLibraryEntry(p1.getOutputLocation(), null, null, null, attr, false) };
			String[] sources2 = new String[] {
				"src/module-info.java",
				"module mod.two {\n" +
				"	requires mod.one;\n" +
				"}\n",
				"src/client/Client.java",
				"package client;\n" +
				"import p1.API;\n" +
				"public class Client {\n" +
				"	API api;\n" +
				"}\n"
			};
			IJavaProject p2 = setupModuleProject("mod.two", sources2, deps);
			p2.getProject().getWorkspace().build(IncrementalProjectBuilder.FULL_BUILD, null);
			assertNoErrors();
	
			this.problemRequestor.reset();
			ICompilationUnit cu = getCompilationUnit("/mod.two/src/client/Client.java");
			cu.getWorkingCopy(this.wcOwner, null);
			assertProblems(
				"Unexpected problems",
				"----------\n" + 
				"----------\n",
				this.problemRequestor);
		} finally {
			deleteProject("mod.one");			
			deleteProject("mod.two");			
		}
	}
	public void testBug522671() throws Exception {
		try {
		IJavaProject p1 = setupModuleProject("util",
			new String[] {
				"src/module-info.java",
				"module util {\n" +
				"	exports my.util;\n" +
				"}\n" +
				"",
				"src/my/util/Data.java",
				"package my.util;\n" +
				"public class Data {\n" +
				"}\n" +
				"",
				"src/my/util/AnnotatedInModule.java",
				"package my.util;\n" +
				"public abstract class AnnotatedInModule {\n" +
				"	abstract public Data getTime();\n" +
				"}\n" +
				"",
			});
		IJavaProject p2 = setupModuleProject("util2",
			new String[] {
				"src/module-info.java",
				"module util2 {\n" +
				"	exports my.util.nested;\n" +
				"}\n" +
				"",
				"src/my/util/nested/Unrelated.java",
				"package my.util.nested;\n" +
				"class Unrelated {\n" +
				"}\n" +
				"",
			});
		String[] sources3 = {
			"src/a/other/AnnotatedInOtherNonModule.java",
			"package a.other;\n" +
			"import my.util.Data;\n" +
			"public class AnnotatedInOtherNonModule {\n" +
			"	Data generationDate;\n" +
			"}\n" +
			"",
		};
		IClasspathAttribute[] attr = { JavaCore.newClasspathAttribute(IClasspathAttribute.MODULE, "true") };
		// modulepath
		IClasspathEntry[] deps3 = { JavaCore.newProjectEntry(p1.getPath(), null, false, attr, false) };
		IJavaProject p3 = setupModuleProject("other", sources3, deps3);

		String[] sources4 = {
			"src/test/Test.java",
			"package test;\n" +
			"\n" +
			"import a.other.AnnotatedInOtherNonModule;\n" +
			"import my.util.AnnotatedInModule;\n" +
			"import my.util.Data;\n" +
			"\n" +
			"public class Test extends AnnotatedInOtherNonModule {\n" +
			"	public Data f(AnnotatedInModule calendar) {\n" +
			"		return calendar.getTime();\n" +
			"	}\n" +
			"}\n" +
			"",
		};
		IClasspathEntry[] deps4 = { //
				// modulepath (with split package my.util)
				JavaCore.newProjectEntry(p1.getPath(), null, false, attr, false), //
				JavaCore.newProjectEntry(p2.getPath(), null, false, attr, false), //
				// classpath
				JavaCore.newProjectEntry(p3.getPath()) //
		};
		IJavaProject p4 = setupModuleProject("test", sources4, deps4);
		p4.getProject().getWorkspace().build(IncrementalProjectBuilder.FULL_BUILD, null);

		assertNoErrors();

		this.problemRequestor.reset();
		ICompilationUnit cu = getCompilationUnit("/test/src/test/Test.java");
		cu.getWorkingCopy(this.wcOwner, null);
		assertProblems(
			"Unexpected problems",
			"----------\n" + 
			"----------\n",
			this.problemRequestor);
		} finally {
			deleteProject("util");
			deleteProject("util2");
			deleteProject("other");
			deleteProject("test");
		}
	}
	public void testBug522671b() throws CoreException {
		try {
			String[] sources = new String[] {
				"src/nonmodular1/HasConstructorWithProperties.java",
				"package nonmodular1;\n" +
				"\n" +
				"import java.util.Properties;\n" +
				"\n" +
				"public class HasConstructorWithProperties {\n" +
				"\n" +
				"	public HasConstructorWithProperties(Properties loadedProperties) {\n" +
				"	}\n" +
				"\n" +
				"	protected Properties method() {\n" +
				"		return null;\n" +
				"	}\n" +
				"\n" +
				"}\n" +
				"",
				"src/nonmodular1/HasPropertiesField.java",
				"package nonmodular1;\n" +
				"\n" +
				"import java.util.Properties;\n" +
				"\n" +
				"public class HasPropertiesField {\n" +
				"	Properties properties;\n" +
				"}\n" +
				"",
			};
			IJavaProject p1 = setupModuleProject("nonmodular1", sources);

			String[] sources2 = new String[] {
					"src/java/util/dummy/Dummy.java",
					"package java.util.dummy;\n" +
					"\n" +
					"public class Dummy {\n" +
					"}\n" +
					"\n" +
					"",
				};
			IJavaProject p2 = setupModuleProject("nonmodular2", sources2);
			p2.setOption(JavaCore.COMPILER_COMPLIANCE, "1.8"); // compile with 1.8 compliance to avoid error about package conflict

			IClasspathEntry dep1 = JavaCore.newProjectEntry(p1.getPath(), null, false,
					new IClasspathAttribute[] {},
					false/*not exported*/);
			IClasspathEntry dep2 = JavaCore.newProjectEntry(p2.getPath(), null, false,
					new IClasspathAttribute[] {},
					false/*not exported*/);
			String[] src = new String[] {
				"src/test/a/UsesHasPropertiesField.java",
				"package test.a;\n" +
				"\n" +
				"import nonmodular1.HasPropertiesField;\n" +
				"\n" +
				"public class UsesHasPropertiesField extends HasPropertiesField {\n" +
				"}\n" +
				"",
				"src/test/b/Test.java",
				"package test.b;\n" +
				"\n" +
				"import java.util.Properties;\n" +
				"\n" +
				"import nonmodular1.HasConstructorWithProperties;\n" +
				"\n" +
				"public final class Test {\n" +
				"	public static Object test(Properties cassandraConf) {\n" +
				"		return new HasConstructorWithProperties(cassandraConf);\n" +
				"	}\n" +
				"}\n" +
				"",
			};
			IJavaProject p3 = setupModuleProject("nonmodular3", src, new IClasspathEntry[] { dep1, dep2 });
			p3.getProject().getWorkspace().build(IncrementalProjectBuilder.FULL_BUILD, null);
			assertNoErrors();
		} finally {
			deleteProject("nonmodular1");
			deleteProject("nonmodular2");
			deleteProject("nonmodular3");
		}
	}

	public void testBug525522() throws Exception {
		try {
			// non-modular substitute for java.jnlp:
			IClasspathAttribute[] jreAttribs = { JavaCore.newClasspathAttribute(IClasspathAttribute.LIMIT_MODULES, "java.base,java.desktop,java.rmi,java.sql") };
			IJavaProject jnlp = createJava9ProjectWithJREAttributes("jnlp", new String[] {"src"}, jreAttribs);
			createFolder("jnlp/src/javax/jnlp");
			createFile("jnlp/src/javax/jnlp/UnavailableServiceException.java",
						"package javax.jnlp;\n" +
						"@SuppressWarnings(\"serial\")\n" +
						"public class UnavailableServiceException extends Exception {\n" +
						"}\n");
			createFile("jnlp/src/javax/jnlp/ServiceManager.java",
						"package javax.jnlp;\n" +
						"public class ServiceManager {\n" +
						"	public static void lookup(String s) throws UnavailableServiceException {}\n" +
						"}\n");

			// non-modular project consuming the non-modular jnlp, instead of the module from the JRE: 
			IJavaProject p1 = createJava9ProjectWithJREAttributes("nonmod1", new String[] {"src"}, jreAttribs);
			addClasspathEntry(p1, JavaCore.newProjectEntry(jnlp.getPath()));

			createFolder("nonmod1/src/test");
			createFile("nonmod1/src/test/Test.java",
						"package test;\n" + 
						"import javax.jnlp.ServiceManager;\n" + 
						"import javax.jnlp.UnavailableServiceException;\n" + 
						"\n" + 
						"public class Test {\n" + 
						"\n" + 
						"    void init() {\n" + 
						"        try {\n" + 
						"            ServiceManager.lookup(\"\");\n" + 
						"        } catch (final UnavailableServiceException e) {\n" + 
						"            e.printStackTrace();\n" + 
						"        }\n" + 
						"\n" + 
						"    }\n" + 
						"}\n");
			p1.getProject().getWorkspace().build(IncrementalProjectBuilder.FULL_BUILD, null);
			assertNoErrors();

			this.problemRequestor.reset();
			ICompilationUnit cu = getCompilationUnit("/nonmod1/src/test/Test.java");
			cu.getWorkingCopy(this.wcOwner, null);
			assertProblems(
				"Unexpected problems",
				"----------\n" + 
				"----------\n",
				this.problemRequestor);

		} finally {
			deleteProject("jnlp");
			deleteProject("nonmod1");
		}
	}

	public void testBug525603() throws Exception {
		IJavaProject javaProject = null;
		try {
			String[] sources = {
				"com/automod1/pack/DummyA.java",
				"package com.automod1.pack;\n" +
				"public class DummyA {}\n;"
			};
			String outputDirectory = Util.getOutputDirectory();
	
			String jarPath = outputDirectory + File.separator + "automod.jar";
			Util.createJar(sources, jarPath, "1.8");
			
			javaProject = createJava9Project("mod1", new String[] {"src"});
			IClasspathAttribute[] attributes = { JavaCore.newClasspathAttribute(IClasspathAttribute.MODULE, "true") };
			addClasspathEntry(javaProject, JavaCore.newLibraryEntry(new Path(jarPath), null, null, null, attributes, false));

			String srcMod =
				"module mod1 {\n" + 
				"	exports com.mod1.pack1;\n" + 
				"	requires automod;\n" + 
				"}";
			createFile("/mod1/src/module-info.java", 
				srcMod);
			createFolder("/mod1/src/com/mod1/pack1");
			String srcX =
				"package com.mod1.pack1;\n" +
				"public class Dummy {\n" +
				"}";
			createFile("/mod1/src/com/mod1/pack1/Dummy.java", srcX);
			
			this.problemRequestor.initialize(srcMod.toCharArray());
			getWorkingCopy("/mod1/src/module-info.java", srcMod, true);
			assertProblems("module-info should have exactly one warning",
					"----------\n" + 
					"1. WARNING in /mod1/src/module-info.java (at line 3)\n" + 
					"	requires automod;\n" + 
					"	         ^^^^^^^\n" + 
					"Name of automatic module \'automod\' is unstable, it is derived from the module\'s file name.\n" + 
					"----------\n",
					this.problemRequestor);

			this.problemRequestor.initialize(srcX.toCharArray());
			getWorkingCopy("/mod1/src/com/mod1/pack1/Dummy.java", srcX, true);
			assertProblems("X should have no problems",
					"----------\n" + 
					"----------\n",
					this.problemRequestor);

			javaProject.getProject().build(IncrementalProjectBuilder.FULL_BUILD, null);
			assertNoErrors();
		} finally {
			if (javaProject != null)
				deleteProject(javaProject);
		}
	}

	public void testBug522670() throws Exception {
		Hashtable<String, String> javaCoreOptions = JavaCore.getOptions();
		try {
			Hashtable<String, String> newOptions=new Hashtable<>(javaCoreOptions);
			newOptions.put(CompilerOptions.OPTION_Store_Annotations, JavaCore.ENABLED);
			JavaCore.setOptions(newOptions);
			IJavaProject p1 = setupModuleProject("util",
				new String[] {
					"src/module-info.java",
					"module util {\n" +
					"	exports my.util;\n" +
					"}\n" +
					"",
					"src/my/util/Data.java",
					"package my.util;\n" +
					"public class Data {\n" +
					"}\n" +
					"",
					"src/my/util/AnnotatedInModule.java",
					"package my.util;\n" +
					"import static java.lang.annotation.ElementType.TYPE_USE;\n" +
					"import java.lang.annotation.Target;\n" +
					"@Target(TYPE_USE)\n" +
					"@interface Y {\n" +
					"}\n" +
					"public abstract class AnnotatedInModule {\n" +
					"	abstract public @Y Data getTime();\n" +
					"}\n" +
					"",
				});
			IJavaProject p2 = setupModuleProject("util2",
				new String[] {
					"src/module-info.java",
					"module util2 {\n" +
					"	exports my.util.nested;\n" +
					"}\n" +
					"",
					"src/my/util/nested/Unrelated.java",
					"package my.util.nested;\n" +
					"class Unrelated {\n" +
					"}\n" +
					"",
				});
			String[] sources3 = {
				"src/a/other/AnnotatedInOtherNonModule.java",
				"package a.other;\n" +
				"import static java.lang.annotation.ElementType.TYPE_USE;\n" +
				"import java.lang.annotation.Target;\n" +
				"import my.util.Data;\n" +
				"@Target(TYPE_USE)\n" +
				"@interface X {\n" +
				"}\n" +
				"public class AnnotatedInOtherNonModule {\n" +
				"	@X\n" +
				"	Data generationDate;\n" +
				"}\n" +
				"",
			};
			IClasspathAttribute[] attr = { JavaCore.newClasspathAttribute(IClasspathAttribute.MODULE, "true") };
			// modulepath
			IClasspathEntry[] deps3 = { JavaCore.newProjectEntry(p1.getPath(), null, false, attr, false) };
			IJavaProject p3 = setupModuleProject("other", sources3, deps3);
	
			String[] sources4 = {
				"src/test/Test.java",
				"package test;\n" +
				"\n" +
				"import a.other.AnnotatedInOtherNonModule;\n" +
				"import my.util.AnnotatedInModule;\n" +
				"import my.util.Data;\n" +
				"\n" +
				"public class Test extends AnnotatedInOtherNonModule {\n" +
				"	public Data f(AnnotatedInModule calendar) {\n" +
				"		return calendar.getTime();\n" +
				"	}\n" +
				"}\n" +
				"",
			};
			IClasspathEntry[] deps4 = { //
					// modulepath (with split package my.util)
					JavaCore.newProjectEntry(p1.getPath(), null, false, attr, false), //
					JavaCore.newProjectEntry(p2.getPath(), null, false, attr, false), //
					// classpath
					JavaCore.newProjectEntry(p3.getPath()) //
			};
			IJavaProject p4 = setupModuleProject("test", sources4, deps4);
			p4.getProject().getWorkspace().build(IncrementalProjectBuilder.FULL_BUILD, null);
	
			assertNoErrors();
		} finally {
			JavaCore.setOptions(javaCoreOptions);
			deleteProject("util");
			deleteProject("util2");
			deleteProject("other");
			deleteProject("test");
		}
	}

	public void testBug526054() throws Exception {
<<<<<<< HEAD
		if (!isJRE9 || isJRE12) return;
=======
>>>>>>> ca62329f
		ClasspathJrt.resetCaches();
		try {
			// jdk.rmic is not be visible to code in an unnamed module, but using requires we can see the module.
			// only, there's nothing exported from it (which is why JEP 261 hides it from unnamed), so we --add-reads:
			IClasspathAttribute[] attrs = new IClasspathAttribute[] {
				JavaCore.newClasspathAttribute(IClasspathAttribute.ADD_EXPORTS, "jdk.rmic/sun.rmi.rmic=mod1")
			};
			IJavaProject javaProject = createJava9ProjectWithJREAttributes("mod1", new String[] {"src"}, attrs);

			String srcMod =
				"module mod1 {\n" + 
				"	exports com.mod1.pack1;\n" + 
				"	requires jdk.rmic;\n" + 
				"}";
			createFile("/mod1/src/module-info.java", 
				srcMod);
			createFolder("/mod1/src/com/mod1/pack1");
			String srcX =
				"package com.mod1.pack1;\n" +
				"import sun.rmi.rmic.Main;\n" +
				"public class Dummy {\n" +
				"	String test() {\n" +
				"		return Main.getString(\"in\");\n" +
				"	}\n" +
				"}";
			createFile("/mod1/src/com/mod1/pack1/Dummy.java", srcX);

			this.problemRequestor.initialize(srcMod.toCharArray());
			getWorkingCopy("/mod1/src/module-info.java", srcMod, true);
			assertProblems("module-info should have no problems",
					"----------\n" + 
					"----------\n",
					this.problemRequestor);

			this.problemRequestor.initialize(srcX.toCharArray());
			getWorkingCopy("/mod1/src/com/mod1/pack1/Dummy.java", srcX, true);
			assertProblems("Dummy should have no problems",
					"----------\n" + 
					"----------\n",
					this.problemRequestor);

			javaProject.getProject().build(IncrementalProjectBuilder.FULL_BUILD, null);
			assertNoErrors();
		} finally {
			deleteProject("mod1");
		}
	}

	public void testBug526054b() throws Exception {
		ClasspathJrt.resetCaches();
		try {
			// one project can see jdk.rmic/sun.rmi.rmic
			IClasspathAttribute[] attrs = new IClasspathAttribute[] {
				JavaCore.newClasspathAttribute(IClasspathAttribute.ADD_EXPORTS, "jdk.rmic/sun.rmi.rmic=mod1")
			};
			createJava9ProjectWithJREAttributes("mod1", new String[] {"src"}, attrs);

			String srcMod1 =
				"module mod1 {\n" + 
				"	exports com.mod1.pack1;\n" + 
				"	requires jdk.rmic;\n" + 
				"}";
			createFile("/mod1/src/module-info.java", 
				srcMod1);
			createFolder("/mod1/src/com/mod1/pack1");
			String srcX1 =
				"package com.mod1.pack1;\n" +
				"import sun.rmi.rmic.Constants;\n" + // this should never be complained against due to above add-exports.
				"public class Dummy implements Constants {\n" +
				"}";
			createFile("/mod1/src/com/mod1/pack1/Dummy.java", srcX1);
			
			// second project cannot see jdk.rmic/sun.rmi.rmic:
			createJava9Project("mod2", new String[] {"src"});

			String srcMod2 =
				"module mod2 {\n" + 
				"	exports com.mod2.pack1;\n" + 
				"	requires jdk.rmic;\n" + 
				"}";
			createFile("/mod2/src/module-info.java", 
				srcMod2);
			createFolder("/mod2/src/com/mod2/pack1");
			String srcX2 =
				"package com.mod2.pack1;\n" +
				"import sun.rmi.rmic.Main;\n" +
				"public class Dummy {\n" +
				"	String test() {\n" +
				"		return Main.getString(\"in\");\n" +
				"	}\n" +
				"}";
			createFile("/mod2/src/com/mod2/pack1/Dummy.java", srcX2);

			// check first:
			this.problemRequestor.initialize(srcX1.toCharArray());
			getWorkingCopy("/mod1/src/com/mod1/pack1/Dummy.java", srcX1, true);
			assertProblems("Dummy in mod1 should have no problems",
					"----------\n" + 
					"----------\n",
					this.problemRequestor);

			// check second:
			this.problemRequestor.initialize(srcX2.toCharArray());
			getWorkingCopy("/mod2/src/com/mod2/pack1/Dummy.java", srcX2, true);
			assertProblems("Dummy in mod2 should have problems",
					"----------\n" + 
					"1. ERROR in /mod2/src/com/mod2/pack1/Dummy.java (at line 2)\n" + 
					"	import sun.rmi.rmic.Main;\n" + 
					"	       ^^^^^^^^^^^^^^^^^\n" + 
					"The type sun.rmi.rmic.Main is not accessible\n" + 
					"----------\n" + 
					"2. ERROR in /mod2/src/com/mod2/pack1/Dummy.java (at line 5)\n" + 
					"	return Main.getString(\"in\");\n" + 
					"	       ^^^^\n" + 
					"Main cannot be resolved\n" + 
					"----------\n",
					this.problemRequestor);

			// check both in a combined build
			getWorkspace().build(IncrementalProjectBuilder.CLEAN_BUILD, null);
			getWorkspace().build(IncrementalProjectBuilder.FULL_BUILD, null);
			IMarker[] markers = getWorkspace().getRoot().findMarkers(null, true, IResource.DEPTH_INFINITE);
			sortMarkers(markers);
			assertMarkers("Unexpected markers",
					"The type sun.rmi.rmic.Main is not accessible\n" + 
					"Main cannot be resolved",
					markers);
		} finally {
			deleteProject("mod1");
			deleteProject("mod2");
		}
	}

	public void testBug525918() throws CoreException {
		try {
			String[] sources = new String[] { 
				"src/module-info.java",
				"import p.MyAbstractDriver;\n" + 
				"import p.MyAbstractDriverWithProvider;\n" + 
				"import p.MyDriverInf;\n" + 
				"import p.MyInfWithProvider;\n" + 
				"module test {\n" +
				"	requires java.sql;\n" +
				"	provides java.sql.Driver with MyDriverInf, MyAbstractDriver, MyInfWithProvider, MyAbstractDriverWithProvider;" +
				"}",
				"src/p/MyDriverInf.java",
				"package p;\n" +
				"public interface MyDriverInf extends java.sql.Driver { }",
				"src/p/MyAbstractDriver.java",
				"package p;\n" +
				"public abstract class MyAbstractDriver {\n" + 
				"	public MyAbstractDriver() { }\n" + 
				"}",
				"src/p/MyInfWithProvider.java",
				"package p;\n" +
				"public interface MyInfWithProvider {\n" + 
				"	public static java.sql.Driver provider() {\n" + 
				"		return null;\n" + 
				"	}\n" + 
				"}\n",
				"src/p/MyAbstractDriverWithProvider.java",
				"package p;\n" +
				"public abstract class MyAbstractDriverWithProvider {\n" + 
				"	public static java.sql.Driver provider() {\n" + 
				"		return null;\n" + 
				"	}\n" + 
				"}"
			};
			IJavaProject p1 = setupModuleProject("test", sources);
			p1.getProject().getWorkspace().build(IncrementalProjectBuilder.FULL_BUILD, null);
			IMarker[] markers = p1.getProject().findMarkers(null, true, IResource.DEPTH_INFINITE);
			super.sortMarkers(markers);
			assertMarkers("Unexpected markers",
				"Invalid service implementation, the type p.MyAbstractDriver is abstract\n" +
				"Invalid service implementation, the type p.MyDriverInf is abstract\n" +
				"Type mismatch: cannot convert from MyAbstractDriver to Driver"
				, markers);
		} finally {
			deleteProject("test");
		}
	}

	public void testBug527576() throws Exception {
		IJavaProject javaProject = null;
		try {
			
			javaProject = createJava9Project("mod1", new String[] {"src"});
			String[] sources = {
					"org/junit/Assert.java",
					"package org.junit;\n" +
					"public class Assert {}\n;"
				};
		
			Path jarPath = new Path('/' + javaProject.getProject().getName() + '/' + "localjunit.jar");
			Util.createJar(sources, javaProject.getProject().getWorkspace().getRoot().getFile(jarPath).getRawLocation().toOSString(), "1.8");
			javaProject.getProject().refreshLocal(IResource.DEPTH_INFINITE, null);

			addClasspathEntry(javaProject, JavaCore.newLibraryEntry(jarPath, null, null, null, null, false));

			String srcMod =
				"module mod1 {\n" +
				"}";
			createFile("/mod1/src/module-info.java", 
				srcMod);
			createFolder("/mod1/src/com/mod1/pack1");
			String srcX =
				"package com.mod1.pack1;\n" +
				"import org.junit.Assert;\n" +
				"public class Dummy extends Assert {\n" +
				"}";
			createFile("/mod1/src/com/mod1/pack1/Dummy.java", srcX);
			
			this.problemRequestor.initialize(srcMod.toCharArray());
			getWorkingCopy("/mod1/src/module-info.java", srcMod, true);
			assertProblems("module-info should have no problems",
					"----------\n" + 
					"----------\n",
					this.problemRequestor);

			this.problemRequestor.initialize(srcX.toCharArray());
			getWorkingCopy("/mod1/src/com/mod1/pack1/Dummy.java", srcX, true);
			assertProblems("X should have errors because Assert should not be visible",
					"----------\n" + 
					"1. ERROR in /mod1/src/com/mod1/pack1/Dummy.java (at line 2)\n" + 
					"	import org.junit.Assert;\n" + 
					"	       ^^^\n" + 
					"The import org cannot be resolved\n" + 
					"----------\n" + 
					"2. ERROR in /mod1/src/com/mod1/pack1/Dummy.java (at line 3)\n" + 
					"	public class Dummy extends Assert {\n" + 
					"	                           ^^^^^^\n" + 
					"Assert cannot be resolved to a type\n" + 
					"----------\n",
					this.problemRequestor);

			javaProject.getProject().build(IncrementalProjectBuilder.FULL_BUILD, null);
			IMarker[] markers = javaProject.getProject().findMarkers(null, true, IResource.DEPTH_INFINITE);
			sortMarkers(markers);
			assertMarkers("Unexpected markers", 
					"The import org cannot be resolved\n" + 
					"Assert cannot be resolved to a type", 
					markers);
		} finally {
			if (javaProject != null)
				deleteProject(javaProject);
		}
	}
	public void testBug528467a() throws CoreException {
		IJavaProject p1 = createJava9Project("mod.one");
		try {
			IClasspathEntry[] rawClasspath = p1.getRawClasspath();
			String jrtPath = null;
			for (int i = 0; i < rawClasspath.length; i++) {
				IClasspathEntry iClasspathEntry = rawClasspath[i];
				if (iClasspathEntry.getEntryKind() == IClasspathEntry.CPE_LIBRARY &&
						iClasspathEntry.getPath().toString().endsWith("jrt-fs.jar")) {
					jrtPath = iClasspathEntry.getPath().toOSString();
					IAccessRule[] pathRules = new IAccessRule[1];
					pathRules[0] = JavaCore.newAccessRule(new Path("java/awt/**"), IAccessRule.K_NON_ACCESSIBLE);
					IClasspathEntry newEntry = JavaCore.newLibraryEntry(iClasspathEntry.getPath(), 
							iClasspathEntry.getSourceAttachmentPath(), 
							iClasspathEntry.getSourceAttachmentRootPath(), 
								pathRules, 
								iClasspathEntry.getExtraAttributes(), 
								iClasspathEntry.isExported());
					rawClasspath[i] = newEntry;
					break;
				}
			}
			p1.setRawClasspath(rawClasspath, null);
			createFolder("/mod.one/src/p1");
			createFile("/mod.one/src/module-info.java",
					"module mod.one {\n" +
					"	exports p1;\n" +
					"	requires java.desktop;\n" +
					"}\n");
			createFile("/mod.one/src/p1/X.java",
					"package p1;\n" +
							"public class X {\n"
							+ "    java.awt.Image im = null;\n"
							+ "}\n");

			waitForManualRefresh();
			waitForAutoBuild();
			p1.getProject().build(IncrementalProjectBuilder.FULL_BUILD, null);
			IMarker[] markers = p1.getProject().findMarkers(null, true, IResource.DEPTH_INFINITE);
			
			assertMarkers("Unexpected markers", "Access restriction: The type 'Image' is not API (restriction on required library '"+ 
																							jrtPath + "')", markers);
		} finally {
			deleteProject(p1);
		}
	}
	public void testBug528467b() throws CoreException {
		IJavaProject p1 = createJava9Project("mod.one");
		try {
			IClasspathEntry[] rawClasspath = p1.getRawClasspath();
			String jrtPath = null;
			for (int i = 0; i < rawClasspath.length; i++) {
				IClasspathEntry iClasspathEntry = rawClasspath[i];
				if (iClasspathEntry.getEntryKind() == IClasspathEntry.CPE_LIBRARY &&
						iClasspathEntry.getPath().toString().endsWith("jrt-fs.jar")) {
					jrtPath = iClasspathEntry.getPath().toOSString();
					IAccessRule[] pathRules = new IAccessRule[1];
					pathRules[0] = JavaCore.newAccessRule(new Path("java/awt/Image"), IAccessRule.K_NON_ACCESSIBLE);
					IClasspathEntry newEntry = JavaCore.newLibraryEntry(iClasspathEntry.getPath(), 
							iClasspathEntry.getSourceAttachmentPath(), 
							iClasspathEntry.getSourceAttachmentRootPath(), 
								pathRules, 
								iClasspathEntry.getExtraAttributes(), 
								iClasspathEntry.isExported());
					rawClasspath[i] = newEntry;
					break;
				}
			}
			p1.setRawClasspath(rawClasspath, null);
			createFolder("/mod.one/src/p1");
			createFile("/mod.one/src/module-info.java",
					"module mod.one {\n" +
					"	exports p1;\n" +
					"	requires java.desktop;\n" +
					"}\n");
			createFile("/mod.one/src/p1/X.java",
					"package p1;\n" +
					"import java.awt.*;\n" +
					"public abstract class X extends Image {\n" +
					"	public Graphics foo() {\n" +
					"		return getGraphics();\n" +
					"	}\n"
					+ "}\n");

			waitForManualRefresh();
			waitForAutoBuild();
			p1.getProject().build(IncrementalProjectBuilder.FULL_BUILD, null);
			IMarker[] markers = p1.getProject().findMarkers(null, true, IResource.DEPTH_INFINITE);
			sortMarkers(markers);

			assertMarkers("Unexpected markers", 
					"Access restriction: The type \'Image\' is not API (restriction on required library '"+ jrtPath + "')\n" + 
					"The type Graphics from module java.desktop may not be accessible to clients due to missing \'requires transitive\'\n" + 
					"Access restriction: The method \'Image.getGraphics()\' is not API (restriction on required library '"+ jrtPath + "')", markers);
		} finally {
			deleteProject(p1);
		}
	}
	public void testBug528467c() throws CoreException {
		IJavaProject p1 = createJava9Project("unnamed");
		try {
			IClasspathEntry[] rawClasspath = p1.getRawClasspath();
			String jrtPath = null;
			for (int i = 0; i < rawClasspath.length; i++) {
				IClasspathEntry iClasspathEntry = rawClasspath[i];
				if (iClasspathEntry.getEntryKind() == IClasspathEntry.CPE_LIBRARY &&
						iClasspathEntry.getPath().toString().endsWith("jrt-fs.jar")) {
					jrtPath = iClasspathEntry.getPath().toOSString();
					IAccessRule[] pathRules = new IAccessRule[1];
					pathRules[0] = JavaCore.newAccessRule(new Path("java/awt/**"), IAccessRule.K_NON_ACCESSIBLE);
					IClasspathEntry newEntry = JavaCore.newLibraryEntry(iClasspathEntry.getPath(), 
							iClasspathEntry.getSourceAttachmentPath(), 
							iClasspathEntry.getSourceAttachmentRootPath(), 
								pathRules, 
								iClasspathEntry.getExtraAttributes(), 
								iClasspathEntry.isExported());
					rawClasspath[i] = newEntry;
					break;
				}
			}
			p1.setRawClasspath(rawClasspath, null);
			createFolder("/unnamed/src/p1");
			createFile("/unnamed/src/p1/X.java",
					"package p1;\n" +
							"public class X {\n"
							+ "    java.awt.Image im = null;\n"
							+ "}\n");

			waitForManualRefresh();
			waitForAutoBuild();
			p1.getProject().build(IncrementalProjectBuilder.FULL_BUILD, null);
			IMarker[] markers = p1.getProject().findMarkers(null, true, IResource.DEPTH_INFINITE);

			assertMarkers("Unexpected markers", "Access restriction: The type 'Image' is not API (restriction on required library '"+ 
																							jrtPath + "')", markers);
		} finally {
			deleteProject(p1);
		}
	}
	// Bug 520713: allow test code to access code on the classpath
	public void testWithTestAttributeAndTestDependencyOnClassPath() throws CoreException, IOException {
		String outputDirectory = Util.getOutputDirectory();
		
		String jarPath = outputDirectory + File.separator + "mytestlib.jar";
		IJavaProject project1 = null;
		IJavaProject project2 = null;
		try {
			String[] sources = {
				"my/test/Test.java",
				"package my.test;\n" +
				"public class Test {}\n;"
			};
			Util.createJar(sources, jarPath, "1.8");
			
			project1 = createJava9Project("Project1", new String[] {"src"});
			addClasspathEntry(project1, JavaCore.newSourceEntry(new Path("/Project1/src-tests"), null, null, new Path("/Project1/bin-tests"), new IClasspathAttribute[] { JavaCore.newClasspathAttribute(IClasspathAttribute.TEST, "true") }));
			addClasspathEntry(project1, JavaCore.newLibraryEntry(new Path(jarPath), null, null, null, new IClasspathAttribute[] { JavaCore.newClasspathAttribute(IClasspathAttribute.TEST, "true") }, false));

			createFolder("/Project1/src/p1");
			createFolder("/Project1/src-tests/p1");
			createFile("/Project1/src/module-info.java",
					"module m1 {\n" +
					"	exports p1;\n" +
					"}");
			createFile("/Project1/src/p1/P1Class.java", 
					"package p1;\n" + 
					"\n" + 
					"public class P1Class {\n"+ 
					"}\n" 
					);
			createFile("/Project1/src/p1/Production1.java",
					"package p1;\n" + 
					"\n" + 
					"public class Production1 {\n" + 
					"	void p1() {\n" + 
					"		new P1Class(); // ok\n" + 
					"		new T1Class(); // forbidden\n" + 
					"	}\n" + 
					"}\n" + 
					""
					);
			createFile("/Project1/src-tests/p1/T1Class.java", 
					"package p1;\n" + 
					"\n" + 
					"public class T1Class {\n"+ 
					"}\n" 
					);
			createFile("/Project1/src-tests/p1/Test1.java", 
					"package p1;\n" + 
					"\n" + 
					"public class Test1 extends my.test.Test {\n" + 
					"	void test1() {\n" + 
					"		new P1Class(); // ok\n" + 
					"		new T1Class(); // ok\n" + 
					"	}\n" + 
					"}\n" + 
					"" 
					);
			project1.getProject().getWorkspace().build(IncrementalProjectBuilder.FULL_BUILD, null);
	
			IMarker[] markers = project1.getProject().findMarkers(null, true, IResource.DEPTH_INFINITE);
			sortMarkers(markers);
			assertMarkers("Unexpected markers", 
					"T1Class cannot be resolved to a type" + 
					"", 
					markers);
			
			project2 = createJava9Project("Project2", new String[] {"src"});
			addClasspathEntry(project2, JavaCore.newProjectEntry(new Path("/Project1"), null, false, new IClasspathAttribute[] { JavaCore.newClasspathAttribute(IClasspathAttribute.MODULE, "true") }, false));
			addClasspathEntry(project2, JavaCore.newSourceEntry(new Path("/Project2/src-tests"), null, null, new Path("/Project2/bin-tests"), new IClasspathAttribute[] { JavaCore.newClasspathAttribute(IClasspathAttribute.TEST, "true") }));
			addClasspathEntry(project2, JavaCore.newLibraryEntry(new Path(jarPath), null, null, null, new IClasspathAttribute[] { JavaCore.newClasspathAttribute(IClasspathAttribute.TEST, "true") }, false));
			createFolder("/Project2/src/p2");
			createFolder("/Project2/src-tests/p2");
			createFile("/Project2/src/module-info.java",
					"module m2 {\n" +
					"	requires m1;\n" +
					"}");
			createFile("/Project2/src/p2/P2Class.java", 
					"package p2;\n" + 
					"\n" + 
					"public class P2Class {\n"+ 
					"}\n" 
					);
			createFile("/Project2/src/p2/Production2.java",
					"package p2;\n" + 
					"\n" + 
					"import p1.P1Class;\n" + 
					"import p1.T1Class;\n" + 
					"\n" + 
					"public class Production2 {\n" + 
					"	void p2() {\n" + 
					"		new P1Class(); // ok\n" + 
					"		new P2Class(); // ok\n" + 
					"		new T1Class(); // forbidden\n" + 
					"		new T2Class(); // forbidden\n" + 
					"	}\n" + 
					"}\n" + 
					""
					);
			createFile("/Project2/src-tests/p2/T2Class.java", 
					"package p2;\n" + 
					"\n" + 
					"public class T2Class {\n"+ 
					"}\n" 
					);
			createFile("/Project2/src-tests/p2/Test2.java", 
					"package p2;\n" + 
					"\n" + 
					"import p1.P1Class;\n" + 
					"import p1.T1Class;\n" + 
					"\n" + 
					"public class Test2 extends p1.Test1 {\n" + 
					"	void test2() {\n" + 
					"		new P1Class(); // ok\n" + 
					"		new P2Class(); // ok\n" + 
					"		new T1Class(); // ok\n" + 
					"		new T2Class(); // ok\n" + 
					"	}\n" + 
					"}\n" + 
					"" 
					);
			project1.getProject().getWorkspace().build(IncrementalProjectBuilder.FULL_BUILD, null);
	
			IMarker[] markers2 = project2.getProject().findMarkers(null, true, IResource.DEPTH_INFINITE);
			sortMarkers(markers2);
			assertMarkers("Unexpected markers", 
					"The import p1.T1Class cannot be resolved\n" + 
					"T1Class cannot be resolved to a type\n" + 
					"T2Class cannot be resolved to a type", 
					markers2);
		} finally {
			if (project1 != null)
				deleteProject(project1);
			if (project2 != null)
				deleteProject(project2);
			new File(jarPath).delete();
		}
	}

	public void testBug531579() throws Exception {
		String outputDirectory = Util.getOutputDirectory();

		String jarPath = outputDirectory + File.separator + "jaxb-api.jar";
		IJavaProject project1 = null;
		try {
			// these types replace inaccessible types from JRE/javax.xml.bind:
			// (not a problem during IDE builds)
			String[] sources = {
				"javax/xml/bind/JAXBContext.java",
				"package javax.xml.bind;\n" +
				"public abstract class JAXBContext {\n" + 
				"	public static JAXBContext newInstance( String contextPath )\n" + 
				"		throws JAXBException {\n" +
				"		return null;\n" +
				"	}\n" +
				"}\n",
				"javax/xml/bind/JAXBException.java",
				"package javax.xml.bind;\n" +
				"public class JAXBException extends Exception {}\n"
			};
			Util.createJar(sources, jarPath, "1.8");

			project1 = createJava9Project("Project1", new String[] {"src"});
			addClasspathEntry(project1, JavaCore.newLibraryEntry(new Path(jarPath), null, null));

			createFolder("/Project1/src/p1");
			createFile("/Project1/src/p1/ImportJAXBType.java", 
					"package p1;\n" + 
					"\n" + 
					"import javax.xml.bind.JAXBContext;\n" + 
					"\n" + 
					"public class ImportJAXBType {\n" + 
					"\n" + 
					"	public static void main(String[] args) throws Exception {\n" + 
					"		JAXBContext context = JAXBContext.newInstance(\"\");\n" + 
					"	}\n" + 
					"\n" + 
					"}\n" 
					);

			project1.getProject().getWorkspace().build(IncrementalProjectBuilder.FULL_BUILD, null);

			IMarker[] markers = project1.getProject().findMarkers(null, true, IResource.DEPTH_INFINITE);
			sortMarkers(markers);
			assertMarkers("Unexpected markers", 
					"The value of the local variable context is not used", 
					markers);
		} finally {
			if (project1 != null)
				deleteProject(project1);
			new File(jarPath).delete();
		}
	}
	public void testBug527569a() throws CoreException {
		IJavaProject p1 = createJava9Project("Bug527569", "9");
		try {
			createFolder("/Bug527569/src/p1");
			createFile("/Bug527569/src/p1/X.java",
					"package p1;\n" +
					"public class X {\n" +
					"	public java.util.stream.Stream<String> emptyStream() {\n" +
					"		return null;\n" +
					"	}\n" +
					"}");

			waitForManualRefresh();
			waitForAutoBuild();
			p1.getProject().build(IncrementalProjectBuilder.FULL_BUILD, null);
			IMarker[] markers = p1.getProject().findMarkers(null, true, IResource.DEPTH_INFINITE);
			assertMarkers("Unexpected markers", "", markers);
		} finally {
			deleteProject(p1);
		}
	}
	public void testBug527569b() throws CoreException {
		IJavaProject p1 = createJava9Project("Bug527569", "1.7");
		try {
			createFolder("/Bug527569/src/p1");
			createFile("/Bug527569/src/p1/X.java",
					"package p1;\n" +
					"public class X {\n" +
					"	public java.util.stream.Stream<String> emptyStream() {\n" +
					"		return null;\n" +
					"	}\n" +
					"}");

			waitForManualRefresh();
			waitForAutoBuild();
			p1.getProject().build(IncrementalProjectBuilder.FULL_BUILD, null);
			IMarker[] markers = p1.getProject().findMarkers(null, true, IResource.DEPTH_INFINITE);
			assertMarkers("Unexpected markers", "", markers);
		} finally {
			deleteProject(p1);
		}
	}
	public void testBug527569c() throws CoreException {
<<<<<<< HEAD
		if (!isJRE9 || isJRE12) return;
=======
>>>>>>> ca62329f
		IJavaProject p1 = createJava9Project("Bug527569", "1.7");
		Map<String, String> options = new HashMap<>();
		// Make sure the new options map doesn't reset.
		options.put(CompilerOptions.OPTION_Compliance, "1.7");
		options.put(CompilerOptions.OPTION_Source, "1.7");
		options.put(CompilerOptions.OPTION_TargetPlatform, "1.7");
		options.put(CompilerOptions.OPTION_Release, "enabled");
		p1.setOptions(options);
		try {
			createFolder("/Bug527569/src/p1");
			createFile("/Bug527569/src/p1/X.java",
					"package p1;\n" +
					"public class X {\n" +
					"	public java.util.stream.Stream<String> emptyStream() {\n" +
					"		return null;\n" +
					"	}\n" +
					"}");

			waitForManualRefresh();
			waitForAutoBuild();
			p1.getProject().build(IncrementalProjectBuilder.FULL_BUILD, null);
			IMarker[] markers = p1.getProject().findMarkers(null, true, IResource.DEPTH_INFINITE);
			assertMarkers("Unexpected markers", "java.util.stream.Stream cannot be resolved to a type", markers);
		} finally {
			deleteProject(p1);
		}
	}
	public void testBug527569d() throws CoreException {
		IJavaProject p1 = createJava9Project("Bug527569", "9");
		try {
			createFolder("/Bug527569/src/p1");
			createFile("/Bug527569/src/p1/X.java",
					"package p1;\n" +
					"public class X {\n" +
					"	public java.lang.Compiler getCompiler() {\n" +
					"		return null;\n" +
					"	}\n" +
					"}");

			waitForManualRefresh();
			waitForAutoBuild();
			p1.getProject().build(IncrementalProjectBuilder.FULL_BUILD, null);
			IMarker[] markers = p1.getProject().findMarkers(null, true, IResource.DEPTH_INFINITE);
			assertMarkers("Unexpected markers", "The type Compiler has been deprecated since version 9 and marked for removal", markers);
		} finally {
			deleteProject(p1);
		}
	}
	public void testBug527569e() throws CoreException {
<<<<<<< HEAD
		if (!isJRE9 || isJRE12) return;
=======
>>>>>>> ca62329f
		IJavaProject p1 = createJava9Project("Bug527569", "1.8");
		Map<String, String> options = new HashMap<>();
		// Make sure the new options map doesn't reset.
		options.put(CompilerOptions.OPTION_Compliance, "1.7");
		options.put(CompilerOptions.OPTION_Source, "1.7");
		options.put(CompilerOptions.OPTION_TargetPlatform, "1.7");
		options.put(CompilerOptions.OPTION_Release, "enabled");
		p1.setOptions(options);
		try {
			createFolder("/Bug527569/src/p1");
			createFile("/Bug527569/src/p1/X.java",
					"package p1;\n" +
					"public class X {\n" +
					"	public java.lang.Compiler getCompiler() {\n" +
					"		return null;\n" +
					"	}\n" +
					"}");

			waitForManualRefresh();
			waitForAutoBuild();
			p1.getProject().build(IncrementalProjectBuilder.FULL_BUILD, null);
			IMarker[] markers = p1.getProject().findMarkers(null, true, IResource.DEPTH_INFINITE);
			assertMarkers("Unexpected markers", "", markers);
		} finally {
			deleteProject(p1);
		}
	}
	public void testBug522601() throws CoreException {
		IJavaProject p1 = createJava9Project("Bug522601", "9");
		try {
			IFile file = createFile("/Bug522601/test.txt", "not a jar");
			IClasspathAttribute modAttr = JavaCore.newClasspathAttribute(IClasspathAttribute.MODULE, "true");
			addLibraryEntry(p1, file.getFullPath(), null, null, null, null, new IClasspathAttribute[] { modAttr }, false);
			p1.getProject().build(IncrementalProjectBuilder.FULL_BUILD, null);
			IMarker[] markers = p1.getProject().findMarkers(null, true, IResource.DEPTH_INFINITE);
			sortMarkers(markers);
			assertMarkers("Unexpected markers", 
					"Archive for required library: \'test.txt\' in project \'Bug522601\' cannot be read or is not a valid ZIP file\n" + 
					"The project cannot be built until build path errors are resolved", markers);
		} finally {
			deleteProject(p1);
		}
	}
	// automatic modules export all their packages
	public void testBug532724() throws CoreException, IOException {
		try {
			String libPath = "externalLib/test.jar";
			Util.createJar(
					new String[] {
						"test/src/org/astro/World.java", //$NON-NLS-1$
						"package org.astro;\n" +
						"public interface World {\n" +
						"	public String name();\n" +
						"}",
					},
					null,
					new HashMap<>(),
					null,
					getExternalResourcePath(libPath));
			String[] src = new String[] { 
					"src/module-info.java",
					"module com.greetings {\n" +
					"	requires transitive test;\n" +
					"	exports com.greetings;\n" +
					"}",
					"src/com/greetings/MyWorld.java",
					"package com.greetings;\n" +
					"import org.astro.World;\n"	+
					"public class MyWorld {\n" +
					"	public World name() {\n" +
					"		return null;\n" +
					"	}\n" +
					"}"
			};
			IClasspathAttribute modAttr = new ClasspathAttribute("module", "true");
			IClasspathEntry dep = JavaCore.newLibraryEntry(new Path(getExternalResourcePath(libPath)), null, null, ClasspathEntry.NO_ACCESS_RULES,
					new IClasspathAttribute[] {modAttr},
					false/*not exported*/);
			IJavaProject p2 = setupModuleProject("com.greetings", src, new IClasspathEntry[] { dep });
			p2.setOption(JavaCore.COMPILER_PB_UNSTABLE_AUTO_MODULE_NAME, JavaCore.IGNORE);
			p2.setOption(JavaCore.COMPILER_PB_API_LEAKS, JavaCore.ERROR);

			getWorkspace().build(IncrementalProjectBuilder.FULL_BUILD, null);
			IMarker[] markers = p2.getProject().findMarkers(null, true, IResource.DEPTH_INFINITE);
			assertMarkers("Unexpected markers", "", markers);
		} finally {
			deleteExternalResource("externalLib");
			this.deleteProject("com.greetings");
		}
	}
	public void testBug534624a() throws CoreException, IOException {
		IJavaProject project = null;
		Hashtable<String, String> options = JavaCore.getOptions();
		try {
			project = setUpJavaProject("bug.test.b534624");
			IClasspathEntry[] rawClasspath = project.getRawClasspath();
			IClasspathEntry jrtEntry = getJRTLibraryEntry();
			for(int i = 0; i < rawClasspath.length; i++) {
				if (rawClasspath[i].getEntryKind() == IClasspathEntry.CPE_CONTAINER)
					rawClasspath[i] = jrtEntry;
			}
			project.setRawClasspath(rawClasspath, null);
			project.setOption(JavaCore.COMPILER_SOURCE, JavaCore.VERSION_10);
			project.setOption(JavaCore.COMPILER_COMPLIANCE, JavaCore.VERSION_10);
			project.setOption(JavaCore.COMPILER_CODEGEN_TARGET_PLATFORM, JavaCore.VERSION_10);
			getWorkspace().build(IncrementalProjectBuilder.FULL_BUILD, null);
			IMarker[] markers = project.getProject().findMarkers(null, true, IResource.DEPTH_INFINITE);
			assertMarkers("Unexpected markers", "Version9 cannot be resolved to a module", markers);
		} finally {
			if (project != null)
				deleteProject(project);
			JavaCore.setOptions(options);
		}
	}
	public void testBug534624b() throws CoreException, IOException {
		IJavaProject project = null;
		Hashtable<String, String> options = JavaCore.getOptions();
		try {
			project = setUpJavaProject("bug.test.b534624");
			IClasspathEntry[] rawClasspath = project.getRawClasspath();
			IClasspathEntry jrtEntry = getJRTLibraryEntry();
			for(int i = 0; i < rawClasspath.length; i++) {
				if (rawClasspath[i].getEntryKind() == IClasspathEntry.CPE_CONTAINER)
					rawClasspath[i] = jrtEntry;
			}
			project.setRawClasspath(rawClasspath, null);
			project.setOption(JavaCore.COMPILER_SOURCE, JavaCore.VERSION_9);
			project.setOption(JavaCore.COMPILER_COMPLIANCE, JavaCore.VERSION_9);
			project.setOption(JavaCore.COMPILER_CODEGEN_TARGET_PLATFORM, JavaCore.VERSION_9);
			getWorkspace().build(IncrementalProjectBuilder.FULL_BUILD, null);
			IMarker[] markers = project.getProject().findMarkers(null, true, IResource.DEPTH_INFINITE);
			assertMarkers("Unexpected markers", "Version10 cannot be resolved to a module", markers);
			
			project.setOption(JavaCore.COMPILER_SOURCE, JavaCore.VERSION_10);
			project.setOption(JavaCore.COMPILER_COMPLIANCE, JavaCore.VERSION_10);
			project.setOption(JavaCore.COMPILER_CODEGEN_TARGET_PLATFORM, JavaCore.VERSION_10);
			getWorkspace().build(IncrementalProjectBuilder.FULL_BUILD, null);
			markers = project.getProject().findMarkers(null, true, IResource.DEPTH_INFINITE);
			assertMarkers("Unexpected markers", "Version9 cannot be resolved to a module", markers);
		} finally {
			if (project != null)
				deleteProject(project);
			JavaCore.setOptions(options);
		}
	}
	// missing linked jar must not cause NPE
	public void testBug540904() throws CoreException, IOException {
		try {
			String[] src = new String[] { 
					"src/test/Test.java",
					"package test;\n" +
					"public class Test {\n" +
					"}"
			};
			IJavaProject p2 = setupModuleProject("Bug540904", src, new IClasspathEntry[] {  });
			IFile file = getFile("/Bug540904/link.jar");
			file.createLink(new Path("MISSING/missing.jar"), IResource.ALLOW_MISSING_LOCAL, null);
			addLibraryEntry(p2, file.getFullPath(), false);
			getWorkspace().build(IncrementalProjectBuilder.FULL_BUILD, null);
			IMarker[] markers = p2.getProject().findMarkers(null, true, IResource.DEPTH_INFINITE);
			assertMarkers("Unexpected markers", "", markers);
		} finally {
			this.deleteProject("Bug540904");
		}
	}
	public void testBug540788() throws Exception {
		try {
			// project common:
			IJavaProject common = createJava9Project("Bug540788.common", new String[] { "src/main/java" });
			createSourceFiles(common,
					new String[] {
						"src/main/java/module-info.java",
						"module org.sheepy.common {\n" + 
						"	requires transitive org.eclipse.emf.common;\n" + 
						"	requires transitive org.eclipse.emf.ecore;\n" + 
						"}\n"
					});
			IFolder libs = createFolder("/Bug540788.common/libs");
			String emfCommonPath = libs.getLocation()+"/org.eclipse.emf.common.jar";
			Util.createJar(
					new String[] {
							"src/org/eclipse/emf/common/Foo.java",
							"package org.eclipse.emf.common;\n" +
							"public interface Foo {\n" +
							"}",
					},
					null,
					new HashMap<>(),
					null,
					emfCommonPath);
			addModularLibraryEntry(common, emfCommonPath);
			String ecorePath = libs.getLocation()+"/org.eclipse.emf.ecore.jar";
			Util.createJar(
					new String[] {
						"src/org/eclipse/emf/ecore/EObject.java",
						"package org.eclipse.emf.ecore;\n" +
						"public interface EObject {\n" +
						"}",
					},
					null,
					new HashMap<>(),
					null,
					ecorePath);
			addModularLibraryEntry(common, ecorePath);
			// project vulkan:
			IJavaProject vulkan = createJava9Project("Bug540788.vulkan", new String[] { "src/main/java" });
			createSourceFiles(vulkan,
					new String[] {
						"src/main/java/module-info.java",
						"module org.sheepy.vulkan {\n" + 
						"	requires transitive org.sheepy.common;\n" + 
						"	exports org.sheepy.vulkan.model.resource;\n" + 
						"}\n",
						"src/main/java/org/sheepy/vulkan/model/resource/Resource.java",
						"package org.sheepy.vulkan.model.resource;\n" + 
						"import org.eclipse.emf.ecore.EObject;\n" + 
						"public interface Resource extends EObject {\n" + 
						"}\n",
						"src/main/java/org/sheepy/vulkan/model/resource/VulkanBuffer.java",
						"package org.sheepy.vulkan.model.resource;\n" + 
						"public interface VulkanBuffer extends Resource {\n" + 
						"}\n",
					});
			addModularProjectEntry(vulkan, common);
			addModularLibraryEntry(vulkan, emfCommonPath);
			addModularLibraryEntry(vulkan, ecorePath);
			// project vulkan.demo
			IJavaProject vulkan_demo = createJava9Project("Bug540788.vulkan.demo", new String[] { "src/main/java" });
			createSourceFiles(vulkan_demo,
					new String[] {
						"src/main/java/module-info.java",
						"module org.sheepy.vulkan.demo {\n" + 
						"	exports org.sheepy.vulkan.demo.model;\n" + 
						"	requires org.sheepy.vulkan;\n" + 
						"}\n",
						"src/main/java/org/sheepy/vulkan/demo/model/UniformBuffer.java",
						"package org.sheepy.vulkan.demo.model;\n" + 
						"import org.sheepy.vulkan.model.resource.VulkanBuffer;\n" + 
						"public interface UniformBuffer extends VulkanBuffer {\n" + 
						"}\n",
					});
			addModularProjectEntry(vulkan_demo, vulkan);
			addModularProjectEntry(vulkan_demo, common);
			addModularLibraryEntry(vulkan_demo, emfCommonPath);
			addModularLibraryEntry(vulkan_demo, ecorePath);
			
			getWorkspace().build(IncrementalProjectBuilder.FULL_BUILD, null);
			IMarker[] markers = vulkan_demo.getProject().findMarkers(null, true, IResource.DEPTH_INFINITE);
			assertMarkers("Unexpected markers", "", markers);
		} finally {
			deleteProject("Bug540788.common");
			deleteProject("Bug540788.vulkan");
			deleteProject("Bug540788.vulkan.demo");
		}
	}
	public void testBug541015() throws Exception {
		try {
			IJavaProject m1 = createJava9Project("m1", new String[] { "src" });
			createSourceFiles(m1,
					new String[] {
						"src/module-info.java",
						"module m1 { exports org.p1; }\n",
						"src/org/p1/T1.java",
						"package org.p1;\n" +
						"public class T1 {}\n"
					});
			IJavaProject m2 = createJava9Project("m2", new String[] { "src" });
			createSourceFiles(m2,
					new String[] {
						"src/module-info.java",
						"module m2 { exports org.p1; }\n",
						"src/org/p1/T1.java",
						"package org.p1;\n" +
						"public class T1 {}\n"
					});
			IJavaProject m3 = createJava9Project("m3", new String[] { "src" });
			createSourceFiles(m3,
					new String[] {
						"src/module-info.java",
						"module m3 { exports org.p1; }\n",
						"src/org/p1/T1.java",
						"package org.p1;\n" +
						"public class T1 {}\n"
					});
			IJavaProject unnamed = createJava9Project("unnamed", new String[] { "src" });
			String testSource = "package test;\n" +
			"import org.p1.T1;\n" +
			"public class Test {\n" +
			"	T1 t1;\n" +
			"}\n";
			createSourceFiles(unnamed,
					new String[] {
						"src/test/Test.java",
						testSource
					});
			addModularProjectEntry(unnamed, m1);
			addModularProjectEntry(unnamed, m2);
			addModularProjectEntry(unnamed, m3);
			
			getWorkspace().build(IncrementalProjectBuilder.FULL_BUILD, null);
			IMarker[] markers = unnamed.getProject().findMarkers(null, true, IResource.DEPTH_INFINITE);
			sortMarkers(markers);
			assertMarkers("Unexpected markers",
					"The package org.p1 is accessible from more than one module: m1, m2, m3\n" + 
					"T1 cannot be resolved to a type",
					markers);
			
			char[] sourceChars = testSource.toCharArray();
			this.problemRequestor.initialize(sourceChars);
			getCompilationUnit("/unnamed/src/test/Test.java").getWorkingCopy(this.wcOwner, null);
			assertProblems(
					"Unexpected problems",
					"----------\n" + 
					"1. ERROR in /unnamed/src/test/Test.java (at line 2)\n" + 
					"	import org.p1.T1;\n" + 
					"	       ^^^^^^\n" + 
					"The package org.p1 is accessible from more than one module: m1, m2, m3\n" + 
					"----------\n" + 
					"2. ERROR in /unnamed/src/test/Test.java (at line 4)\n" + 
					"	T1 t1;\n" + 
					"	^^\n" + 
					"T1 cannot be resolved to a type\n" + 
					"----------\n",
					this.problemRequestor);
		} finally {
			deleteProject("m1");
			deleteProject("m2");
			deleteProject("m3");
			deleteProject("unnamed");
		}
	}
	public void testBug536928_comment22() throws CoreException, IOException {
		try {
			IJavaProject project = createJava9Project("ztest", new String[] { "src" });
			createFolder("/ztest/lib");
			Util.createJar(new String[] {
					"javax/xml/transform/Transformer.java",
					"package javax.xml.transform;\n" +
					"public class Transformer {}\n",
					"javax/xml/transform/Result.java",
					"package javax.xml.transform;\n" +
					"public class Result {}\n"
				},
				project.getProject().getLocation().toString() + "/lib/xml-apis.jar",
				"1.8");
			project.getProject().refreshLocal(IResource.DEPTH_INFINITE, null);
			IClasspathEntry libraryEntry = JavaCore.newLibraryEntry(new Path("/ztest/lib/xml-apis.jar"), null, null);
			addClasspathEntry(project, libraryEntry, 1); // right after src and before jrt-fs.jar
			
			String testSource =
					"package com.ztest;\n" + 
					"import javax.xml.transform.Transformer;\n" + 
					"\n" + 
					"public class TestApp {\n" +
					"	Transformer ts;\n" +
					"	javax.xml.transform.Result result;\n" + 
					"}\n";
			createFolder("/ztest/src/com/ztest");
			createFile("/ztest/src/com/ztest/TestApp.java", testSource);
			String test2Source =
					"package com.ztest;\n" +
					"import javax.xml.transform.*;\n" +
					"public class Test2 {\n" +
					"	Transformer ts;\n" +
					"}\n";
			createFile("/ztest/src/com/ztest/Test2.java", test2Source);
			getWorkspace().build(IncrementalProjectBuilder.FULL_BUILD, null);
			IMarker[] markers = project.getProject().findMarkers(null, true, IResource.DEPTH_INFINITE);
			sortMarkers(markers);
			assertMarkers("Unexpected Markers",
					"The package javax.xml.transform is accessible from more than one module: <unnamed>, java.xml\n" +
					"The package javax.xml.transform is accessible from more than one module: <unnamed>, java.xml\n" +
					"Transformer cannot be resolved to a type\n" +
					"Transformer cannot be resolved to a type\n" +
					"The package javax.xml.transform is accessible from more than one module: <unnamed>, java.xml",
					markers);
			
			char[] sourceChars = testSource.toCharArray();
			this.problemRequestor.initialize(sourceChars);
			getCompilationUnit("/ztest/src/com/ztest/TestApp.java").getWorkingCopy(this.wcOwner, null);
			assertProblems(
					"Unexpected problems",
					"----------\n" + 
					"1. ERROR in /ztest/src/com/ztest/TestApp.java (at line 2)\n" + 
					"	import javax.xml.transform.Transformer;\n" + 
					"	       ^^^^^^^^^^^^^^^^^^^\n" + 
					"The package javax.xml.transform is accessible from more than one module: <unnamed>, java.xml\n" + 
					"----------\n" + 
					"2. ERROR in /ztest/src/com/ztest/TestApp.java (at line 5)\n" + 
					"	Transformer ts;\n" + 
					"	^^^^^^^^^^^\n" + 
					"Transformer cannot be resolved to a type\n" + 
					"----------\n" + 
					"3. ERROR in /ztest/src/com/ztest/TestApp.java (at line 6)\n" + 
					"	javax.xml.transform.Result result;\n" + 
					"	^^^^^^^^^^^^^^^^^^^\n" + 
					"The package javax.xml.transform is accessible from more than one module: <unnamed>, java.xml\n" + 
					"----------\n",
					this.problemRequestor);

			sourceChars = test2Source.toCharArray();
			this.problemRequestor.initialize(sourceChars);
			getCompilationUnit("/ztest/src/com/ztest/Test2.java").getWorkingCopy(this.wcOwner, null);
			assertProblems(
					"Unexpected problems",
					"----------\n" + 
					"1. ERROR in /ztest/src/com/ztest/Test2.java (at line 2)\n" + 
					"	import javax.xml.transform.*;\n" + 
					"	       ^^^^^^^^^^^^^^^^^^^\n" + 
					"The package javax.xml.transform is accessible from more than one module: <unnamed>, java.xml\n" + 
					"----------\n" + 
					"2. ERROR in /ztest/src/com/ztest/Test2.java (at line 4)\n" + 
					"	Transformer ts;\n" + 
					"	^^^^^^^^^^^\n" + 
					"Transformer cannot be resolved to a type\n" + 
					"----------\n",
					this.problemRequestor);
		} finally {
			deleteProject("ztest");
		}
	}
	public void testBug536928_comment22b() throws CoreException, IOException {
		try {
			IJavaProject project = createJava9Project("ztest", new String[] { "src" });
			createFolder("/ztest/lib");
			Util.createJar(new String[] {
					"javax/xml/transform/Transformer.java",
					"package javax.xml.transform;\n" +
					"public class Transformer {}\n",
					"javax/xml/transform/Result.java",
					"package javax.xml.transform;\n" +
					"public class Result {}\n"
				},
				project.getProject().getLocation().toString() + "/lib/xml-apis.jar",
				"1.8");
			project.getProject().refreshLocal(IResource.DEPTH_INFINITE, null);
			IClasspathEntry libraryEntry = JavaCore.newLibraryEntry(new Path("/ztest/lib/xml-apis.jar"), null, null);
			addClasspathEntry(project, libraryEntry, 2); // DIFFERENCE HERE: place xml-apis.jar AFTER jrt-fs.jar
			
			String testSource =
					"package com.ztest;\n" + 
					"import javax.xml.transform.Transformer;\n" + 
					"\n" + 
					"public class TestApp {\n" +
					"	Transformer ts;\n" +
					"	javax.xml.transform.Result result;\n" + 
					"}\n";
			createFolder("/ztest/src/com/ztest");
			createFile("/ztest/src/com/ztest/TestApp.java", testSource);
			String test2Source =
					"package com.ztest;\n" +
					"import javax.xml.transform.*;\n" +
					"public class Test2 {\n" +
					"	Transformer ts;\n" +
					"}\n";
			createFile("/ztest/src/com/ztest/Test2.java", test2Source);
			getWorkspace().build(IncrementalProjectBuilder.FULL_BUILD, null);
			IMarker[] markers = project.getProject().findMarkers(null, true, IResource.DEPTH_INFINITE);
			sortMarkers(markers);
			assertMarkers("Unexpected Markers",
					"The package javax.xml.transform is accessible from more than one module: <unnamed>, java.xml\n" +
					"The package javax.xml.transform is accessible from more than one module: <unnamed>, java.xml\n" +
					"Transformer cannot be resolved to a type\n" +
					"Transformer cannot be resolved to a type\n" +
					"The package javax.xml.transform is accessible from more than one module: <unnamed>, java.xml",
					markers);
			
			char[] sourceChars = testSource.toCharArray();
			this.problemRequestor.initialize(sourceChars);
			getCompilationUnit("/ztest/src/com/ztest/TestApp.java").getWorkingCopy(this.wcOwner, null);
			assertProblems(
					"Unexpected problems",
					"----------\n" + 
					"1. ERROR in /ztest/src/com/ztest/TestApp.java (at line 2)\n" + 
					"	import javax.xml.transform.Transformer;\n" + 
					"	       ^^^^^^^^^^^^^^^^^^^\n" + 
					"The package javax.xml.transform is accessible from more than one module: <unnamed>, java.xml\n" + 
					"----------\n" + 
					"2. ERROR in /ztest/src/com/ztest/TestApp.java (at line 5)\n" + 
					"	Transformer ts;\n" + 
					"	^^^^^^^^^^^\n" + 
					"Transformer cannot be resolved to a type\n" + 
					"----------\n" + 
					"3. ERROR in /ztest/src/com/ztest/TestApp.java (at line 6)\n" + 
					"	javax.xml.transform.Result result;\n" + 
					"	^^^^^^^^^^^^^^^^^^^\n" + 
					"The package javax.xml.transform is accessible from more than one module: <unnamed>, java.xml\n" + 
					"----------\n",
					this.problemRequestor);

			sourceChars = test2Source.toCharArray();
			this.problemRequestor.initialize(sourceChars);
			getCompilationUnit("/ztest/src/com/ztest/Test2.java").getWorkingCopy(this.wcOwner, null);
			assertProblems(
					"Unexpected problems",
					"----------\n" + 
					"1. ERROR in /ztest/src/com/ztest/Test2.java (at line 2)\n" + 
					"	import javax.xml.transform.*;\n" + 
					"	       ^^^^^^^^^^^^^^^^^^^\n" + 
					"The package javax.xml.transform is accessible from more than one module: <unnamed>, java.xml\n" + 
					"----------\n" + 
					"2. ERROR in /ztest/src/com/ztest/Test2.java (at line 4)\n" + 
					"	Transformer ts;\n" + 
					"	^^^^^^^^^^^\n" + 
					"Transformer cannot be resolved to a type\n" + 
					"----------\n",
					this.problemRequestor);
		} finally {
			deleteProject("ztest");
		}
	}
	public void testBug536928_comment22_limited() throws CoreException, IOException {
		try {
			IClasspathAttribute[] limitModules = {
				JavaCore.newClasspathAttribute(IClasspathAttribute.LIMIT_MODULES, "java.base")	
			};
			IJavaProject project = createJava9ProjectWithJREAttributes("ztest", new String[] { "src" }, limitModules);
			createFolder("/ztest/lib");
			Util.createJar(new String[] {
					"javax/xml/transform/Transformer.java",
					"package javax.xml.transform;\n" +
					"public class Transformer {}\n",
					"javax/xml/transform/Result.java",
					"package javax.xml.transform;\n" +
					"public class Result {}\n"
				},
				project.getProject().getLocation().toString() + "/lib/xml-apis.jar",
				"1.8");
			project.getProject().refreshLocal(IResource.DEPTH_INFINITE, null);
			IClasspathEntry libraryEntry = JavaCore.newLibraryEntry(new Path("/ztest/lib/xml-apis.jar"), null, null);
			addClasspathEntry(project, libraryEntry, 1); // right after src and before jrt-fs.jar
			
			String testSource =
					"package com.ztest;\n" + 
					"import javax.xml.transform.Transformer;\n" + 
					"\n" + 
					"public class TestApp {\n" +
					"	Transformer ts;\n" + 
					"	javax.xml.transform.Result result;\n" + 
					"}\n";
			createFolder("/ztest/src/com/ztest");
			createFile("/ztest/src/com/ztest/TestApp.java", testSource);
			String test2Source =
					"package com.ztest;\n" +
					"import javax.xml.transform.*;\n" +
					"public class Test2 {\n" +
					"	Transformer ts;\n" +
					"}\n";
			createFile("/ztest/src/com/ztest/Test2.java", test2Source);
			getWorkspace().build(IncrementalProjectBuilder.FULL_BUILD, null);
			assertNoErrors();
			
			char[] sourceChars = testSource.toCharArray();
			this.problemRequestor.initialize(sourceChars);
			getCompilationUnit("/ztest/src/com/ztest/TestApp.java").getWorkingCopy(this.wcOwner, null);
			assertProblems(
					"Unexpected problems",
					"----------\n" + 
					"----------\n",
					this.problemRequestor);
			sourceChars = test2Source.toCharArray();
			this.problemRequestor.initialize(sourceChars);
			getCompilationUnit("/ztest/src/com/ztest/Test2.java").getWorkingCopy(this.wcOwner, null);
			assertProblems(
					"Unexpected problems",
					"----------\n" + 
					"----------\n",
					this.problemRequestor);
		} finally {
			deleteProject("ztest");
		}
	}
	public void testBug542896() throws CoreException {
		IJavaProject java10Project = createJava10Project("bug", new String[] { "src" });
		try {
			createFolder("/bug/src/test/platform");
			createFile("/bug/src/test/platform/Context.java",
					"package test.platform;\n" + 
					"\n" + 
					"import java.net.URI;\n" + 
					"\n" + 
					"public interface Context {\n" + 
					"	public URI getURI();\n" + 
					"}\n");
			createFile("/bug/src/test/platform/AbstractContext.java",
					"package test.platform;\n" + 
					"\n" + 
					"import java.net.URI;\n" + 
					"import java.util.*;\n" + 
					"import test.*;\n" + 
					"\n" + 
					"public abstract class AbstractContext implements Context {\n" + 
					"	Iterable<URI> uris = new ArrayList<URI>();\n" + 
					"	Application application;\n" + 
					"}\n");
			String testSource =
					"package test;\n" + 
					"\n" + 
					"import java.io.*;\n" + 
					"import java.net.*;\n" + 
					"import java.util.*;\n" + 
					"\n" + 
					"import test.platform.*;\n" + 
					"\n" + 
					"public interface Application // extends Foo\n" + 
					"{\n" + 
					"}\n";
			String testPath = "/bug/src/test/Application.java";
			createFile(testPath, testSource);
			// first compile: no error:
			getWorkspace().build(IncrementalProjectBuilder.FULL_BUILD, null);
			assertNoErrors();
			char[] sourceChars = testSource.toCharArray();
			this.problemRequestor.initialize(sourceChars);
			getCompilationUnit(testPath).getWorkingCopy(this.wcOwner, null);
			assertProblems(
					"Unexpected problems",
					"----------\n" + 
					"1. WARNING in /bug/src/test/Application.java (at line 3)\n" + 
					"	import java.io.*;\n" + 
					"	       ^^^^^^^\n" + 
					"The import java.io is never used\n" + 
					"----------\n" + 
					"2. WARNING in /bug/src/test/Application.java (at line 4)\n" + 
					"	import java.net.*;\n" + 
					"	       ^^^^^^^^\n" + 
					"The import java.net is never used\n" + 
					"----------\n" + 
					"3. WARNING in /bug/src/test/Application.java (at line 5)\n" + 
					"	import java.util.*;\n" + 
					"	       ^^^^^^^^^\n" + 
					"The import java.util is never used\n" + 
					"----------\n" + 
					"4. WARNING in /bug/src/test/Application.java (at line 7)\n" + 
					"	import test.platform.*;\n" + 
					"	       ^^^^^^^^^^^^^\n" + 
					"The import test.platform is never used\n" + 
					"----------\n",
					this.problemRequestor);
			// introduce error:
			String testSourceEdited =
					"package test;\n" + 
					"\n" + 
					"import java.io.*;\n" + 
					"import java.net.*;\n" + 
					"import java.util.*;\n" + 
					"\n" + 
					"import test.platform.*;\n" + 
					"\n" + 
					"public interface Application extends Foo\n" + 
					"{\n" + 
					"}\n";
			editFile(testPath, testSourceEdited);
			java10Project.getProject().build(IncrementalProjectBuilder.INCREMENTAL_BUILD, null);
			IMarker[] markers = java10Project.getProject().findMarkers(null, true, IResource.DEPTH_INFINITE);
			assertMarkers("Unexpected markers", "Foo cannot be resolved to a type", markers);
		} finally {
			if (java10Project != null)
				deleteProject(java10Project);
		}
	}

	protected void assertNoErrors() throws CoreException {
		for (IProject p : getWorkspace().getRoot().getProjects()) {
			int maxSeverity = p.findMaxProblemSeverity(null, true, IResource.DEPTH_INFINITE);
			if (maxSeverity == IMarker.SEVERITY_ERROR) {
				for (IMarker marker : p.findMarkers(null, true, IResource.DEPTH_INFINITE))
					System.err.println("Marker "+ marker.toString());
			}
			assertFalse("Unexpected errors in project " + p.getName(), maxSeverity == IMarker.SEVERITY_ERROR);
		}
	}
	// sort by CHAR_START then MESSAGE
	protected void sortMarkers(IMarker[] markers) {
		Arrays.sort(markers, Comparator.comparingInt((IMarker a) -> a.getAttribute(IMarker.CHAR_START, 0))
									   .thenComparing((IMarker a) -> a.getAttribute(IMarker.MESSAGE, ""))); 
	}
}<|MERGE_RESOLUTION|>--- conflicted
+++ resolved
@@ -6176,10 +6176,7 @@
 	}
 
 	public void testBug526054() throws Exception {
-<<<<<<< HEAD
 		if (!isJRE9 || isJRE12) return;
-=======
->>>>>>> ca62329f
 		ClasspathJrt.resetCaches();
 		try {
 			// jdk.rmic is not be visible to code in an unnamed module, but using requires we can see the module.
@@ -6803,10 +6800,7 @@
 		}
 	}
 	public void testBug527569c() throws CoreException {
-<<<<<<< HEAD
 		if (!isJRE9 || isJRE12) return;
-=======
->>>>>>> ca62329f
 		IJavaProject p1 = createJava9Project("Bug527569", "1.7");
 		Map<String, String> options = new HashMap<>();
 		// Make sure the new options map doesn't reset.
@@ -6856,10 +6850,7 @@
 		}
 	}
 	public void testBug527569e() throws CoreException {
-<<<<<<< HEAD
 		if (!isJRE9 || isJRE12) return;
-=======
->>>>>>> ca62329f
 		IJavaProject p1 = createJava9Project("Bug527569", "1.8");
 		Map<String, String> options = new HashMap<>();
 		// Make sure the new options map doesn't reset.
