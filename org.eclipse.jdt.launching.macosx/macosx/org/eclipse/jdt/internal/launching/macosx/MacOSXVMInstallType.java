/*******************************************************************************
 * Copyright (c) 2000, 2011 IBM Corporation and others.
 * All rights reserved. This program and the accompanying materials
 * are made available under the terms of the Eclipse Public License v1.0
 * which accompanies this distribution, and is available at
 * http://www.eclipse.org/legal/epl-v10.html
 *
 * Contributors:
 *     IBM Corporation - initial API and implementation
 *     Jeff Myers myersj@gmail.com - fix for #75201
 *     Ralf Ebert ralf@ralfebert.de - fix for #307109
 *******************************************************************************/
package org.eclipse.jdt.internal.launching.macosx;

import java.io.File;
import java.io.IOException;
import java.net.MalformedURLException;
import java.net.URL;
import java.text.MessageFormat;

import org.eclipse.core.runtime.CoreException;
import org.eclipse.core.runtime.IPath;
import org.eclipse.core.runtime.IStatus;
import org.eclipse.core.runtime.Path;
import org.eclipse.core.runtime.Status;
import org.eclipse.jdt.internal.launching.LaunchingPlugin;
import org.eclipse.jdt.internal.launching.LibraryInfo;
import org.eclipse.jdt.internal.launching.MacInstalledJREs;
import org.eclipse.jdt.internal.launching.MacInstalledJREs.JREDescriptor;
import org.eclipse.jdt.internal.launching.StandardVMType;
import org.eclipse.jdt.launching.IVMInstall;
import org.eclipse.jdt.launching.JavaRuntime;
import org.eclipse.jdt.launching.VMStandin;
import org.eclipse.osgi.util.NLS;

/**
 * This plug-ins into the org.eclipse.jdt.launching.vmInstallTypes extension point
 */
public class MacOSXVMInstallType extends StandardVMType {
	
	/*
	 * The directory structure for Java VMs is as follows:
	 * 
	 * 	/System/Library/Frameworks/JavaVM.framework/Versions/
	 * 		1.3.1
	 * 			Classes
	 * 				classes.jar
	 * 				ui.jar
	 * 			Home
	 * 				src.jar
	 * 		1.4.1
	 * 			Classes
	 * 				classes.jar
	 * 				ui.jar
	 * 			Home
	 * 				src.jar
	 * 		CurrentJDK -> 1.3.1
	 * 
	 * New in OSX 10.7 'Lion' JDKs are laid out in the following location:
	 * 
	 * /System/Library/Java/JavaVirtualMachines/
	 * 		1.6.0
	 * 			/Contents
	 * 				/Home
	 * 					classes.jar
	 * 					ui.jar
	 * @see http://developer.apple.com/library/mac/#releasenotes/Java/JavaSnowLeopardUpdate3LeopardUpdate8RN/NewandNoteworthy/NewandNoteworthy.html#//apple_ref/doc/uid/TP40010380-CH4-SW1
	 * for more information
	 */
	 
	
	/** The OS keeps all the JVM versions in this directory */
	private static final String JVM_VERSION_LOC= "/System/Library/Frameworks/JavaVM.framework/Versions/";	//$NON-NLS-1$
	private static final File JVM_VERSIONS_FOLDER= new File(JVM_VERSION_LOC);
	/** The name of a Unix link to MacOS X's default VM */
	private static final String CURRENT_JDK= "CurrentJDK";	//$NON-NLS-1$
	/** The root of a JVM */
	private static final String JVM_HOME= "Home";	//$NON-NLS-1$
	/** The doc (for all JVMs) lives here (if the developer kit has been expanded)*/
	private static final String JAVADOC_LOC= "/Developer/Documentation/Java/Reference/";	//$NON-NLS-1$
	/** The doc for 1.4.1 is kept in a sub directory of the above. */ 
	private static final String JAVADOC_SUBDIR= "/doc/api";	//$NON-NLS-1$
				
	@Override
	public String getName() {
		return MacOSXLaunchingPlugin.getString("MacOSXVMType.name"); //$NON-NLS-1$
	}
	
	@Override
	public IVMInstall doCreateVMInstall(String id) {
		return new MacOSXVMInstall(this, id);
	}
			
	/*
	 * @see IVMInstallType#detectInstallLocation()
	 */
	@Override
	public File detectInstallLocation() {
		try {
			// find all installed VMs
			File defaultLocation= null;
			JREDescriptor[] jres= new MacInstalledJREs().getInstalledJREs();
			for (int i= 0; i < jres.length; i++) {
				JREDescriptor descripor = jres[i];
				String name = jres[i].getName();
				File home= descripor.getHome();
				IPath path= new Path(home.getAbsolutePath());
				String id= path.segment(path.segmentCount() - 2); // ID is the second last segment in the install path (e.g. 1.5.0)
				if (home.exists()) {
					boolean isDefault= i == 0;
					IVMInstall install= findVMInstall(id);
					if (install == null) {
						VMStandin vm= new VMStandin(this, id);
						vm.setInstallLocation(home);
						String format= MacOSXLaunchingPlugin.getString(isDefault
								? "MacOSXVMType.jvmDefaultName"		//$NON-NLS-1$
										: "MacOSXVMType.jvmName");				//$NON-NLS-1$
										vm.setName(MessageFormat.format(format, new Object[] { name } ));
										vm.setLibraryLocations(getDefaultLibraryLocations(home));
										vm.setJavadocLocation(getDefaultJavadocLocation(home));
										
										install= vm.convertToRealVM();
					}
					if (isDefault) {
						defaultLocation= home;
						try {
							JavaRuntime.setDefaultVMInstall(install, null);
						} catch (CoreException e) {
							LaunchingPlugin.log(e);
						}
					}
				}
			}
			return defaultLocation;
		} catch (CoreException e) {
			MacOSXLaunchingPlugin.getDefault().getLog().log(e.getStatus());
			return detectInstallLocationOld();
		}
	}

	/**
	 * The proper way to find installed JREs is to parse the XML output produced from "java_home -X"
	 * (see bug 325777). However, if that fails, revert to the hard coded search. 
	 * 
	 * @return file that points to the default JRE install
	 */
	private File detectInstallLocationOld() {
		
		String javaVMName= System.getProperty("java.vm.name");	//$NON-NLS-1$
		if (javaVMName == null) {
			return null;
		}

		if (!JVM_VERSIONS_FOLDER.exists() || !JVM_VERSIONS_FOLDER.isDirectory()) {
			String message= NLS.bind(MacOSXLaunchingPlugin.getString("MacOSXVMType.error.jvmDirectoryNotFound"), JVM_VERSIONS_FOLDER);  //$NON-NLS-1$
			LaunchingPlugin.log(message);
			return null;
		}

		// find all installed VMs
		File defaultLocation= null;
		File[] versions= getAllVersionsOld();
		File currentJDK= getCurrentJDKOld();
		for (int i= 0; i < versions.length; i++) {
			File versionFile= versions[i];
			String version= versionFile.getName();
			File home= new File(versionFile, JVM_HOME);
			if (home.exists()) {
				boolean isDefault= currentJDK.equals(versionFile);
				IVMInstall install= findVMInstall(version);
				if (install == null) {
					VMStandin vm= new VMStandin(this, version);
					vm.setInstallLocation(home);
					String format= MacOSXLaunchingPlugin.getString(isDefault
												? "MacOSXVMType.jvmDefaultName"		//$NON-NLS-1$
												: "MacOSXVMType.jvmName");				//$NON-NLS-1$
					vm.setName(MessageFormat.format(format, new Object[] { version } ));
					vm.setLibraryLocations(getDefaultLibraryLocations(home));
					vm.setJavadocLocation(getDefaultJavadocLocation(home));
					
					install= vm.convertToRealVM();
				}
				if (isDefault) {
					defaultLocation= home;
					try {
						JavaRuntime.setDefaultVMInstall(install, null);
					} catch (CoreException e) {
						LaunchingPlugin.log(e);
					}
				}
			}
		}
		return defaultLocation;
	}
	
	/**
	 * The proper way to find installed JREs is to parse the XML output produced from "java_home -X"
	 * (see bug 325777). However, if that fails, revert to the hard coded search. 
	 * 
	 * @return array of files that point to JRE install directories
	 */
	private File[] getAllVersionsOld() {
		File[] versionFiles= JVM_VERSIONS_FOLDER.listFiles();
		for (int i= 0; i < versionFiles.length; i++) {
			versionFiles[i]= resolveSymbolicLinks(versionFiles[i]);
		}
		return versionFiles;
	}

	/**
	 * The proper way to find the default JRE is to parse the XML output produced from "java_home -X"
	 * and take the first entry in the list. However, if that fails, revert to the hard coded search.
	 * 
	 * @return a file that points to the default JRE install directory
	 */
	private File getCurrentJDKOld() {
		return resolveSymbolicLinks(new File(JVM_VERSIONS_FOLDER, CURRENT_JDK));
	}
	
	private File resolveSymbolicLinks(File file) {
		try {
			return file.getCanonicalFile();
		} catch (IOException ex) {
			return file;
		}
	}

<<<<<<< HEAD
	/* (non-Javadoc)
	 * @see org.eclipse.jdt.internal.launching.StandardVMType#getDefaultLibraryInfo(java.io.File)
=======
	/**
	 * Returns default library info for the given install location.
	 * 
	 * @param installLocation the installed location of the VM
	 * @return LibraryInfo
>>>>>>> 4d1232e7
	 */
	@Override
	protected LibraryInfo getDefaultLibraryInfo(File installLocation) {
		File classes = new File(installLocation, "../Classes"); //$NON-NLS-1$
		File lib1= new File(classes, "classes.jar"); //$NON-NLS-1$
		File lib2= new File(classes, "ui.jar"); //$NON-NLS-1$
		
		String[] libs = new String[] { lib1.toString(),lib2.toString() };
		
		File lib = new File(installLocation, "lib"); //$NON-NLS-1$
		File extDir = new File(lib, "ext"); //$NON-NLS-1$
		String[] dirs = null;
		if (extDir.exists())
			dirs = new String[] {extDir.getAbsolutePath()};
		else
			dirs = new String[0];

		File endDir = new File(lib, "endorsed"); //$NON-NLS-1$
		String[] endDirs = null;
		if (endDir.exists())
			endDirs = new String[] {endDir.getAbsolutePath()};
		else
			endDirs = new String[0]; 
		
		return new LibraryInfo("???", libs, dirs, endDirs);		 //$NON-NLS-1$
	}
	
<<<<<<< HEAD
	/* (non-Javadoc)
	 * @see org.eclipse.jdt.internal.launching.StandardVMType#getDefaultSystemLibrarySource(java.io.File)
	 */
=======
	@Override
>>>>>>> 4d1232e7
	protected IPath getDefaultSystemLibrarySource(File libLocation) {
		File parent= libLocation.getParentFile();
		while (parent != null) {
			File home= new File(parent, JVM_HOME);
			File parentsrc= new File(home, "src.jar"); //$NON-NLS-1$
			if (parentsrc.isFile()) {
				setDefaultRootPath("src");//$NON-NLS-1$
				return new Path(parentsrc.getPath());
			}
			parentsrc= new File(home, "src.zip"); //$NON-NLS-1$
			if (parentsrc.isFile()) {
				setDefaultRootPath(""); //$NON-NLS-1$
				return new Path(parentsrc.getPath());
			}
			parent = parent.getParentFile();
		}
		setDefaultRootPath(""); //$NON-NLS-1$
		return Path.EMPTY;
	}

	/* (non-Javadoc)
	 * @see org.eclipse.jdt.internal.launching.StandardVMType#validateInstallLocation(java.io.File)
	 */
	@Override
	public IStatus validateInstallLocation(File javaHome) {
		String id= MacOSXLaunchingPlugin.getUniqueIdentifier();
		File java= new File(javaHome, "bin"+File.separator+"java"); //$NON-NLS-2$ //$NON-NLS-1$
		if (java.isFile())
			return new Status(IStatus.OK, id, 0, "ok", null); //$NON-NLS-1$
		return new Status(IStatus.ERROR, id, 0, MacOSXLaunchingPlugin.getString("MacOSXVMType.error.notRoot"), null); //$NON-NLS-1$
	}
	
	/* (non-Javadoc)
	 * @see org.eclipse.jdt.internal.launching.StandardVMType#getDefaultJavadocLocation(java.io.File)
	 */
	@Override
	public URL getDefaultJavadocLocation(File installLocation) {
		// try in local filesystem
		String id= null;	
		try {
			String post= File.separator + JVM_HOME;
			String path= installLocation.getCanonicalPath();
			if (path.startsWith(JVM_VERSION_LOC) && path.endsWith(post))
				id= path.substring(JVM_VERSION_LOC.length(), path.length()-post.length());
		} catch (IOException ex) {
			// we use the fall back from below
		}
		if (id != null) {
			String s= JAVADOC_LOC + id + JAVADOC_SUBDIR;
			File docLocation= new File(s);
			if (!docLocation.exists()) {
				s= JAVADOC_LOC + id;
				docLocation= new File(s);
				if (!docLocation.exists())
					s= null;
			}
			if (s != null) {
				try {
					return new URL("file", "", s);	//$NON-NLS-1$ //$NON-NLS-2$
				} catch (MalformedURLException ex) {
					// we use the fall back from below
				}
			}
		}
		
		// fall back
		return super.getDefaultJavadocLocation(installLocation);
	}

	/*
	 * Overridden to make it visible.
	 */
	@Override
	protected String getVMVersion(File javaHome, File javaExecutable) {
		return super.getVMVersion(javaHome, javaExecutable);
	}
}<|MERGE_RESOLUTION|>--- conflicted
+++ resolved
@@ -225,16 +225,8 @@
 		}
 	}
 
-<<<<<<< HEAD
 	/* (non-Javadoc)
 	 * @see org.eclipse.jdt.internal.launching.StandardVMType#getDefaultLibraryInfo(java.io.File)
-=======
-	/**
-	 * Returns default library info for the given install location.
-	 * 
-	 * @param installLocation the installed location of the VM
-	 * @return LibraryInfo
->>>>>>> 4d1232e7
 	 */
 	@Override
 	protected LibraryInfo getDefaultLibraryInfo(File installLocation) {
@@ -262,13 +254,10 @@
 		return new LibraryInfo("???", libs, dirs, endDirs);		 //$NON-NLS-1$
 	}
 	
-<<<<<<< HEAD
 	/* (non-Javadoc)
 	 * @see org.eclipse.jdt.internal.launching.StandardVMType#getDefaultSystemLibrarySource(java.io.File)
 	 */
-=======
-	@Override
->>>>>>> 4d1232e7
+	@Override
 	protected IPath getDefaultSystemLibrarySource(File libLocation) {
 		File parent= libLocation.getParentFile();
 		while (parent != null) {
